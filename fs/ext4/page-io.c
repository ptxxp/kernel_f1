/*
 * linux/fs/ext4/page-io.c
 *
 * This contains the new page_io functions for ext4
 *
 * Written by Theodore Ts'o, 2010.
 */

#include <linux/fs.h>
#include <linux/time.h>
#include <linux/highuid.h>
#include <linux/pagemap.h>
#include <linux/quotaops.h>
#include <linux/string.h>
#include <linux/buffer_head.h>
#include <linux/writeback.h>
#include <linux/pagevec.h>
#include <linux/mpage.h>
#include <linux/namei.h>
#include <linux/uio.h>
#include <linux/bio.h>
#include <linux/workqueue.h>
#include <linux/kernel.h>
#include <linux/slab.h>
#include <linux/mm.h>
#include <linux/backing-dev.h>

#include "ext4_jbd2.h"
#include "xattr.h"
#include "acl.h"
//#include "ext4_ice.h"

static struct kmem_cache *io_end_cachep;

int __init ext4_init_pageio(void)
{
	io_end_cachep = KMEM_CACHE(ext4_io_end, SLAB_RECLAIM_ACCOUNT);
	if (io_end_cachep == NULL)
		return -ENOMEM;
	return 0;
}

void ext4_exit_pageio(void)
{
	kmem_cache_destroy(io_end_cachep);
}

/*
 * Print an buffer I/O error compatible with the fs/buffer.c.  This
 * provides compatibility with dmesg scrapers that look for a specific
 * buffer I/O error message.  We really need a unified error reporting
 * structure to userspace ala Digital Unix's uerf system, but it's
 * probably not going to happen in my lifetime, due to LKML politics...
 */
static void buffer_io_error(struct buffer_head *bh)
{
	printk_ratelimited(KERN_ERR "Buffer I/O error on device %pg, logical block %llu\n",
		       bh->b_bdev,
			(unsigned long long)bh->b_blocknr);
}

static void ext4_finish_bio(struct bio *bio)
{
	int i;
	struct bio_vec *bvec;

	bio_for_each_segment_all(bvec, bio, i) {
		struct page *page = bvec->bv_page;
#ifdef CONFIG_FS_ENCRYPTION
		struct page *data_page = NULL;
#endif
		struct buffer_head *bh, *head;
		unsigned bio_start = bvec->bv_offset;
		unsigned bio_end = bio_start + bvec->bv_len;
		unsigned under_io = 0;
		unsigned long flags;

		if (!page)
			continue;

#ifdef CONFIG_FS_ENCRYPTION
		if (!page->mapping) {
			/* The bounce data pages are unmapped. */
			data_page = page;
			fscrypt_pullback_bio_page(&page, false);
		}
#endif

		if (bio->bi_error) {
			SetPageError(page);
			mapping_set_error(page->mapping, -EIO);
		}
		bh = head = page_buffers(page);
		/*
		 * We check all buffers in the page under BH_Uptodate_Lock
		 * to avoid races with other end io clearing async_write flags
		 */
		local_irq_save(flags);
		bit_spin_lock(BH_Uptodate_Lock, &head->b_state);
		do {
			if (bh_offset(bh) < bio_start ||
			    bh_offset(bh) + bh->b_size > bio_end) {
				if (buffer_async_write(bh))
					under_io++;
				continue;
			}
			clear_buffer_async_write(bh);
			if (bio->bi_error)
				buffer_io_error(bh);
		} while ((bh = bh->b_this_page) != head);
		bit_spin_unlock(BH_Uptodate_Lock, &head->b_state);
		local_irq_restore(flags);
		if (!under_io) {
#ifdef CONFIG_FS_ENCRYPTION
			if (data_page)
				fscrypt_restore_control_page(data_page);
#endif
			end_page_writeback(page);
		}
	}
}

static void ext4_release_io_end(ext4_io_end_t *io_end)
{
	struct bio *bio, *next_bio;

	BUG_ON(!list_empty(&io_end->list));
	BUG_ON(io_end->flag & EXT4_IO_END_UNWRITTEN);
	WARN_ON(io_end->handle);

	for (bio = io_end->bio; bio; bio = next_bio) {
		next_bio = bio->bi_private;
		ext4_finish_bio(bio);
		bio_put(bio);
	}
	kmem_cache_free(io_end_cachep, io_end);
}

/*
 * Check a range of space and convert unwritten extents to written. Note that
 * we are protected from truncate touching same part of extent tree by the
 * fact that truncate code waits for all DIO to finish (thus exclusion from
 * direct IO is achieved) and also waits for PageWriteback bits. Thus we
 * cannot get to ext4_ext_truncate() before all IOs overlapping that range are
 * completed (happens from ext4_free_ioend()).
 */
static int ext4_end_io(ext4_io_end_t *io)
{
	struct inode *inode = io->inode;
	loff_t offset = io->offset;
	ssize_t size = io->size;
	handle_t *handle = io->handle;
	int ret = 0;

	ext4_debug("ext4_end_io_nolock: io 0x%p from inode %lu,list->next 0x%p,"
		   "list->prev 0x%p\n",
		   io, inode->i_ino, io->list.next, io->list.prev);

	io->handle = NULL;	/* Following call will use up the handle */
	ret = ext4_convert_unwritten_extents(handle, inode, offset, size);
	if (ret < 0) {
		ext4_msg(inode->i_sb, KERN_EMERG,
			 "failed to convert unwritten extents to written "
			 "extents -- potential data loss!  "
			 "(inode %lu, offset %llu, size %zd, error %d)",
			 inode->i_ino, offset, size, ret);
	}
	ext4_clear_io_unwritten_flag(io);
	ext4_release_io_end(io);
	return ret;
}

static void dump_completed_IO(struct inode *inode, struct list_head *head)
{
#ifdef	EXT4FS_DEBUG
	struct list_head *cur, *before, *after;
	ext4_io_end_t *io, *io0, *io1;

	if (list_empty(head))
		return;

	ext4_debug("Dump inode %lu completed io list\n", inode->i_ino);
	list_for_each_entry(io, head, list) {
		cur = &io->list;
		before = cur->prev;
		io0 = container_of(before, ext4_io_end_t, list);
		after = cur->next;
		io1 = container_of(after, ext4_io_end_t, list);

		ext4_debug("io 0x%p from inode %lu,prev 0x%p,next 0x%p\n",
			    io, inode->i_ino, io0, io1);
	}
#endif
}

/* Add the io_end to per-inode completed end_io list. */
static void ext4_add_complete_io(ext4_io_end_t *io_end)
{
	struct ext4_inode_info *ei = EXT4_I(io_end->inode);
	struct ext4_sb_info *sbi = EXT4_SB(io_end->inode->i_sb);
	struct workqueue_struct *wq;
	unsigned long flags;

	/* Only reserved conversions from writeback should enter here */
	WARN_ON(!(io_end->flag & EXT4_IO_END_UNWRITTEN));
	WARN_ON(!io_end->handle && sbi->s_journal);
	spin_lock_irqsave(&ei->i_completed_io_lock, flags);
	wq = sbi->rsv_conversion_wq;
	if (list_empty(&ei->i_rsv_conversion_list))
		queue_work(wq, &ei->i_rsv_conversion_work);
	list_add_tail(&io_end->list, &ei->i_rsv_conversion_list);
	spin_unlock_irqrestore(&ei->i_completed_io_lock, flags);
}

static int ext4_do_flush_completed_IO(struct inode *inode,
				      struct list_head *head)
{
	ext4_io_end_t *io;
	struct list_head unwritten;
	unsigned long flags;
	struct ext4_inode_info *ei = EXT4_I(inode);
	int err, ret = 0;

	spin_lock_irqsave(&ei->i_completed_io_lock, flags);
	dump_completed_IO(inode, head);
	list_replace_init(head, &unwritten);
	spin_unlock_irqrestore(&ei->i_completed_io_lock, flags);

	while (!list_empty(&unwritten)) {
		io = list_entry(unwritten.next, ext4_io_end_t, list);
		BUG_ON(!(io->flag & EXT4_IO_END_UNWRITTEN));
		list_del_init(&io->list);

		err = ext4_end_io(io);
		if (unlikely(!ret && err))
			ret = err;
	}
	return ret;
}

/*
 * work on completed IO, to convert unwritten extents to extents
 */
void ext4_end_io_rsv_work(struct work_struct *work)
{
	struct ext4_inode_info *ei = container_of(work, struct ext4_inode_info,
						  i_rsv_conversion_work);
	ext4_do_flush_completed_IO(&ei->vfs_inode, &ei->i_rsv_conversion_list);
}

ext4_io_end_t *ext4_init_io_end(struct inode *inode, gfp_t flags)
{
	ext4_io_end_t *io = kmem_cache_zalloc(io_end_cachep, flags);
	if (io) {
		io->inode = inode;
		INIT_LIST_HEAD(&io->list);
		atomic_set(&io->count, 1);
	}
	return io;
}

void ext4_put_io_end_defer(ext4_io_end_t *io_end)
{
	if (atomic_dec_and_test(&io_end->count)) {
		if (!(io_end->flag & EXT4_IO_END_UNWRITTEN) || !io_end->size) {
			ext4_release_io_end(io_end);
			return;
		}
		ext4_add_complete_io(io_end);
	}
}

int ext4_put_io_end(ext4_io_end_t *io_end)
{
	int err = 0;

	if (atomic_dec_and_test(&io_end->count)) {
		if (io_end->flag & EXT4_IO_END_UNWRITTEN) {
			err = ext4_convert_unwritten_extents(io_end->handle,
						io_end->inode, io_end->offset,
						io_end->size);
			io_end->handle = NULL;
			ext4_clear_io_unwritten_flag(io_end);
		}
		ext4_release_io_end(io_end);
	}
	return err;
}

ext4_io_end_t *ext4_get_io_end(ext4_io_end_t *io_end)
{
	atomic_inc(&io_end->count);
	return io_end;
}

/* BIO completion function for page writeback */
static void ext4_end_bio(struct bio *bio)
{
	ext4_io_end_t *io_end = bio->bi_private;
	sector_t bi_sector = bio->bi_iter.bi_sector;

	BUG_ON(!io_end);
	bio->bi_end_io = NULL;

	if (bio->bi_error) {
		struct inode *inode = io_end->inode;

		ext4_warning(inode->i_sb, "I/O error %d writing to inode %lu "
			     "(offset %llu size %ld starting block %llu)",
			     bio->bi_error, inode->i_ino,
			     (unsigned long long) io_end->offset,
			     (long) io_end->size,
			     (unsigned long long)
			     bi_sector >> (inode->i_blkbits - 9));
		mapping_set_error(inode->i_mapping, bio->bi_error);
	}

	if (io_end->flag & EXT4_IO_END_UNWRITTEN) {
		/*
		 * Link bio into list hanging from io_end. We have to do it
		 * atomically as bio completions can be racing against each
		 * other.
		 */
		bio->bi_private = xchg(&io_end->bio, bio);
		ext4_put_io_end_defer(io_end);
	} else {
		/*
		 * Drop io_end reference early. Inode can get freed once
		 * we finish the bio.
		 */
		ext4_put_io_end_defer(io_end);
		ext4_finish_bio(bio);
		bio_put(bio);
	}
}

void ext4_io_submit(struct ext4_io_submit *io)
{
	struct bio *bio = io->io_bio;

	if (bio) {
		int io_op_flags = io->io_wbc->sync_mode == WB_SYNC_ALL ?
				  WRITE_SYNC : 0;
		if (io->io_flags & EXT4_IO_ENCRYPTED)
			io_op_flags |= REQ_NOENCRYPT;
		bio_set_op_attrs(io->io_bio, REQ_OP_WRITE, io_op_flags);
		submit_bio(io->io_bio);
	}
	io->io_bio = NULL;
}

void ext4_io_submit_init(struct ext4_io_submit *io,
			 struct writeback_control *wbc)
{
	io->io_flags = 0;
	io->io_wbc = wbc;
	io->io_bio = NULL;
	io->io_end = NULL;
}

static int io_submit_init_bio(struct ext4_io_submit *io,
			      struct buffer_head *bh)
{
	struct bio *bio;

	bio = bio_alloc(GFP_NOIO, BIO_MAX_PAGES);
	if (!bio)
		return -ENOMEM;
	wbc_init_bio(io->io_wbc, bio);
	bio->bi_iter.bi_sector = bh->b_blocknr * (bh->b_size >> 9);
	bio->bi_bdev = bh->b_bdev;
	bio->bi_end_io = ext4_end_bio;
	bio->bi_private = ext4_get_io_end(io->io_end);
	io->io_bio = bio;
	io->io_next_block = bh->b_blocknr;
	return 0;
}

static int io_submit_add_bh(struct ext4_io_submit *io,
			    struct inode *inode,
			    struct page *page,
			    struct buffer_head *bh)
{
	int ret;

	if (io->io_bio && bh->b_blocknr != io->io_next_block) {
submit_and_retry:
		ext4_io_submit(io);
	}
	if (io->io_bio == NULL) {
		ret = io_submit_init_bio(io, bh);
		if (ret)
			return ret;
	}
	ret = bio_add_page(io->io_bio, page, bh->b_size, bh_offset(bh));
	if (ret != bh->b_size)
		goto submit_and_retry;
	wbc_account_io(io->io_wbc, page, bh->b_size);
	io->io_next_block++;
	return 0;
}

int ext4_bio_write_page(struct ext4_io_submit *io,
			struct page *page,
			int len,
			struct writeback_control *wbc,
			bool keep_towrite)
{
	struct page *data_page = NULL;
	struct inode *inode = page->mapping->host;
	unsigned block_start;
	struct buffer_head *bh, *head;
	int ret = 0;
	int nr_submitted = 0;
	int nr_to_submit = 0;

	BUG_ON(!PageLocked(page));
	BUG_ON(PageWriteback(page));

	if (keep_towrite)
		set_page_writeback_keepwrite(page);
	else
		set_page_writeback(page);
	ClearPageError(page);

	/*
	 * Comments copied from block_write_full_page:
	 *
	 * The page straddles i_size.  It must be zeroed out on each and every
	 * writepage invocation because it may be mmapped.  "A file is mapped
	 * in multiples of the page size.  For a file that is not a multiple of
	 * the page size, the remaining memory is zeroed when mapped, and
	 * writes to that region are not written out to the file."
	 */
	if (len < PAGE_SIZE)
		zero_user_segment(page, len, PAGE_SIZE);
	/*
	 * In the first loop we prepare and mark buffers to submit. We have to
	 * mark all buffers in the page before submitting so that
	 * end_page_writeback() cannot be called from ext4_bio_end_io() when IO
	 * on the first buffer finishes and we are still working on submitting
	 * the second buffer.
	 */
	bh = head = page_buffers(page);
	do {
		block_start = bh_offset(bh);
		if (block_start >= len) {
			clear_buffer_dirty(bh);
			set_buffer_uptodate(bh);
			continue;
		}
		if (!buffer_dirty(bh) || buffer_delay(bh) ||
		    !buffer_mapped(bh) || buffer_unwritten(bh)) {
			/* A hole? We can safely clear the dirty bit */
			if (!buffer_mapped(bh))
				clear_buffer_dirty(bh);
			if (io->io_bio)
				ext4_io_submit(io);
			continue;
		}
		if (buffer_new(bh)) {
			clear_buffer_new(bh);
			unmap_underlying_metadata(bh->b_bdev, bh->b_blocknr);
		}
		set_buffer_async_write(bh);
		nr_to_submit++;
	} while ((bh = bh->b_this_page) != head);

	bh = head = page_buffers(page);

	if (IS_ENCRYPTED(inode) && S_ISREG(inode->i_mode) && nr_to_submit) {
		gfp_t gfp_flags = GFP_NOFS;

		/*
		 * Since bounce page allocation uses a mempool, we can only use
		 * a waiting mask (i.e. request guaranteed allocation) on the
		 * first page of the bio.  Otherwise it can deadlock.
		 */
		if (io->io_bio)
			gfp_flags = GFP_NOWAIT | __GFP_NOWARN;
	retry_encrypt:
<<<<<<< HEAD
	if (!fscrypt_using_hardware_encryption(inode))
		data_page = fscrypt_encrypt_page(inode, page, PAGE_SIZE, 0,
						page->index, gfp_flags);
		if (IS_ERR(data_page)) {
			ret = PTR_ERR(data_page);
			if (ret == -ENOMEM &&
			    (io->io_bio || wbc->sync_mode == WB_SYNC_ALL)) {
				gfp_flags = GFP_NOFS;
				if (io->io_bio)
					ext4_io_submit(io);
				else
					gfp_flags |= __GFP_NOFAIL;
				congestion_wait(BLK_RW_ASYNC, HZ/50);
				goto retry_encrypt;
=======
		if (!fscrypt_using_hardware_encryption(inode)) {
			data_page = fscrypt_encrypt_page(inode, page,
				 PAGE_SIZE, 0, page->index, gfp_flags);
			if (IS_ERR(data_page)) {
				ret = PTR_ERR(data_page);
				if (ret == -ENOMEM && (io->io_bio ||
					wbc->sync_mode == WB_SYNC_ALL)) {
					gfp_flags = GFP_NOFS;
					if (io->io_bio)
						ext4_io_submit(io);
					else
						gfp_flags |= __GFP_NOFAIL;
					congestion_wait(BLK_RW_ASYNC, HZ/50);
					goto retry_encrypt;
				}
				data_page = NULL;
				goto out;
>>>>>>> d6d7f6f8
			}
		}
	}

	/* Now submit buffers to write */
	do {
		if (!buffer_async_write(bh))
			continue;
		if (data_page)
			io->io_flags |= EXT4_IO_ENCRYPTED;
		ret = io_submit_add_bh(io, inode,
				       data_page ? data_page : page, bh);
		if (ret) {
			/*
			 * We only get here on ENOMEM.  Not much else
			 * we can do but mark the page as dirty, and
			 * better luck next time.
			 */
			break;
		}
		nr_submitted++;
		clear_buffer_dirty(bh);
	} while ((bh = bh->b_this_page) != head);

	/* Error stopped previous loop? Clean up buffers... */
	if (ret) {
	out:
		if (data_page)
			fscrypt_restore_control_page(data_page);
		printk_ratelimited(KERN_ERR "%s: ret = %d\n", __func__, ret);
		redirty_page_for_writepage(wbc, page);
		do {
			clear_buffer_async_write(bh);
			bh = bh->b_this_page;
		} while (bh != head);
	}
	unlock_page(page);
	/* Nothing submitted - we have to end page writeback */
	if (!nr_submitted)
		end_page_writeback(page);
	return ret;
}<|MERGE_RESOLUTION|>--- conflicted
+++ resolved
@@ -479,22 +479,6 @@
 		if (io->io_bio)
 			gfp_flags = GFP_NOWAIT | __GFP_NOWARN;
 	retry_encrypt:
-<<<<<<< HEAD
-	if (!fscrypt_using_hardware_encryption(inode))
-		data_page = fscrypt_encrypt_page(inode, page, PAGE_SIZE, 0,
-						page->index, gfp_flags);
-		if (IS_ERR(data_page)) {
-			ret = PTR_ERR(data_page);
-			if (ret == -ENOMEM &&
-			    (io->io_bio || wbc->sync_mode == WB_SYNC_ALL)) {
-				gfp_flags = GFP_NOFS;
-				if (io->io_bio)
-					ext4_io_submit(io);
-				else
-					gfp_flags |= __GFP_NOFAIL;
-				congestion_wait(BLK_RW_ASYNC, HZ/50);
-				goto retry_encrypt;
-=======
 		if (!fscrypt_using_hardware_encryption(inode)) {
 			data_page = fscrypt_encrypt_page(inode, page,
 				 PAGE_SIZE, 0, page->index, gfp_flags);
@@ -512,7 +496,6 @@
 				}
 				data_page = NULL;
 				goto out;
->>>>>>> d6d7f6f8
 			}
 		}
 	}
