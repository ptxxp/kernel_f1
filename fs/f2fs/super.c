/*
 * fs/f2fs/super.c
 *
 * Copyright (c) 2012 Samsung Electronics Co., Ltd.
 *             http://www.samsung.com/
 *
 * This program is free software; you can redistribute it and/or modify
 * it under the terms of the GNU General Public License version 2 as
 * published by the Free Software Foundation.
 */
#include <linux/module.h>
#include <linux/init.h>
#include <linux/fs.h>
#include <linux/statfs.h>
#include <linux/buffer_head.h>
#include <linux/backing-dev.h>
#include <linux/kthread.h>
#include <linux/parser.h>
#include <linux/mount.h>
#include <linux/seq_file.h>
#include <linux/proc_fs.h>
#include <linux/random.h>
#include <linux/exportfs.h>
#include <linux/blkdev.h>
#include <linux/quotaops.h>
#include <linux/f2fs_fs.h>
#include <linux/sysfs.h>
#include <linux/quota.h>

#include "f2fs.h"
#include "node.h"
#include "segment.h"
#include "xattr.h"
#include "gc.h"
#include "trace.h"

#define CREATE_TRACE_POINTS
#include <trace/events/f2fs.h>

static struct kmem_cache *f2fs_inode_cachep;

#ifdef CONFIG_F2FS_FAULT_INJECTION

char *fault_name[FAULT_MAX] = {
	[FAULT_KMALLOC]		= "kmalloc",
	[FAULT_KVMALLOC]	= "kvmalloc",
	[FAULT_PAGE_ALLOC]	= "page alloc",
	[FAULT_PAGE_GET]	= "page get",
	[FAULT_ALLOC_BIO]	= "alloc bio",
	[FAULT_ALLOC_NID]	= "alloc nid",
	[FAULT_ORPHAN]		= "orphan",
	[FAULT_BLOCK]		= "no more block",
	[FAULT_DIR_DEPTH]	= "too big dir depth",
	[FAULT_EVICT_INODE]	= "evict_inode fail",
	[FAULT_TRUNCATE]	= "truncate fail",
	[FAULT_IO]		= "IO error",
	[FAULT_CHECKPOINT]	= "checkpoint error",
};

static void f2fs_build_fault_attr(struct f2fs_sb_info *sbi,
						unsigned int rate)
{
	struct f2fs_fault_info *ffi = &sbi->fault_info;

	if (rate) {
		atomic_set(&ffi->inject_ops, 0);
		ffi->inject_rate = rate;
		ffi->inject_type = (1 << FAULT_MAX) - 1;
	} else {
		memset(ffi, 0, sizeof(struct f2fs_fault_info));
	}
}
#endif

/* f2fs-wide shrinker description */
static struct shrinker f2fs_shrinker_info = {
	.scan_objects = f2fs_shrink_scan,
	.count_objects = f2fs_shrink_count,
	.seeks = DEFAULT_SEEKS,
};

enum {
	Opt_gc_background,
	Opt_disable_roll_forward,
	Opt_norecovery,
	Opt_discard,
	Opt_nodiscard,
	Opt_noheap,
	Opt_heap,
	Opt_user_xattr,
	Opt_nouser_xattr,
	Opt_acl,
	Opt_noacl,
	Opt_active_logs,
	Opt_disable_ext_identify,
	Opt_inline_xattr,
	Opt_noinline_xattr,
	Opt_inline_xattr_size,
	Opt_inline_data,
	Opt_inline_dentry,
	Opt_noinline_dentry,
	Opt_flush_merge,
	Opt_noflush_merge,
	Opt_nobarrier,
	Opt_fastboot,
	Opt_extent_cache,
	Opt_noextent_cache,
	Opt_noinline_data,
	Opt_data_flush,
	Opt_reserve_root,
	Opt_resgid,
	Opt_resuid,
	Opt_mode,
	Opt_io_size_bits,
	Opt_fault_injection,
	Opt_lazytime,
	Opt_nolazytime,
	Opt_quota,
	Opt_noquota,
	Opt_usrquota,
	Opt_grpquota,
	Opt_prjquota,
	Opt_usrjquota,
	Opt_grpjquota,
	Opt_prjjquota,
	Opt_offusrjquota,
	Opt_offgrpjquota,
	Opt_offprjjquota,
	Opt_jqfmt_vfsold,
	Opt_jqfmt_vfsv0,
	Opt_jqfmt_vfsv1,
	Opt_err,
};

static match_table_t f2fs_tokens = {
	{Opt_gc_background, "background_gc=%s"},
	{Opt_disable_roll_forward, "disable_roll_forward"},
	{Opt_norecovery, "norecovery"},
	{Opt_discard, "discard"},
	{Opt_nodiscard, "nodiscard"},
	{Opt_noheap, "no_heap"},
	{Opt_heap, "heap"},
	{Opt_user_xattr, "user_xattr"},
	{Opt_nouser_xattr, "nouser_xattr"},
	{Opt_acl, "acl"},
	{Opt_noacl, "noacl"},
	{Opt_active_logs, "active_logs=%u"},
	{Opt_disable_ext_identify, "disable_ext_identify"},
	{Opt_inline_xattr, "inline_xattr"},
	{Opt_noinline_xattr, "noinline_xattr"},
	{Opt_inline_xattr_size, "inline_xattr_size=%u"},
	{Opt_inline_data, "inline_data"},
	{Opt_inline_dentry, "inline_dentry"},
	{Opt_noinline_dentry, "noinline_dentry"},
	{Opt_flush_merge, "flush_merge"},
	{Opt_noflush_merge, "noflush_merge"},
	{Opt_nobarrier, "nobarrier"},
	{Opt_fastboot, "fastboot"},
	{Opt_extent_cache, "extent_cache"},
	{Opt_noextent_cache, "noextent_cache"},
	{Opt_noinline_data, "noinline_data"},
	{Opt_data_flush, "data_flush"},
	{Opt_reserve_root, "reserve_root=%u"},
	{Opt_resgid, "resgid=%u"},
	{Opt_resuid, "resuid=%u"},
	{Opt_mode, "mode=%s"},
	{Opt_io_size_bits, "io_bits=%u"},
	{Opt_fault_injection, "fault_injection=%u"},
	{Opt_lazytime, "lazytime"},
	{Opt_nolazytime, "nolazytime"},
	{Opt_quota, "quota"},
	{Opt_noquota, "noquota"},
	{Opt_usrquota, "usrquota"},
	{Opt_grpquota, "grpquota"},
	{Opt_prjquota, "prjquota"},
	{Opt_usrjquota, "usrjquota=%s"},
	{Opt_grpjquota, "grpjquota=%s"},
	{Opt_prjjquota, "prjjquota=%s"},
	{Opt_offusrjquota, "usrjquota="},
	{Opt_offgrpjquota, "grpjquota="},
	{Opt_offprjjquota, "prjjquota="},
	{Opt_jqfmt_vfsold, "jqfmt=vfsold"},
	{Opt_jqfmt_vfsv0, "jqfmt=vfsv0"},
	{Opt_jqfmt_vfsv1, "jqfmt=vfsv1"},
	{Opt_err, NULL},
};

void f2fs_msg(struct super_block *sb, const char *level, const char *fmt, ...)
{
	struct va_format vaf;
	va_list args;

	va_start(args, fmt);
	vaf.fmt = fmt;
	vaf.va = &args;
	printk_ratelimited("%sF2FS-fs (%s): %pV\n", level, sb->s_id, &vaf);
	va_end(args);
}

static inline void limit_reserve_root(struct f2fs_sb_info *sbi)
{
	block_t limit = (sbi->user_block_count << 1) / 1000;

	/* limit is 0.2% */
	if (test_opt(sbi, RESERVE_ROOT) && sbi->root_reserved_blocks > limit) {
		sbi->root_reserved_blocks = limit;
		f2fs_msg(sbi->sb, KERN_INFO,
			"Reduce reserved blocks for root = %u",
				sbi->root_reserved_blocks);
	}
	if (!test_opt(sbi, RESERVE_ROOT) &&
		(!uid_eq(sbi->s_resuid,
				make_kuid(&init_user_ns, F2FS_DEF_RESUID)) ||
		!gid_eq(sbi->s_resgid,
				make_kgid(&init_user_ns, F2FS_DEF_RESGID))))
		f2fs_msg(sbi->sb, KERN_INFO,
			"Ignore s_resuid=%u, s_resgid=%u w/o reserve_root",
				from_kuid_munged(&init_user_ns, sbi->s_resuid),
				from_kgid_munged(&init_user_ns, sbi->s_resgid));
}

static void init_once(void *foo)
{
	struct f2fs_inode_info *fi = (struct f2fs_inode_info *) foo;

	inode_init_once(&fi->vfs_inode);
}

#ifdef CONFIG_QUOTA
static const char * const quotatypes[] = INITQFNAMES;
#define QTYPE2NAME(t) (quotatypes[t])
static int f2fs_set_qf_name(struct super_block *sb, int qtype,
							substring_t *args)
{
	struct f2fs_sb_info *sbi = F2FS_SB(sb);
	char *qname;
	int ret = -EINVAL;

	if (sb_any_quota_loaded(sb) && !sbi->s_qf_names[qtype]) {
		f2fs_msg(sb, KERN_ERR,
			"Cannot change journaled "
			"quota options when quota turned on");
		return -EINVAL;
	}
	if (f2fs_sb_has_quota_ino(sb)) {
		f2fs_msg(sb, KERN_INFO,
			"QUOTA feature is enabled, so ignore qf_name");
		return 0;
	}

	qname = match_strdup(args);
	if (!qname) {
		f2fs_msg(sb, KERN_ERR,
			"Not enough memory for storing quotafile name");
		return -EINVAL;
	}
	if (sbi->s_qf_names[qtype]) {
		if (strcmp(sbi->s_qf_names[qtype], qname) == 0)
			ret = 0;
		else
			f2fs_msg(sb, KERN_ERR,
				 "%s quota file already specified",
				 QTYPE2NAME(qtype));
		goto errout;
	}
	if (strchr(qname, '/')) {
		f2fs_msg(sb, KERN_ERR,
			"quotafile must be on filesystem root");
		goto errout;
	}
	sbi->s_qf_names[qtype] = qname;
	set_opt(sbi, QUOTA);
	return 0;
errout:
	kfree(qname);
	return ret;
}

static int f2fs_clear_qf_name(struct super_block *sb, int qtype)
{
	struct f2fs_sb_info *sbi = F2FS_SB(sb);

	if (sb_any_quota_loaded(sb) && sbi->s_qf_names[qtype]) {
		f2fs_msg(sb, KERN_ERR, "Cannot change journaled quota options"
			" when quota turned on");
		return -EINVAL;
	}
	kfree(sbi->s_qf_names[qtype]);
	sbi->s_qf_names[qtype] = NULL;
	return 0;
}

static int f2fs_check_quota_options(struct f2fs_sb_info *sbi)
{
	/*
	 * We do the test below only for project quotas. 'usrquota' and
	 * 'grpquota' mount options are allowed even without quota feature
	 * to support legacy quotas in quota files.
	 */
	if (test_opt(sbi, PRJQUOTA) && !f2fs_sb_has_project_quota(sbi->sb)) {
		f2fs_msg(sbi->sb, KERN_ERR, "Project quota feature not enabled. "
			 "Cannot enable project quota enforcement.");
		return -1;
	}
	if (sbi->s_qf_names[USRQUOTA] || sbi->s_qf_names[GRPQUOTA] ||
			sbi->s_qf_names[PRJQUOTA]) {
		if (test_opt(sbi, USRQUOTA) && sbi->s_qf_names[USRQUOTA])
			clear_opt(sbi, USRQUOTA);

		if (test_opt(sbi, GRPQUOTA) && sbi->s_qf_names[GRPQUOTA])
			clear_opt(sbi, GRPQUOTA);

		if (test_opt(sbi, PRJQUOTA) && sbi->s_qf_names[PRJQUOTA])
			clear_opt(sbi, PRJQUOTA);

		if (test_opt(sbi, GRPQUOTA) || test_opt(sbi, USRQUOTA) ||
				test_opt(sbi, PRJQUOTA)) {
			f2fs_msg(sbi->sb, KERN_ERR, "old and new quota "
					"format mixing");
			return -1;
		}

		if (!sbi->s_jquota_fmt) {
			f2fs_msg(sbi->sb, KERN_ERR, "journaled quota format "
					"not specified");
			return -1;
		}
	}

	if (f2fs_sb_has_quota_ino(sbi->sb) && sbi->s_jquota_fmt) {
		f2fs_msg(sbi->sb, KERN_INFO,
			"QUOTA feature is enabled, so ignore jquota_fmt");
		sbi->s_jquota_fmt = 0;
	}
	if (f2fs_sb_has_quota_ino(sbi->sb) && sb_rdonly(sbi->sb)) {
		f2fs_msg(sbi->sb, KERN_INFO,
			 "Filesystem with quota feature cannot be mounted RDWR "
			 "without CONFIG_QUOTA");
		return -1;
	}
	return 0;
}
#endif

static int parse_options(struct super_block *sb, char *options)
{
	struct f2fs_sb_info *sbi = F2FS_SB(sb);
	struct request_queue *q;
	substring_t args[MAX_OPT_ARGS];
	char *p, *name;
	int arg = 0;
	kuid_t uid;
	kgid_t gid;
#ifdef CONFIG_QUOTA
	int ret;
#endif

	if (!options)
		return 0;

	while ((p = strsep(&options, ",")) != NULL) {
		int token;
		if (!*p)
			continue;
		/*
		 * Initialize args struct so we know whether arg was
		 * found; some options take optional arguments.
		 */
		args[0].to = args[0].from = NULL;
		token = match_token(p, f2fs_tokens, args);

		switch (token) {
		case Opt_gc_background:
			name = match_strdup(&args[0]);

			if (!name)
				return -ENOMEM;
			if (strlen(name) == 2 && !strncmp(name, "on", 2)) {
				set_opt(sbi, BG_GC);
				clear_opt(sbi, FORCE_FG_GC);
			} else if (strlen(name) == 3 && !strncmp(name, "off", 3)) {
				clear_opt(sbi, BG_GC);
				clear_opt(sbi, FORCE_FG_GC);
			} else if (strlen(name) == 4 && !strncmp(name, "sync", 4)) {
				set_opt(sbi, BG_GC);
				set_opt(sbi, FORCE_FG_GC);
			} else {
				kfree(name);
				return -EINVAL;
			}
			kfree(name);
			break;
		case Opt_disable_roll_forward:
			set_opt(sbi, DISABLE_ROLL_FORWARD);
			break;
		case Opt_norecovery:
			/* this option mounts f2fs with ro */
			set_opt(sbi, DISABLE_ROLL_FORWARD);
			if (!f2fs_readonly(sb))
				return -EINVAL;
			break;
		case Opt_discard:
			q = bdev_get_queue(sb->s_bdev);
			if (blk_queue_discard(q)) {
				set_opt(sbi, DISCARD);
			} else if (!f2fs_sb_mounted_blkzoned(sb)) {
				f2fs_msg(sb, KERN_WARNING,
					"mounting with \"discard\" option, but "
					"the device does not support discard");
			}
			break;
		case Opt_nodiscard:
			if (f2fs_sb_mounted_blkzoned(sb)) {
				f2fs_msg(sb, KERN_WARNING,
					"discard is required for zoned block devices");
				return -EINVAL;
			}
			clear_opt(sbi, DISCARD);
			break;
		case Opt_noheap:
			set_opt(sbi, NOHEAP);
			break;
		case Opt_heap:
			clear_opt(sbi, NOHEAP);
			break;
#ifdef CONFIG_F2FS_FS_XATTR
		case Opt_user_xattr:
			set_opt(sbi, XATTR_USER);
			break;
		case Opt_nouser_xattr:
			clear_opt(sbi, XATTR_USER);
			break;
		case Opt_inline_xattr:
			set_opt(sbi, INLINE_XATTR);
			break;
		case Opt_noinline_xattr:
			clear_opt(sbi, INLINE_XATTR);
			break;
		case Opt_inline_xattr_size:
			if (args->from && match_int(args, &arg))
				return -EINVAL;
			set_opt(sbi, INLINE_XATTR_SIZE);
			sbi->inline_xattr_size = arg;
			break;
#else
		case Opt_user_xattr:
			f2fs_msg(sb, KERN_INFO,
				"user_xattr options not supported");
			break;
		case Opt_nouser_xattr:
			f2fs_msg(sb, KERN_INFO,
				"nouser_xattr options not supported");
			break;
		case Opt_inline_xattr:
			f2fs_msg(sb, KERN_INFO,
				"inline_xattr options not supported");
			break;
		case Opt_noinline_xattr:
			f2fs_msg(sb, KERN_INFO,
				"noinline_xattr options not supported");
			break;
#endif
#ifdef CONFIG_F2FS_FS_POSIX_ACL
		case Opt_acl:
			set_opt(sbi, POSIX_ACL);
			break;
		case Opt_noacl:
			clear_opt(sbi, POSIX_ACL);
			break;
#else
		case Opt_acl:
			f2fs_msg(sb, KERN_INFO, "acl options not supported");
			break;
		case Opt_noacl:
			f2fs_msg(sb, KERN_INFO, "noacl options not supported");
			break;
#endif
		case Opt_active_logs:
			if (args->from && match_int(args, &arg))
				return -EINVAL;
			if (arg != 2 && arg != 4 && arg != NR_CURSEG_TYPE)
				return -EINVAL;
			sbi->active_logs = arg;
			break;
		case Opt_disable_ext_identify:
			set_opt(sbi, DISABLE_EXT_IDENTIFY);
			break;
		case Opt_inline_data:
			set_opt(sbi, INLINE_DATA);
			break;
		case Opt_inline_dentry:
			set_opt(sbi, INLINE_DENTRY);
			break;
		case Opt_noinline_dentry:
			clear_opt(sbi, INLINE_DENTRY);
			break;
		case Opt_flush_merge:
			set_opt(sbi, FLUSH_MERGE);
			break;
		case Opt_noflush_merge:
			clear_opt(sbi, FLUSH_MERGE);
			break;
		case Opt_nobarrier:
			set_opt(sbi, NOBARRIER);
			break;
		case Opt_fastboot:
			set_opt(sbi, FASTBOOT);
			break;
		case Opt_extent_cache:
			set_opt(sbi, EXTENT_CACHE);
			break;
		case Opt_noextent_cache:
			clear_opt(sbi, EXTENT_CACHE);
			break;
		case Opt_noinline_data:
			clear_opt(sbi, INLINE_DATA);
			break;
		case Opt_data_flush:
			set_opt(sbi, DATA_FLUSH);
			break;
		case Opt_reserve_root:
			if (args->from && match_int(args, &arg))
				return -EINVAL;
			if (test_opt(sbi, RESERVE_ROOT)) {
				f2fs_msg(sb, KERN_INFO,
					"Preserve previous reserve_root=%u",
					sbi->root_reserved_blocks);
			} else {
				sbi->root_reserved_blocks = arg;
				set_opt(sbi, RESERVE_ROOT);
			}
			break;
		case Opt_resuid:
			if (args->from && match_int(args, &arg))
				return -EINVAL;
			uid = make_kuid(current_user_ns(), arg);
			if (!uid_valid(uid)) {
				f2fs_msg(sb, KERN_ERR,
					"Invalid uid value %d", arg);
				return -EINVAL;
			}
			sbi->s_resuid = uid;
			break;
		case Opt_resgid:
			if (args->from && match_int(args, &arg))
				return -EINVAL;
			gid = make_kgid(current_user_ns(), arg);
			if (!gid_valid(gid)) {
				f2fs_msg(sb, KERN_ERR,
					"Invalid gid value %d", arg);
				return -EINVAL;
			}
			sbi->s_resgid = gid;
			break;
		case Opt_mode:
			name = match_strdup(&args[0]);

			if (!name)
				return -ENOMEM;
			if (strlen(name) == 8 &&
					!strncmp(name, "adaptive", 8)) {
				if (f2fs_sb_mounted_blkzoned(sb)) {
					f2fs_msg(sb, KERN_WARNING,
						 "adaptive mode is not allowed with "
						 "zoned block device feature");
					kfree(name);
					return -EINVAL;
				}
				set_opt_mode(sbi, F2FS_MOUNT_ADAPTIVE);
			} else if (strlen(name) == 3 &&
					!strncmp(name, "lfs", 3)) {
				set_opt_mode(sbi, F2FS_MOUNT_LFS);
			} else {
				kfree(name);
				return -EINVAL;
			}
			kfree(name);
			break;
		case Opt_io_size_bits:
			if (args->from && match_int(args, &arg))
				return -EINVAL;
			if (arg > __ilog2_u32(BIO_MAX_PAGES)) {
				f2fs_msg(sb, KERN_WARNING,
					"Not support %d, larger than %d",
					1 << arg, BIO_MAX_PAGES);
				return -EINVAL;
			}
			sbi->write_io_size_bits = arg;
			break;
		case Opt_fault_injection:
			if (args->from && match_int(args, &arg))
				return -EINVAL;
#ifdef CONFIG_F2FS_FAULT_INJECTION
			f2fs_build_fault_attr(sbi, arg);
			set_opt(sbi, FAULT_INJECTION);
#else
			f2fs_msg(sb, KERN_INFO,
				"FAULT_INJECTION was not selected");
#endif
			break;
		case Opt_lazytime:
			sb->s_flags |= MS_LAZYTIME;
			break;
		case Opt_nolazytime:
			sb->s_flags &= ~MS_LAZYTIME;
			break;
#ifdef CONFIG_QUOTA
		case Opt_quota:
		case Opt_usrquota:
			set_opt(sbi, USRQUOTA);
			break;
		case Opt_grpquota:
			set_opt(sbi, GRPQUOTA);
			break;
		case Opt_prjquota:
			set_opt(sbi, PRJQUOTA);
			break;
		case Opt_usrjquota:
			ret = f2fs_set_qf_name(sb, USRQUOTA, &args[0]);
			if (ret)
				return ret;
			break;
		case Opt_grpjquota:
			ret = f2fs_set_qf_name(sb, GRPQUOTA, &args[0]);
			if (ret)
				return ret;
			break;
		case Opt_prjjquota:
			ret = f2fs_set_qf_name(sb, PRJQUOTA, &args[0]);
			if (ret)
				return ret;
			break;
		case Opt_offusrjquota:
			ret = f2fs_clear_qf_name(sb, USRQUOTA);
			if (ret)
				return ret;
			break;
		case Opt_offgrpjquota:
			ret = f2fs_clear_qf_name(sb, GRPQUOTA);
			if (ret)
				return ret;
			break;
		case Opt_offprjjquota:
			ret = f2fs_clear_qf_name(sb, PRJQUOTA);
			if (ret)
				return ret;
			break;
		case Opt_jqfmt_vfsold:
			sbi->s_jquota_fmt = QFMT_VFS_OLD;
			break;
		case Opt_jqfmt_vfsv0:
			sbi->s_jquota_fmt = QFMT_VFS_V0;
			break;
		case Opt_jqfmt_vfsv1:
			sbi->s_jquota_fmt = QFMT_VFS_V1;
			break;
		case Opt_noquota:
			clear_opt(sbi, QUOTA);
			clear_opt(sbi, USRQUOTA);
			clear_opt(sbi, GRPQUOTA);
			clear_opt(sbi, PRJQUOTA);
			break;
#else
		case Opt_quota:
		case Opt_usrquota:
		case Opt_grpquota:
		case Opt_prjquota:
		case Opt_usrjquota:
		case Opt_grpjquota:
		case Opt_prjjquota:
		case Opt_offusrjquota:
		case Opt_offgrpjquota:
		case Opt_offprjjquota:
		case Opt_jqfmt_vfsold:
		case Opt_jqfmt_vfsv0:
		case Opt_jqfmt_vfsv1:
		case Opt_noquota:
			f2fs_msg(sb, KERN_INFO,
					"quota operations not supported");
			break;
#endif
		default:
			f2fs_msg(sb, KERN_ERR,
				"Unrecognized mount option \"%s\" or missing value",
				p);
			return -EINVAL;
		}
	}
#ifdef CONFIG_QUOTA
	if (f2fs_check_quota_options(sbi))
		return -EINVAL;
#endif

	if (F2FS_IO_SIZE_BITS(sbi) && !test_opt(sbi, LFS)) {
		f2fs_msg(sb, KERN_ERR,
				"Should set mode=lfs with %uKB-sized IO",
				F2FS_IO_SIZE_KB(sbi));
		return -EINVAL;
	}

	if (test_opt(sbi, INLINE_XATTR_SIZE)) {
		if (!test_opt(sbi, INLINE_XATTR)) {
			f2fs_msg(sb, KERN_ERR,
					"inline_xattr_size option should be "
					"set with inline_xattr option");
			return -EINVAL;
		}
		if (!sbi->inline_xattr_size ||
			sbi->inline_xattr_size >= DEF_ADDRS_PER_INODE -
					F2FS_TOTAL_EXTRA_ATTR_SIZE -
					DEF_INLINE_RESERVED_SIZE -
					DEF_MIN_INLINE_SIZE) {
			f2fs_msg(sb, KERN_ERR,
					"inline xattr size is out of range");
			return -EINVAL;
		}
	}
	return 0;
}

static struct inode *f2fs_alloc_inode(struct super_block *sb)
{
	struct f2fs_inode_info *fi;

	fi = kmem_cache_alloc(f2fs_inode_cachep, GFP_F2FS_ZERO);
	if (!fi)
		return NULL;

	init_once((void *) fi);

	/* Initialize f2fs-specific inode info */
	atomic_set(&fi->dirty_pages, 0);
	fi->i_current_depth = 1;
	fi->i_advise = 0;
	init_rwsem(&fi->i_sem);
	INIT_LIST_HEAD(&fi->dirty_list);
	INIT_LIST_HEAD(&fi->gdirty_list);
	INIT_LIST_HEAD(&fi->inmem_ilist);
	INIT_LIST_HEAD(&fi->inmem_pages);
	mutex_init(&fi->inmem_lock);
	init_rwsem(&fi->dio_rwsem[READ]);
	init_rwsem(&fi->dio_rwsem[WRITE]);
	init_rwsem(&fi->i_mmap_sem);
	init_rwsem(&fi->i_xattr_sem);

#ifdef CONFIG_QUOTA
	memset(&fi->i_dquot, 0, sizeof(fi->i_dquot));
	fi->i_reserved_quota = 0;
#endif
	/* Will be used by directory only */
	fi->i_dir_level = F2FS_SB(sb)->dir_level;

	return &fi->vfs_inode;
}

static int f2fs_drop_inode(struct inode *inode)
{
	int ret;
	/*
	 * This is to avoid a deadlock condition like below.
	 * writeback_single_inode(inode)
	 *  - f2fs_write_data_page
	 *    - f2fs_gc -> iput -> evict
	 *       - inode_wait_for_writeback(inode)
	 */
	if ((!inode_unhashed(inode) && inode->i_state & I_SYNC)) {
		if (!inode->i_nlink && !is_bad_inode(inode)) {
			/* to avoid evict_inode call simultaneously */
			atomic_inc(&inode->i_count);
			spin_unlock(&inode->i_lock);

			/* some remained atomic pages should discarded */
			if (f2fs_is_atomic_file(inode))
				drop_inmem_pages(inode);

			/* should remain fi->extent_tree for writepage */
			f2fs_destroy_extent_node(inode);

			sb_start_intwrite(inode->i_sb);
			f2fs_i_size_write(inode, 0);

			if (F2FS_HAS_BLOCKS(inode))
				f2fs_truncate(inode);

			sb_end_intwrite(inode->i_sb);

			spin_lock(&inode->i_lock);
			atomic_dec(&inode->i_count);
		}
		trace_f2fs_drop_inode(inode, 0);
		return 0;
	}
	ret = generic_drop_inode(inode);
	trace_f2fs_drop_inode(inode, ret);
	return ret;
}

int f2fs_inode_dirtied(struct inode *inode, bool sync)
{
	struct f2fs_sb_info *sbi = F2FS_I_SB(inode);
	int ret = 0;

	spin_lock(&sbi->inode_lock[DIRTY_META]);
	if (is_inode_flag_set(inode, FI_DIRTY_INODE)) {
		ret = 1;
	} else {
		set_inode_flag(inode, FI_DIRTY_INODE);
		stat_inc_dirty_inode(sbi, DIRTY_META);
	}
	if (sync && list_empty(&F2FS_I(inode)->gdirty_list)) {
		list_add_tail(&F2FS_I(inode)->gdirty_list,
				&sbi->inode_list[DIRTY_META]);
		inc_page_count(sbi, F2FS_DIRTY_IMETA);
	}
	spin_unlock(&sbi->inode_lock[DIRTY_META]);
	return ret;
}

void f2fs_inode_synced(struct inode *inode)
{
	struct f2fs_sb_info *sbi = F2FS_I_SB(inode);

	spin_lock(&sbi->inode_lock[DIRTY_META]);
	if (!is_inode_flag_set(inode, FI_DIRTY_INODE)) {
		spin_unlock(&sbi->inode_lock[DIRTY_META]);
		return;
	}
	if (!list_empty(&F2FS_I(inode)->gdirty_list)) {
		list_del_init(&F2FS_I(inode)->gdirty_list);
		dec_page_count(sbi, F2FS_DIRTY_IMETA);
	}
	clear_inode_flag(inode, FI_DIRTY_INODE);
	clear_inode_flag(inode, FI_AUTO_RECOVER);
	stat_dec_dirty_inode(F2FS_I_SB(inode), DIRTY_META);
	spin_unlock(&sbi->inode_lock[DIRTY_META]);
}

/*
 * f2fs_dirty_inode() is called from __mark_inode_dirty()
 *
 * We should call set_dirty_inode to write the dirty inode through write_inode.
 */
static void f2fs_dirty_inode(struct inode *inode, int flags)
{
	struct f2fs_sb_info *sbi = F2FS_I_SB(inode);

	if (inode->i_ino == F2FS_NODE_INO(sbi) ||
			inode->i_ino == F2FS_META_INO(sbi))
		return;

	if (flags == I_DIRTY_TIME)
		return;

	if (is_inode_flag_set(inode, FI_AUTO_RECOVER))
		clear_inode_flag(inode, FI_AUTO_RECOVER);

	f2fs_inode_dirtied(inode, false);
}

static void f2fs_i_callback(struct rcu_head *head)
{
	struct inode *inode = container_of(head, struct inode, i_rcu);
	kmem_cache_free(f2fs_inode_cachep, F2FS_I(inode));
}

static void f2fs_destroy_inode(struct inode *inode)
{
	call_rcu(&inode->i_rcu, f2fs_i_callback);
}

static void destroy_percpu_info(struct f2fs_sb_info *sbi)
{
	percpu_counter_destroy(&sbi->alloc_valid_block_count);
	percpu_counter_destroy(&sbi->total_valid_inode_count);
}

static void destroy_device_list(struct f2fs_sb_info *sbi)
{
	int i;

	for (i = 0; i < sbi->s_ndevs; i++) {
		blkdev_put(FDEV(i).bdev, FMODE_EXCL);
#ifdef CONFIG_BLK_DEV_ZONED
		kfree(FDEV(i).blkz_type);
#endif
	}
	kfree(sbi->devs);
}

static void f2fs_put_super(struct super_block *sb)
{
	struct f2fs_sb_info *sbi = F2FS_SB(sb);
	int i;
	bool dropped;

	f2fs_quota_off_umount(sb);

	/* prevent remaining shrinker jobs */
	mutex_lock(&sbi->umount_mutex);

	/*
	 * We don't need to do checkpoint when superblock is clean.
	 * But, the previous checkpoint was not done by umount, it needs to do
	 * clean checkpoint again.
	 */
	if (is_sbi_flag_set(sbi, SBI_IS_DIRTY) ||
			!is_set_ckpt_flags(sbi, CP_UMOUNT_FLAG)) {
		struct cp_control cpc = {
			.reason = CP_UMOUNT,
		};
		write_checkpoint(sbi, &cpc);
	}

	/* be sure to wait for any on-going discard commands */
	dropped = f2fs_wait_discard_bios(sbi);

	if (f2fs_discard_en(sbi) && !sbi->discard_blks && !dropped) {
		struct cp_control cpc = {
			.reason = CP_UMOUNT | CP_TRIMMED,
		};
		write_checkpoint(sbi, &cpc);
	}

	/* write_checkpoint can update stat informaion */
	f2fs_destroy_stats(sbi);

	/*
	 * normally superblock is clean, so we need to release this.
	 * In addition, EIO will skip do checkpoint, we need this as well.
	 */
	release_ino_entry(sbi, true);

	f2fs_leave_shrinker(sbi);
	mutex_unlock(&sbi->umount_mutex);

	/* our cp_error case, we can wait for any writeback page */
	f2fs_flush_merged_writes(sbi);

	iput(sbi->node_inode);
	iput(sbi->meta_inode);

	/* destroy f2fs internal modules */
	destroy_node_manager(sbi);
	destroy_segment_manager(sbi);

	kfree(sbi->ckpt);

	f2fs_unregister_sysfs(sbi);

	sb->s_fs_info = NULL;
	if (sbi->s_chksum_driver)
		crypto_free_shash(sbi->s_chksum_driver);
	kfree(sbi->raw_super);

	destroy_device_list(sbi);
	mempool_destroy(sbi->write_io_dummy);
#ifdef CONFIG_QUOTA
	for (i = 0; i < MAXQUOTAS; i++)
		kfree(sbi->s_qf_names[i]);
#endif
	destroy_percpu_info(sbi);
	for (i = 0; i < NR_PAGE_TYPE; i++)
		kfree(sbi->write_io[i]);
	kfree(sbi);
}

int f2fs_sync_fs(struct super_block *sb, int sync)
{
	struct f2fs_sb_info *sbi = F2FS_SB(sb);
	int err = 0;

	if (unlikely(f2fs_cp_error(sbi)))
		return 0;

	trace_f2fs_sync_fs(sb, sync);

	if (unlikely(is_sbi_flag_set(sbi, SBI_POR_DOING)))
		return -EAGAIN;

	if (sync) {
		struct cp_control cpc;

		cpc.reason = __get_cp_reason(sbi);

		mutex_lock(&sbi->gc_mutex);
		err = write_checkpoint(sbi, &cpc);
		mutex_unlock(&sbi->gc_mutex);
	}
	f2fs_trace_ios(NULL, 1);

	return err;
}

static int f2fs_freeze(struct super_block *sb)
{
	if (f2fs_readonly(sb))
		return 0;

	/* IO error happened before */
	if (unlikely(f2fs_cp_error(F2FS_SB(sb))))
		return -EIO;

	/* must be clean, since sync_filesystem() was already called */
	if (is_sbi_flag_set(F2FS_SB(sb), SBI_IS_DIRTY))
		return -EINVAL;
	return 0;
}

static int f2fs_unfreeze(struct super_block *sb)
{
	return 0;
}

#ifdef CONFIG_QUOTA
static int f2fs_statfs_project(struct super_block *sb,
				kprojid_t projid, struct kstatfs *buf)
{
	struct kqid qid;
	struct dquot *dquot;
	u64 limit;
	u64 curblock;

	qid = make_kqid_projid(projid);
	dquot = dqget(sb, qid);
	if (IS_ERR(dquot))
		return PTR_ERR(dquot);
	spin_lock(&dq_data_lock);

	limit = (dquot->dq_dqb.dqb_bsoftlimit ?
		 dquot->dq_dqb.dqb_bsoftlimit :
		 dquot->dq_dqb.dqb_bhardlimit) >> sb->s_blocksize_bits;
	if (limit && buf->f_blocks > limit) {
		curblock = dquot->dq_dqb.dqb_curspace >> sb->s_blocksize_bits;
		buf->f_blocks = limit;
		buf->f_bfree = buf->f_bavail =
			(buf->f_blocks > curblock) ?
			 (buf->f_blocks - curblock) : 0;
	}

	limit = dquot->dq_dqb.dqb_isoftlimit ?
		dquot->dq_dqb.dqb_isoftlimit :
		dquot->dq_dqb.dqb_ihardlimit;
	if (limit && buf->f_files > limit) {
		buf->f_files = limit;
		buf->f_ffree =
			(buf->f_files > dquot->dq_dqb.dqb_curinodes) ?
			 (buf->f_files - dquot->dq_dqb.dqb_curinodes) : 0;
	}

	spin_unlock(&dq_data_lock);
	dqput(dquot);
	return 0;
}
#endif

static int f2fs_statfs(struct dentry *dentry, struct kstatfs *buf)
{
	struct super_block *sb = dentry->d_sb;
	struct f2fs_sb_info *sbi = F2FS_SB(sb);
	u64 id = huge_encode_dev(sb->s_bdev->bd_dev);
	block_t total_count, user_block_count, start_count;
	u64 avail_node_count;

	total_count = le64_to_cpu(sbi->raw_super->block_count);
	user_block_count = sbi->user_block_count;
	start_count = le32_to_cpu(sbi->raw_super->segment0_blkaddr);
	buf->f_type = F2FS_SUPER_MAGIC;
	buf->f_bsize = sbi->blocksize;

	buf->f_blocks = total_count - start_count;
	buf->f_bfree = user_block_count - valid_user_blocks(sbi) -
						sbi->current_reserved_blocks;
	if (buf->f_bfree > sbi->root_reserved_blocks)
		buf->f_bavail = buf->f_bfree - sbi->root_reserved_blocks;
	else
		buf->f_bavail = 0;

	avail_node_count = sbi->total_node_count - sbi->nquota_files -
						F2FS_RESERVED_NODE_NUM;

	if (avail_node_count > user_block_count) {
		buf->f_files = user_block_count;
		buf->f_ffree = buf->f_bavail;
	} else {
		buf->f_files = avail_node_count;
		buf->f_ffree = min(avail_node_count - valid_node_count(sbi),
					buf->f_bavail);
	}

	buf->f_namelen = F2FS_NAME_LEN;
	buf->f_fsid.val[0] = (u32)id;
	buf->f_fsid.val[1] = (u32)(id >> 32);

#ifdef CONFIG_QUOTA
	if (is_inode_flag_set(dentry->d_inode, FI_PROJ_INHERIT) &&
			sb_has_quota_limits_enabled(sb, PRJQUOTA)) {
		f2fs_statfs_project(sb, F2FS_I(dentry->d_inode)->i_projid, buf);
	}
#endif
	return 0;
}

static inline void f2fs_show_quota_options(struct seq_file *seq,
					   struct super_block *sb)
{
#ifdef CONFIG_QUOTA
	struct f2fs_sb_info *sbi = F2FS_SB(sb);

	if (sbi->s_jquota_fmt) {
		char *fmtname = "";

		switch (sbi->s_jquota_fmt) {
		case QFMT_VFS_OLD:
			fmtname = "vfsold";
			break;
		case QFMT_VFS_V0:
			fmtname = "vfsv0";
			break;
		case QFMT_VFS_V1:
			fmtname = "vfsv1";
			break;
		}
		seq_printf(seq, ",jqfmt=%s", fmtname);
	}

	if (sbi->s_qf_names[USRQUOTA])
		seq_show_option(seq, "usrjquota", sbi->s_qf_names[USRQUOTA]);

	if (sbi->s_qf_names[GRPQUOTA])
		seq_show_option(seq, "grpjquota", sbi->s_qf_names[GRPQUOTA]);

	if (sbi->s_qf_names[PRJQUOTA])
		seq_show_option(seq, "prjjquota", sbi->s_qf_names[PRJQUOTA]);
#endif
}

static int f2fs_show_options(struct seq_file *seq, struct dentry *root)
{
	struct f2fs_sb_info *sbi = F2FS_SB(root->d_sb);

	if (!f2fs_readonly(sbi->sb) && test_opt(sbi, BG_GC)) {
		if (test_opt(sbi, FORCE_FG_GC))
			seq_printf(seq, ",background_gc=%s", "sync");
		else
			seq_printf(seq, ",background_gc=%s", "on");
	} else {
		seq_printf(seq, ",background_gc=%s", "off");
	}
	if (test_opt(sbi, DISABLE_ROLL_FORWARD))
		seq_puts(seq, ",disable_roll_forward");
	if (test_opt(sbi, DISCARD))
		seq_puts(seq, ",discard");
	if (test_opt(sbi, NOHEAP))
		seq_puts(seq, ",no_heap");
	else
		seq_puts(seq, ",heap");
#ifdef CONFIG_F2FS_FS_XATTR
	if (test_opt(sbi, XATTR_USER))
		seq_puts(seq, ",user_xattr");
	else
		seq_puts(seq, ",nouser_xattr");
	if (test_opt(sbi, INLINE_XATTR))
		seq_puts(seq, ",inline_xattr");
	else
		seq_puts(seq, ",noinline_xattr");
	if (test_opt(sbi, INLINE_XATTR_SIZE))
		seq_printf(seq, ",inline_xattr_size=%u",
					sbi->inline_xattr_size);
#endif
#ifdef CONFIG_F2FS_FS_POSIX_ACL
	if (test_opt(sbi, POSIX_ACL))
		seq_puts(seq, ",acl");
	else
		seq_puts(seq, ",noacl");
#endif
	if (test_opt(sbi, DISABLE_EXT_IDENTIFY))
		seq_puts(seq, ",disable_ext_identify");
	if (test_opt(sbi, INLINE_DATA))
		seq_puts(seq, ",inline_data");
	else
		seq_puts(seq, ",noinline_data");
	if (test_opt(sbi, INLINE_DENTRY))
		seq_puts(seq, ",inline_dentry");
	else
		seq_puts(seq, ",noinline_dentry");
	if (!f2fs_readonly(sbi->sb) && test_opt(sbi, FLUSH_MERGE))
		seq_puts(seq, ",flush_merge");
	if (test_opt(sbi, NOBARRIER))
		seq_puts(seq, ",nobarrier");
	if (test_opt(sbi, FASTBOOT))
		seq_puts(seq, ",fastboot");
	if (test_opt(sbi, EXTENT_CACHE))
		seq_puts(seq, ",extent_cache");
	else
		seq_puts(seq, ",noextent_cache");
	if (test_opt(sbi, DATA_FLUSH))
		seq_puts(seq, ",data_flush");

	seq_puts(seq, ",mode=");
	if (test_opt(sbi, ADAPTIVE))
		seq_puts(seq, "adaptive");
	else if (test_opt(sbi, LFS))
		seq_puts(seq, "lfs");
	seq_printf(seq, ",active_logs=%u", sbi->active_logs);
	if (test_opt(sbi, RESERVE_ROOT))
		seq_printf(seq, ",reserve_root=%u,resuid=%u,resgid=%u",
				sbi->root_reserved_blocks,
				from_kuid_munged(&init_user_ns, sbi->s_resuid),
				from_kgid_munged(&init_user_ns, sbi->s_resgid));
	if (F2FS_IO_SIZE_BITS(sbi))
		seq_printf(seq, ",io_size=%uKB", F2FS_IO_SIZE_KB(sbi));
#ifdef CONFIG_F2FS_FAULT_INJECTION
	if (test_opt(sbi, FAULT_INJECTION))
		seq_printf(seq, ",fault_injection=%u",
				sbi->fault_info.inject_rate);
#endif
#ifdef CONFIG_QUOTA
	if (test_opt(sbi, QUOTA))
		seq_puts(seq, ",quota");
	if (test_opt(sbi, USRQUOTA))
		seq_puts(seq, ",usrquota");
	if (test_opt(sbi, GRPQUOTA))
		seq_puts(seq, ",grpquota");
	if (test_opt(sbi, PRJQUOTA))
		seq_puts(seq, ",prjquota");
#endif
	f2fs_show_quota_options(seq, sbi->sb);

	return 0;
}

static void default_options(struct f2fs_sb_info *sbi)
{
	/* init some FS parameters */
	sbi->active_logs = NR_CURSEG_TYPE;
	sbi->inline_xattr_size = DEFAULT_INLINE_XATTR_ADDRS;

	set_opt(sbi, BG_GC);
	set_opt(sbi, INLINE_XATTR);
	set_opt(sbi, INLINE_DATA);
	set_opt(sbi, INLINE_DENTRY);
	set_opt(sbi, EXTENT_CACHE);
	set_opt(sbi, NOHEAP);
	sbi->sb->s_flags |= MS_LAZYTIME;
	set_opt(sbi, FLUSH_MERGE);
	if (f2fs_sb_mounted_blkzoned(sbi->sb)) {
		set_opt_mode(sbi, F2FS_MOUNT_LFS);
		set_opt(sbi, DISCARD);
	} else {
		set_opt_mode(sbi, F2FS_MOUNT_ADAPTIVE);
	}

#ifdef CONFIG_F2FS_FS_XATTR
	set_opt(sbi, XATTR_USER);
#endif
#ifdef CONFIG_F2FS_FS_POSIX_ACL
	set_opt(sbi, POSIX_ACL);
#endif

#ifdef CONFIG_F2FS_FAULT_INJECTION
	f2fs_build_fault_attr(sbi, 0);
#endif
}

#ifdef CONFIG_QUOTA
static int f2fs_enable_quotas(struct super_block *sb);
#endif
static int f2fs_remount(struct super_block *sb, int *flags, char *data)
{
	struct f2fs_sb_info *sbi = F2FS_SB(sb);
	struct f2fs_mount_info org_mount_opt;
	unsigned long old_sb_flags;
	int err, active_logs;
	bool need_restart_gc = false;
	bool need_stop_gc = false;
	bool no_extent_cache = !test_opt(sbi, EXTENT_CACHE);
#ifdef CONFIG_F2FS_FAULT_INJECTION
	struct f2fs_fault_info ffi = sbi->fault_info;
#endif
#ifdef CONFIG_QUOTA
	int s_jquota_fmt;
	char *s_qf_names[MAXQUOTAS];
	int i, j;
#endif

	/*
	 * Save the old mount options in case we
	 * need to restore them.
	 */
	org_mount_opt = sbi->mount_opt;
	old_sb_flags = sb->s_flags;
	active_logs = sbi->active_logs;

#ifdef CONFIG_QUOTA
	s_jquota_fmt = sbi->s_jquota_fmt;
	for (i = 0; i < MAXQUOTAS; i++) {
		if (sbi->s_qf_names[i]) {
			s_qf_names[i] = kstrdup(sbi->s_qf_names[i],
							 GFP_KERNEL);
			if (!s_qf_names[i]) {
				for (j = 0; j < i; j++)
					kfree(s_qf_names[j]);
				return -ENOMEM;
			}
		} else {
			s_qf_names[i] = NULL;
		}
	}
#endif

	/* recover superblocks we couldn't write due to previous RO mount */
	if (!(*flags & MS_RDONLY) && is_sbi_flag_set(sbi, SBI_NEED_SB_WRITE)) {
		err = f2fs_commit_super(sbi, false);
		f2fs_msg(sb, KERN_INFO,
			"Try to recover all the superblocks, ret: %d", err);
		if (!err)
			clear_sbi_flag(sbi, SBI_NEED_SB_WRITE);
	}

	default_options(sbi);

	/* parse mount options */
	err = parse_options(sb, data);
	if (err)
		goto restore_opts;

	/*
	 * Previous and new state of filesystem is RO,
	 * so skip checking GC and FLUSH_MERGE conditions.
	 */
	if (f2fs_readonly(sb) && (*flags & MS_RDONLY))
		goto skip;

#ifdef CONFIG_QUOTA
	if (!f2fs_readonly(sb) && (*flags & MS_RDONLY)) {
		err = dquot_suspend(sb, -1);
		if (err < 0)
			goto restore_opts;
	} else if (f2fs_readonly(sb) && !(*flags & MS_RDONLY)) {
		/* dquot_resume needs RW */
		sb->s_flags &= ~MS_RDONLY;
		if (sb_any_quota_suspended(sb)) {
			dquot_resume(sb, -1);
		} else if (f2fs_sb_has_quota_ino(sb)) {
			err = f2fs_enable_quotas(sb);
			if (err)
				goto restore_opts;
		}
	}
#endif
	/* disallow enable/disable extent_cache dynamically */
	if (no_extent_cache == !!test_opt(sbi, EXTENT_CACHE)) {
		err = -EINVAL;
		f2fs_msg(sbi->sb, KERN_WARNING,
				"switch extent_cache option is not allowed");
		goto restore_opts;
	}

	/*
	 * We stop the GC thread if FS is mounted as RO
	 * or if background_gc = off is passed in mount
	 * option. Also sync the filesystem.
	 */
	if ((*flags & MS_RDONLY) || !test_opt(sbi, BG_GC)) {
		if (sbi->gc_thread) {
			stop_gc_thread(sbi);
			need_restart_gc = true;
		}
	} else if (!sbi->gc_thread) {
		err = start_gc_thread(sbi);
		if (err)
			goto restore_opts;
		need_stop_gc = true;
	}

	if (*flags & MS_RDONLY) {
		writeback_inodes_sb(sb, WB_REASON_SYNC);
		sync_inodes_sb(sb);

		set_sbi_flag(sbi, SBI_IS_DIRTY);
		set_sbi_flag(sbi, SBI_IS_CLOSE);
		f2fs_sync_fs(sb, 1);
		clear_sbi_flag(sbi, SBI_IS_CLOSE);
	}

	/*
	 * We stop issue flush thread if FS is mounted as RO
	 * or if flush_merge is not passed in mount option.
	 */
	if ((*flags & MS_RDONLY) || !test_opt(sbi, FLUSH_MERGE)) {
		clear_opt(sbi, FLUSH_MERGE);
		destroy_flush_cmd_control(sbi, false);
	} else {
		err = create_flush_cmd_control(sbi);
		if (err)
			goto restore_gc;
	}
skip:
#ifdef CONFIG_QUOTA
	/* Release old quota file names */
	for (i = 0; i < MAXQUOTAS; i++)
		kfree(s_qf_names[i]);
#endif
	/* Update the POSIXACL Flag */
	sb->s_flags = (sb->s_flags & ~MS_POSIXACL) |
		(test_opt(sbi, POSIX_ACL) ? MS_POSIXACL : 0);

	limit_reserve_root(sbi);
	return 0;
restore_gc:
	if (need_restart_gc) {
		if (start_gc_thread(sbi))
			f2fs_msg(sbi->sb, KERN_WARNING,
				"background gc thread has stopped");
	} else if (need_stop_gc) {
		stop_gc_thread(sbi);
	}
restore_opts:
#ifdef CONFIG_QUOTA
	sbi->s_jquota_fmt = s_jquota_fmt;
	for (i = 0; i < MAXQUOTAS; i++) {
		kfree(sbi->s_qf_names[i]);
		sbi->s_qf_names[i] = s_qf_names[i];
	}
#endif
	sbi->mount_opt = org_mount_opt;
	sbi->active_logs = active_logs;
	sb->s_flags = old_sb_flags;
#ifdef CONFIG_F2FS_FAULT_INJECTION
	sbi->fault_info = ffi;
#endif
	return err;
}

#ifdef CONFIG_QUOTA
/* Read data from quotafile */
static ssize_t f2fs_quota_read(struct super_block *sb, int type, char *data,
			       size_t len, loff_t off)
{
	struct inode *inode = sb_dqopt(sb)->files[type];
	struct address_space *mapping = inode->i_mapping;
	block_t blkidx = F2FS_BYTES_TO_BLK(off);
	int offset = off & (sb->s_blocksize - 1);
	int tocopy;
	size_t toread;
	loff_t i_size = i_size_read(inode);
	struct page *page;
	char *kaddr;

	if (off > i_size)
		return 0;

	if (off + len > i_size)
		len = i_size - off;
	toread = len;
	while (toread > 0) {
		tocopy = min_t(unsigned long, sb->s_blocksize - offset, toread);
repeat:
		page = read_mapping_page(mapping, blkidx, NULL);
		if (IS_ERR(page)) {
			if (PTR_ERR(page) == -ENOMEM) {
				congestion_wait(BLK_RW_ASYNC, HZ/50);
				goto repeat;
			}
			return PTR_ERR(page);
		}

		lock_page(page);

		if (unlikely(page->mapping != mapping)) {
			f2fs_put_page(page, 1);
			goto repeat;
		}
		if (unlikely(!PageUptodate(page))) {
			f2fs_put_page(page, 1);
			return -EIO;
		}

		kaddr = kmap_atomic(page);
		memcpy(data, kaddr + offset, tocopy);
		kunmap_atomic(kaddr);
		f2fs_put_page(page, 1);

		offset = 0;
		toread -= tocopy;
		data += tocopy;
		blkidx++;
	}
	return len;
}

/* Write to quotafile */
static ssize_t f2fs_quota_write(struct super_block *sb, int type,
				const char *data, size_t len, loff_t off)
{
	struct inode *inode = sb_dqopt(sb)->files[type];
	struct address_space *mapping = inode->i_mapping;
	const struct address_space_operations *a_ops = mapping->a_ops;
	int offset = off & (sb->s_blocksize - 1);
	size_t towrite = len;
	struct page *page;
	char *kaddr;
	int err = 0;
	int tocopy;

	while (towrite > 0) {
		tocopy = min_t(unsigned long, sb->s_blocksize - offset,
								towrite);
retry:
		err = a_ops->write_begin(NULL, mapping, off, tocopy, 0,
							&page, NULL);
		if (unlikely(err)) {
			if (err == -ENOMEM) {
				congestion_wait(BLK_RW_ASYNC, HZ/50);
				goto retry;
			}
			break;
		}

		kaddr = kmap_atomic(page);
		memcpy(kaddr + offset, data, tocopy);
		kunmap_atomic(kaddr);
		flush_dcache_page(page);

		a_ops->write_end(NULL, mapping, off, tocopy, tocopy,
						page, NULL);
		offset = 0;
		towrite -= tocopy;
		off += tocopy;
		data += tocopy;
		cond_resched();
	}

	if (len == towrite)
		return err;
	inode->i_mtime = inode->i_ctime = current_time(inode);
	f2fs_mark_inode_dirty_sync(inode, false);
	return len - towrite;
}

static struct dquot **f2fs_get_dquots(struct inode *inode)
{
	return F2FS_I(inode)->i_dquot;
}

static qsize_t *f2fs_get_reserved_space(struct inode *inode)
{
	return &F2FS_I(inode)->i_reserved_quota;
}

static int f2fs_quota_on_mount(struct f2fs_sb_info *sbi, int type)
{
	return dquot_quota_on_mount(sbi->sb, sbi->s_qf_names[type],
						sbi->s_jquota_fmt, type);
}

int f2fs_enable_quota_files(struct f2fs_sb_info *sbi, bool rdonly)
{
	int enabled = 0;
	int i, err;

	if (f2fs_sb_has_quota_ino(sbi->sb) && rdonly) {
		err = f2fs_enable_quotas(sbi->sb);
		if (err) {
			f2fs_msg(sbi->sb, KERN_ERR,
					"Cannot turn on quota_ino: %d", err);
			return 0;
		}
		return 1;
	}

	for (i = 0; i < MAXQUOTAS; i++) {
		if (sbi->s_qf_names[i]) {
			err = f2fs_quota_on_mount(sbi, i);
			if (!err) {
				enabled = 1;
				continue;
			}
			f2fs_msg(sbi->sb, KERN_ERR,
				"Cannot turn on quotas: %d on %d", err, i);
		}
	}
	return enabled;
}

static int f2fs_quota_enable(struct super_block *sb, int type, int format_id,
			     unsigned int flags)
{
	struct inode *qf_inode;
	unsigned long qf_inum;
	int err;

	BUG_ON(!f2fs_sb_has_quota_ino(sb));

	qf_inum = f2fs_qf_ino(sb, type);
	if (!qf_inum)
		return -EPERM;

	qf_inode = f2fs_iget(sb, qf_inum);
	if (IS_ERR(qf_inode)) {
		f2fs_msg(sb, KERN_ERR,
			"Bad quota inode %u:%lu", type, qf_inum);
		return PTR_ERR(qf_inode);
	}

	/* Don't account quota for quota files to avoid recursion */
	qf_inode->i_flags |= S_NOQUOTA;
	err = dquot_enable(qf_inode, type, format_id, flags);
	iput(qf_inode);
	return err;
}

static int f2fs_enable_quotas(struct super_block *sb)
{
	int type, err = 0;
	unsigned long qf_inum;
	bool quota_mopt[MAXQUOTAS] = {
		test_opt(F2FS_SB(sb), USRQUOTA),
		test_opt(F2FS_SB(sb), GRPQUOTA),
		test_opt(F2FS_SB(sb), PRJQUOTA),
	};

	sb_dqopt(sb)->flags |= DQUOT_QUOTA_SYS_FILE;
	for (type = 0; type < MAXQUOTAS; type++) {
		qf_inum = f2fs_qf_ino(sb, type);
		if (qf_inum) {
			err = f2fs_quota_enable(sb, type, QFMT_VFS_V1,
				DQUOT_USAGE_ENABLED |
				(quota_mopt[type] ? DQUOT_LIMITS_ENABLED : 0));
			if (err) {
				f2fs_msg(sb, KERN_ERR,
					"Failed to enable quota tracking "
					"(type=%d, err=%d). Please run "
					"fsck to fix.", type, err);
				for (type--; type >= 0; type--)
					dquot_quota_off(sb, type);
				return err;
			}
		}
	}
	return 0;
}

static int f2fs_quota_sync(struct super_block *sb, int type)
{
	struct quota_info *dqopt = sb_dqopt(sb);
	int cnt;
	int ret;

	ret = dquot_writeback_dquots(sb, type);
	if (ret)
		return ret;

	/*
	 * Now when everything is written we can discard the pagecache so
	 * that userspace sees the changes.
	 */
	for (cnt = 0; cnt < MAXQUOTAS; cnt++) {
		if (type != -1 && cnt != type)
			continue;
		if (!sb_has_quota_active(sb, cnt))
			continue;

		ret = filemap_write_and_wait(dqopt->files[cnt]->i_mapping);
		if (ret)
			return ret;

		inode_lock(dqopt->files[cnt]);
		truncate_inode_pages(&dqopt->files[cnt]->i_data, 0);
		inode_unlock(dqopt->files[cnt]);
	}
	return 0;
}

static int f2fs_quota_on(struct super_block *sb, int type, int format_id,
							struct path *path)
{
	struct inode *inode;
	int err;

	err = f2fs_quota_sync(sb, type);
	if (err)
		return err;

	err = dquot_quota_on(sb, type, format_id, path);
	if (err)
		return err;

	inode = d_inode(path->dentry);

	inode_lock(inode);
	F2FS_I(inode)->i_flags |= FS_NOATIME_FL | FS_IMMUTABLE_FL;
	inode_set_flags(inode, S_NOATIME | S_IMMUTABLE,
					S_NOATIME | S_IMMUTABLE);
	inode_unlock(inode);
	f2fs_mark_inode_dirty_sync(inode, false);

	return 0;
}

static int f2fs_quota_off(struct super_block *sb, int type)
{
	struct inode *inode = sb_dqopt(sb)->files[type];
	int err;

	if (!inode || !igrab(inode))
		return dquot_quota_off(sb, type);

	f2fs_quota_sync(sb, type);

	err = dquot_quota_off(sb, type);
	if (err || f2fs_sb_has_quota_ino(sb))
		goto out_put;

	inode_lock(inode);
	F2FS_I(inode)->i_flags &= ~(FS_NOATIME_FL | FS_IMMUTABLE_FL);
	inode_set_flags(inode, 0, S_NOATIME | S_IMMUTABLE);
	inode_unlock(inode);
	f2fs_mark_inode_dirty_sync(inode, false);
out_put:
	iput(inode);
	return err;
}

void f2fs_quota_off_umount(struct super_block *sb)
{
	int type;

	for (type = 0; type < MAXQUOTAS; type++)
		f2fs_quota_off(sb, type);
}

static int f2fs_get_projid(struct inode *inode, kprojid_t *projid)
{
	*projid = F2FS_I(inode)->i_projid;
	return 0;
}

static const struct dquot_operations f2fs_quota_operations = {
	.get_reserved_space = f2fs_get_reserved_space,
	.write_dquot	= dquot_commit,
	.acquire_dquot	= dquot_acquire,
	.release_dquot	= dquot_release,
	.mark_dirty	= dquot_mark_dquot_dirty,
	.write_info	= dquot_commit_info,
	.alloc_dquot	= dquot_alloc,
	.destroy_dquot	= dquot_destroy,
	.get_projid	= f2fs_get_projid,
	.get_next_id	= dquot_get_next_id,
};

static const struct quotactl_ops f2fs_quotactl_ops = {
	.quota_on	= f2fs_quota_on,
	.quota_off	= f2fs_quota_off,
	.quota_sync	= f2fs_quota_sync,
	.get_state	= dquot_get_state,
	.set_info	= dquot_set_dqinfo,
	.get_dqblk	= dquot_get_dqblk,
	.set_dqblk	= dquot_set_dqblk,
	.get_nextdqblk	= dquot_get_next_dqblk,
};
#else
void f2fs_quota_off_umount(struct super_block *sb)
{
}
#endif

static const struct super_operations f2fs_sops = {
	.alloc_inode	= f2fs_alloc_inode,
	.drop_inode	= f2fs_drop_inode,
	.destroy_inode	= f2fs_destroy_inode,
	.write_inode	= f2fs_write_inode,
	.dirty_inode	= f2fs_dirty_inode,
	.show_options	= f2fs_show_options,
#ifdef CONFIG_QUOTA
	.quota_read	= f2fs_quota_read,
	.quota_write	= f2fs_quota_write,
	.get_dquots	= f2fs_get_dquots,
#endif
	.evict_inode	= f2fs_evict_inode,
	.put_super	= f2fs_put_super,
	.sync_fs	= f2fs_sync_fs,
	.freeze_fs	= f2fs_freeze,
	.unfreeze_fs	= f2fs_unfreeze,
	.statfs		= f2fs_statfs,
	.remount_fs	= f2fs_remount,
};

#ifdef CONFIG_F2FS_FS_ENCRYPTION
static int f2fs_get_context(struct inode *inode, void *ctx, size_t len)
{
	return f2fs_getxattr(inode, F2FS_XATTR_INDEX_ENCRYPTION,
				F2FS_XATTR_NAME_ENCRYPTION_CONTEXT,
				ctx, len, NULL);
}

static int f2fs_set_context(struct inode *inode, const void *ctx, size_t len,
							void *fs_data)
{
	return f2fs_setxattr(inode, F2FS_XATTR_INDEX_ENCRYPTION,
				F2FS_XATTR_NAME_ENCRYPTION_CONTEXT,
				ctx, len, fs_data, XATTR_CREATE);
}

static unsigned f2fs_max_namelen(struct inode *inode)
{
	return S_ISLNK(inode->i_mode) ?
			inode->i_sb->s_blocksize : F2FS_NAME_LEN;
}

static const struct fscrypt_operations f2fs_cryptops = {
	.key_prefix	= "f2fs:",
	.get_context	= f2fs_get_context,
	.set_context	= f2fs_set_context,
	.empty_dir	= f2fs_empty_dir,
	.max_namelen	= f2fs_max_namelen,
};
#endif

static struct inode *f2fs_nfs_get_inode(struct super_block *sb,
		u64 ino, u32 generation)
{
	struct f2fs_sb_info *sbi = F2FS_SB(sb);
	struct inode *inode;

	if (check_nid_range(sbi, ino))
		return ERR_PTR(-ESTALE);

	/*
	 * f2fs_iget isn't quite right if the inode is currently unallocated!
	 * However f2fs_iget currently does appropriate checks to handle stale
	 * inodes so everything is OK.
	 */
	inode = f2fs_iget(sb, ino);
	if (IS_ERR(inode))
		return ERR_CAST(inode);
	if (unlikely(generation && inode->i_generation != generation)) {
		/* we didn't find the right inode.. */
		iput(inode);
		return ERR_PTR(-ESTALE);
	}
	return inode;
}

static struct dentry *f2fs_fh_to_dentry(struct super_block *sb, struct fid *fid,
		int fh_len, int fh_type)
{
	return generic_fh_to_dentry(sb, fid, fh_len, fh_type,
				    f2fs_nfs_get_inode);
}

static struct dentry *f2fs_fh_to_parent(struct super_block *sb, struct fid *fid,
		int fh_len, int fh_type)
{
	return generic_fh_to_parent(sb, fid, fh_len, fh_type,
				    f2fs_nfs_get_inode);
}

static const struct export_operations f2fs_export_ops = {
	.fh_to_dentry = f2fs_fh_to_dentry,
	.fh_to_parent = f2fs_fh_to_parent,
	.get_parent = f2fs_get_parent,
};

static loff_t max_file_blocks(void)
{
	loff_t result = 0;
	loff_t leaf_count = ADDRS_PER_BLOCK;

	/*
	 * note: previously, result is equal to (DEF_ADDRS_PER_INODE -
	 * DEFAULT_INLINE_XATTR_ADDRS), but now f2fs try to reserve more
	 * space in inode.i_addr, it will be more safe to reassign
	 * result as zero.
	 */

	/* two direct node blocks */
	result += (leaf_count * 2);

	/* two indirect node blocks */
	leaf_count *= NIDS_PER_BLOCK;
	result += (leaf_count * 2);

	/* one double indirect node block */
	leaf_count *= NIDS_PER_BLOCK;
	result += leaf_count;

	return result;
}

static int __f2fs_commit_super(struct buffer_head *bh,
			struct f2fs_super_block *super)
{
	lock_buffer(bh);
	if (super)
		memcpy(bh->b_data + F2FS_SUPER_OFFSET, super, sizeof(*super));
	set_buffer_uptodate(bh);
	set_buffer_dirty(bh);
	unlock_buffer(bh);

	/* it's rare case, we can do fua all the time */
	return __sync_dirty_buffer(bh, REQ_SYNC | REQ_PREFLUSH | REQ_FUA);
}

static inline bool sanity_check_area_boundary(struct f2fs_sb_info *sbi,
					struct buffer_head *bh)
{
	struct f2fs_super_block *raw_super = (struct f2fs_super_block *)
					(bh->b_data + F2FS_SUPER_OFFSET);
	struct super_block *sb = sbi->sb;
	u32 segment0_blkaddr = le32_to_cpu(raw_super->segment0_blkaddr);
	u32 cp_blkaddr = le32_to_cpu(raw_super->cp_blkaddr);
	u32 sit_blkaddr = le32_to_cpu(raw_super->sit_blkaddr);
	u32 nat_blkaddr = le32_to_cpu(raw_super->nat_blkaddr);
	u32 ssa_blkaddr = le32_to_cpu(raw_super->ssa_blkaddr);
	u32 main_blkaddr = le32_to_cpu(raw_super->main_blkaddr);
	u32 segment_count_ckpt = le32_to_cpu(raw_super->segment_count_ckpt);
	u32 segment_count_sit = le32_to_cpu(raw_super->segment_count_sit);
	u32 segment_count_nat = le32_to_cpu(raw_super->segment_count_nat);
	u32 segment_count_ssa = le32_to_cpu(raw_super->segment_count_ssa);
	u32 segment_count_main = le32_to_cpu(raw_super->segment_count_main);
	u32 segment_count = le32_to_cpu(raw_super->segment_count);
	u32 log_blocks_per_seg = le32_to_cpu(raw_super->log_blocks_per_seg);
	u64 main_end_blkaddr = main_blkaddr +
				(segment_count_main << log_blocks_per_seg);
	u64 seg_end_blkaddr = segment0_blkaddr +
				(segment_count << log_blocks_per_seg);

	if (segment0_blkaddr != cp_blkaddr) {
		f2fs_msg(sb, KERN_INFO,
			"Mismatch start address, segment0(%u) cp_blkaddr(%u)",
			segment0_blkaddr, cp_blkaddr);
		return true;
	}

	if (cp_blkaddr + (segment_count_ckpt << log_blocks_per_seg) !=
							sit_blkaddr) {
		f2fs_msg(sb, KERN_INFO,
			"Wrong CP boundary, start(%u) end(%u) blocks(%u)",
			cp_blkaddr, sit_blkaddr,
			segment_count_ckpt << log_blocks_per_seg);
		return true;
	}

	if (sit_blkaddr + (segment_count_sit << log_blocks_per_seg) !=
							nat_blkaddr) {
		f2fs_msg(sb, KERN_INFO,
			"Wrong SIT boundary, start(%u) end(%u) blocks(%u)",
			sit_blkaddr, nat_blkaddr,
			segment_count_sit << log_blocks_per_seg);
		return true;
	}

	if (nat_blkaddr + (segment_count_nat << log_blocks_per_seg) !=
							ssa_blkaddr) {
		f2fs_msg(sb, KERN_INFO,
			"Wrong NAT boundary, start(%u) end(%u) blocks(%u)",
			nat_blkaddr, ssa_blkaddr,
			segment_count_nat << log_blocks_per_seg);
		return true;
	}

	if (ssa_blkaddr + (segment_count_ssa << log_blocks_per_seg) !=
							main_blkaddr) {
		f2fs_msg(sb, KERN_INFO,
			"Wrong SSA boundary, start(%u) end(%u) blocks(%u)",
			ssa_blkaddr, main_blkaddr,
			segment_count_ssa << log_blocks_per_seg);
		return true;
	}

	if (main_end_blkaddr > seg_end_blkaddr) {
		f2fs_msg(sb, KERN_INFO,
			"Wrong MAIN_AREA boundary, start(%u) end(%u) block(%u)",
			main_blkaddr,
			segment0_blkaddr +
				(segment_count << log_blocks_per_seg),
			segment_count_main << log_blocks_per_seg);
		return true;
	} else if (main_end_blkaddr < seg_end_blkaddr) {
		int err = 0;
		char *res;

		/* fix in-memory information all the time */
		raw_super->segment_count = cpu_to_le32((main_end_blkaddr -
				segment0_blkaddr) >> log_blocks_per_seg);

		if (f2fs_readonly(sb) || bdev_read_only(sb->s_bdev)) {
			set_sbi_flag(sbi, SBI_NEED_SB_WRITE);
			res = "internally";
		} else {
			err = __f2fs_commit_super(bh, NULL);
			res = err ? "failed" : "done";
		}
		f2fs_msg(sb, KERN_INFO,
			"Fix alignment : %s, start(%u) end(%u) block(%u)",
			res, main_blkaddr,
			segment0_blkaddr +
				(segment_count << log_blocks_per_seg),
			segment_count_main << log_blocks_per_seg);
		if (err)
			return true;
	}
	return false;
}

static int sanity_check_raw_super(struct f2fs_sb_info *sbi,
				struct buffer_head *bh)
{
	struct f2fs_super_block *raw_super = (struct f2fs_super_block *)
					(bh->b_data + F2FS_SUPER_OFFSET);
	struct super_block *sb = sbi->sb;
	unsigned int blocksize;

	if (F2FS_SUPER_MAGIC != le32_to_cpu(raw_super->magic)) {
		f2fs_msg(sb, KERN_INFO,
			"Magic Mismatch, valid(0x%x) - read(0x%x)",
			F2FS_SUPER_MAGIC, le32_to_cpu(raw_super->magic));
		return 1;
	}

	/* Currently, support only 4KB page cache size */
	if (F2FS_BLKSIZE != PAGE_SIZE) {
		f2fs_msg(sb, KERN_INFO,
			"Invalid page_cache_size (%lu), supports only 4KB\n",
			PAGE_SIZE);
		return 1;
	}

	/* Currently, support only 4KB block size */
	blocksize = 1 << le32_to_cpu(raw_super->log_blocksize);
	if (blocksize != F2FS_BLKSIZE) {
		f2fs_msg(sb, KERN_INFO,
			"Invalid blocksize (%u), supports only 4KB\n",
			blocksize);
		return 1;
	}

	/* check log blocks per segment */
	if (le32_to_cpu(raw_super->log_blocks_per_seg) != 9) {
		f2fs_msg(sb, KERN_INFO,
			"Invalid log blocks per segment (%u)\n",
			le32_to_cpu(raw_super->log_blocks_per_seg));
		return 1;
	}

	/* Currently, support 512/1024/2048/4096 bytes sector size */
	if (le32_to_cpu(raw_super->log_sectorsize) >
				F2FS_MAX_LOG_SECTOR_SIZE ||
		le32_to_cpu(raw_super->log_sectorsize) <
				F2FS_MIN_LOG_SECTOR_SIZE) {
		f2fs_msg(sb, KERN_INFO, "Invalid log sectorsize (%u)",
			le32_to_cpu(raw_super->log_sectorsize));
		return 1;
	}
	if (le32_to_cpu(raw_super->log_sectors_per_block) +
		le32_to_cpu(raw_super->log_sectorsize) !=
			F2FS_MAX_LOG_SECTOR_SIZE) {
		f2fs_msg(sb, KERN_INFO,
			"Invalid log sectors per block(%u) log sectorsize(%u)",
			le32_to_cpu(raw_super->log_sectors_per_block),
			le32_to_cpu(raw_super->log_sectorsize));
		return 1;
	}

	/* check reserved ino info */
	if (le32_to_cpu(raw_super->node_ino) != 1 ||
		le32_to_cpu(raw_super->meta_ino) != 2 ||
		le32_to_cpu(raw_super->root_ino) != 3) {
		f2fs_msg(sb, KERN_INFO,
			"Invalid Fs Meta Ino: node(%u) meta(%u) root(%u)",
			le32_to_cpu(raw_super->node_ino),
			le32_to_cpu(raw_super->meta_ino),
			le32_to_cpu(raw_super->root_ino));
		return 1;
	}

	if (le32_to_cpu(raw_super->segment_count) > F2FS_MAX_SEGMENT) {
		f2fs_msg(sb, KERN_INFO,
			"Invalid segment count (%u)",
			le32_to_cpu(raw_super->segment_count));
		return 1;
	}

	/* check CP/SIT/NAT/SSA/MAIN_AREA area boundary */
	if (sanity_check_area_boundary(sbi, bh))
		return 1;

	return 0;
}

int sanity_check_ckpt(struct f2fs_sb_info *sbi)
{
	unsigned int total, fsmeta;
	struct f2fs_super_block *raw_super = F2FS_RAW_SUPER(sbi);
	struct f2fs_checkpoint *ckpt = F2FS_CKPT(sbi);
	unsigned int ovp_segments, reserved_segments;
	unsigned int main_segs, blocks_per_seg;
	int i;

	total = le32_to_cpu(raw_super->segment_count);
	fsmeta = le32_to_cpu(raw_super->segment_count_ckpt);
	fsmeta += le32_to_cpu(raw_super->segment_count_sit);
	fsmeta += le32_to_cpu(raw_super->segment_count_nat);
	fsmeta += le32_to_cpu(ckpt->rsvd_segment_count);
	fsmeta += le32_to_cpu(raw_super->segment_count_ssa);

	if (unlikely(fsmeta >= total))
		return 1;

<<<<<<< HEAD
	main_segs = le32_to_cpu(sbi->raw_super->segment_count_main);
=======
	ovp_segments = le32_to_cpu(ckpt->overprov_segment_count);
	reserved_segments = le32_to_cpu(ckpt->rsvd_segment_count);

	if (unlikely(fsmeta < F2FS_MIN_SEGMENTS ||
			ovp_segments == 0 || reserved_segments == 0)) {
		f2fs_msg(sbi->sb, KERN_ERR,
			"Wrong layout: check mkfs.f2fs version");
		return 1;
	}

	main_segs = le32_to_cpu(raw_super->segment_count_main);
>>>>>>> a9d02737
	blocks_per_seg = sbi->blocks_per_seg;

	for (i = 0; i < NR_CURSEG_NODE_TYPE; i++) {
		if (le32_to_cpu(ckpt->cur_node_segno[i]) >= main_segs ||
		    le16_to_cpu(ckpt->cur_node_blkoff[i]) >= blocks_per_seg) {
			return 1;
		}
	}
	for (i = 0; i < NR_CURSEG_DATA_TYPE; i++) {
		if (le32_to_cpu(ckpt->cur_data_segno[i]) >= main_segs ||
		    le16_to_cpu(ckpt->cur_data_blkoff[i]) >= blocks_per_seg) {
			return 1;
		}
	}

	if (unlikely(f2fs_cp_error(sbi))) {
		f2fs_msg(sbi->sb, KERN_ERR, "A bug case: need to run fsck");
		return 1;
	}
	return 0;
}

static void init_sb_info(struct f2fs_sb_info *sbi)
{
	struct f2fs_super_block *raw_super = sbi->raw_super;
	int i, j;

	sbi->log_sectors_per_block =
		le32_to_cpu(raw_super->log_sectors_per_block);
	sbi->log_blocksize = le32_to_cpu(raw_super->log_blocksize);
	sbi->blocksize = 1 << sbi->log_blocksize;
	sbi->log_blocks_per_seg = le32_to_cpu(raw_super->log_blocks_per_seg);
	sbi->blocks_per_seg = 1 << sbi->log_blocks_per_seg;
	sbi->segs_per_sec = le32_to_cpu(raw_super->segs_per_sec);
	sbi->secs_per_zone = le32_to_cpu(raw_super->secs_per_zone);
	sbi->total_sections = le32_to_cpu(raw_super->section_count);
	sbi->total_node_count =
		(le32_to_cpu(raw_super->segment_count_nat) / 2)
			* sbi->blocks_per_seg * NAT_ENTRY_PER_BLOCK;
	sbi->root_ino_num = le32_to_cpu(raw_super->root_ino);
	sbi->node_ino_num = le32_to_cpu(raw_super->node_ino);
	sbi->meta_ino_num = le32_to_cpu(raw_super->meta_ino);
	sbi->cur_victim_sec = NULL_SECNO;
	sbi->max_victim_search = DEF_MAX_VICTIM_SEARCH;

	sbi->dir_level = DEF_DIR_LEVEL;
	sbi->interval_time[CP_TIME] = DEF_CP_INTERVAL;
	sbi->interval_time[REQ_TIME] = DEF_IDLE_INTERVAL;
	clear_sbi_flag(sbi, SBI_NEED_FSCK);

	for (i = 0; i < NR_COUNT_TYPE; i++)
		atomic_set(&sbi->nr_pages[i], 0);

	atomic_set(&sbi->wb_sync_req, 0);

	INIT_LIST_HEAD(&sbi->s_list);
	mutex_init(&sbi->umount_mutex);
	for (i = 0; i < NR_PAGE_TYPE - 1; i++)
		for (j = HOT; j < NR_TEMP_TYPE; j++)
			mutex_init(&sbi->wio_mutex[i][j]);
	spin_lock_init(&sbi->cp_lock);

	sbi->dirty_device = 0;
	spin_lock_init(&sbi->dev_lock);
}

static int init_percpu_info(struct f2fs_sb_info *sbi)
{
	int err;

	err = percpu_counter_init(&sbi->alloc_valid_block_count, 0, GFP_KERNEL);
	if (err)
		return err;

	return percpu_counter_init(&sbi->total_valid_inode_count, 0,
								GFP_KERNEL);
}

#ifdef CONFIG_BLK_DEV_ZONED
static int init_blkz_info(struct f2fs_sb_info *sbi, int devi)
{
	struct block_device *bdev = FDEV(devi).bdev;
	sector_t nr_sectors = bdev->bd_part->nr_sects;
	sector_t sector = 0;
	struct blk_zone *zones;
	unsigned int i, nr_zones;
	unsigned int n = 0;
	int err = -EIO;

	if (!f2fs_sb_mounted_blkzoned(sbi->sb))
		return 0;

	if (sbi->blocks_per_blkz && sbi->blocks_per_blkz !=
				SECTOR_TO_BLOCK(bdev_zone_sectors(bdev)))
		return -EINVAL;
	sbi->blocks_per_blkz = SECTOR_TO_BLOCK(bdev_zone_sectors(bdev));
	if (sbi->log_blocks_per_blkz && sbi->log_blocks_per_blkz !=
				__ilog2_u32(sbi->blocks_per_blkz))
		return -EINVAL;
	sbi->log_blocks_per_blkz = __ilog2_u32(sbi->blocks_per_blkz);
	FDEV(devi).nr_blkz = SECTOR_TO_BLOCK(nr_sectors) >>
					sbi->log_blocks_per_blkz;
	if (nr_sectors & (bdev_zone_sectors(bdev) - 1))
		FDEV(devi).nr_blkz++;

	FDEV(devi).blkz_type = f2fs_kmalloc(sbi, FDEV(devi).nr_blkz,
								GFP_KERNEL);
	if (!FDEV(devi).blkz_type)
		return -ENOMEM;

#define F2FS_REPORT_NR_ZONES   4096

	zones = f2fs_kzalloc(sbi, sizeof(struct blk_zone) *
				F2FS_REPORT_NR_ZONES, GFP_KERNEL);
	if (!zones)
		return -ENOMEM;

	/* Get block zones type */
	while (zones && sector < nr_sectors) {

		nr_zones = F2FS_REPORT_NR_ZONES;
		err = blkdev_report_zones(bdev, sector,
					  zones, &nr_zones,
					  GFP_KERNEL);
		if (err)
			break;
		if (!nr_zones) {
			err = -EIO;
			break;
		}

		for (i = 0; i < nr_zones; i++) {
			FDEV(devi).blkz_type[n] = zones[i].type;
			sector += zones[i].len;
			n++;
		}
	}

	kfree(zones);

	return err;
}
#endif

/*
 * Read f2fs raw super block.
 * Because we have two copies of super block, so read both of them
 * to get the first valid one. If any one of them is broken, we pass
 * them recovery flag back to the caller.
 */
static int read_raw_super_block(struct f2fs_sb_info *sbi,
			struct f2fs_super_block **raw_super,
			int *valid_super_block, int *recovery)
{
	struct super_block *sb = sbi->sb;
	int block;
	struct buffer_head *bh;
	struct f2fs_super_block *super;
	int err = 0;

	super = kzalloc(sizeof(struct f2fs_super_block), GFP_KERNEL);
	if (!super)
		return -ENOMEM;

	for (block = 0; block < 2; block++) {
		bh = sb_bread(sb, block);
		if (!bh) {
			f2fs_msg(sb, KERN_ERR, "Unable to read %dth superblock",
				block + 1);
			err = -EIO;
			continue;
		}

		/* sanity checking of raw super */
		if (sanity_check_raw_super(sbi, bh)) {
			f2fs_msg(sb, KERN_ERR,
				"Can't find valid F2FS filesystem in %dth superblock",
				block + 1);
			err = -EINVAL;
			brelse(bh);
			continue;
		}

		if (!*raw_super) {
			memcpy(super, bh->b_data + F2FS_SUPER_OFFSET,
							sizeof(*super));
			*valid_super_block = block;
			*raw_super = super;
		}
		brelse(bh);
	}

	/* Fail to read any one of the superblocks*/
	if (err < 0)
		*recovery = 1;

	/* No valid superblock */
	if (!*raw_super)
		kfree(super);
	else
		err = 0;

	return err;
}

int f2fs_commit_super(struct f2fs_sb_info *sbi, bool recover)
{
	struct buffer_head *bh;
	int err;

	if ((recover && f2fs_readonly(sbi->sb)) ||
				bdev_read_only(sbi->sb->s_bdev)) {
		set_sbi_flag(sbi, SBI_NEED_SB_WRITE);
		return -EROFS;
	}

	/* write back-up superblock first */
	bh = sb_getblk(sbi->sb, sbi->valid_super_block ? 0: 1);
	if (!bh)
		return -EIO;
	err = __f2fs_commit_super(bh, F2FS_RAW_SUPER(sbi));
	brelse(bh);

	/* if we are in recovery path, skip writing valid superblock */
	if (recover || err)
		return err;

	/* write current valid superblock */
	bh = sb_getblk(sbi->sb, sbi->valid_super_block);
	if (!bh)
		return -EIO;
	err = __f2fs_commit_super(bh, F2FS_RAW_SUPER(sbi));
	brelse(bh);
	return err;
}

static int f2fs_scan_devices(struct f2fs_sb_info *sbi)
{
	struct f2fs_super_block *raw_super = F2FS_RAW_SUPER(sbi);
	unsigned int max_devices = MAX_DEVICES;
	int i;

	/* Initialize single device information */
	if (!RDEV(0).path[0]) {
#ifdef CONFIG_BLK_DEV_ZONED
		if (!bdev_is_zoned(sbi->sb->s_bdev))
			return 0;
		max_devices = 1;
#else
		return 0;
#endif
	}

	/*
	 * Initialize multiple devices information, or single
	 * zoned block device information.
	 */
	sbi->devs = f2fs_kzalloc(sbi, sizeof(struct f2fs_dev_info) *
						max_devices, GFP_KERNEL);
	if (!sbi->devs)
		return -ENOMEM;

	for (i = 0; i < max_devices; i++) {

		if (i > 0 && !RDEV(i).path[0])
			break;

		if (max_devices == 1) {
			/* Single zoned block device mount */
			FDEV(0).bdev =
				blkdev_get_by_dev(sbi->sb->s_bdev->bd_dev,
					sbi->sb->s_mode, sbi->sb->s_type);
		} else {
			/* Multi-device mount */
			memcpy(FDEV(i).path, RDEV(i).path, MAX_PATH_LEN);
			FDEV(i).total_segments =
				le32_to_cpu(RDEV(i).total_segments);
			if (i == 0) {
				FDEV(i).start_blk = 0;
				FDEV(i).end_blk = FDEV(i).start_blk +
				    (FDEV(i).total_segments <<
				    sbi->log_blocks_per_seg) - 1 +
				    le32_to_cpu(raw_super->segment0_blkaddr);
			} else {
				FDEV(i).start_blk = FDEV(i - 1).end_blk + 1;
				FDEV(i).end_blk = FDEV(i).start_blk +
					(FDEV(i).total_segments <<
					sbi->log_blocks_per_seg) - 1;
			}
			FDEV(i).bdev = blkdev_get_by_path(FDEV(i).path,
					sbi->sb->s_mode, sbi->sb->s_type);
		}
		if (IS_ERR(FDEV(i).bdev))
			return PTR_ERR(FDEV(i).bdev);

		/* to release errored devices */
		sbi->s_ndevs = i + 1;

#ifdef CONFIG_BLK_DEV_ZONED
		if (bdev_zoned_model(FDEV(i).bdev) == BLK_ZONED_HM &&
				!f2fs_sb_mounted_blkzoned(sbi->sb)) {
			f2fs_msg(sbi->sb, KERN_ERR,
				"Zoned block device feature not enabled\n");
			return -EINVAL;
		}
		if (bdev_zoned_model(FDEV(i).bdev) != BLK_ZONED_NONE) {
			if (init_blkz_info(sbi, i)) {
				f2fs_msg(sbi->sb, KERN_ERR,
					"Failed to initialize F2FS blkzone information");
				return -EINVAL;
			}
			if (max_devices == 1)
				break;
			f2fs_msg(sbi->sb, KERN_INFO,
				"Mount Device [%2d]: %20s, %8u, %8x - %8x (zone: %s)",
				i, FDEV(i).path,
				FDEV(i).total_segments,
				FDEV(i).start_blk, FDEV(i).end_blk,
				bdev_zoned_model(FDEV(i).bdev) == BLK_ZONED_HA ?
				"Host-aware" : "Host-managed");
			continue;
		}
#endif
		f2fs_msg(sbi->sb, KERN_INFO,
			"Mount Device [%2d]: %20s, %8u, %8x - %8x",
				i, FDEV(i).path,
				FDEV(i).total_segments,
				FDEV(i).start_blk, FDEV(i).end_blk);
	}
	f2fs_msg(sbi->sb, KERN_INFO,
			"IO Block Size: %8d KB", F2FS_IO_SIZE_KB(sbi));
	return 0;
}

static int f2fs_fill_super(struct super_block *sb, void *data, int silent)
{
	struct f2fs_sb_info *sbi;
	struct f2fs_super_block *raw_super;
	struct inode *root;
	int err;
	bool retry = true, need_fsck = false;
	char *options = NULL;
	int recovery, i, valid_super_block;
	struct curseg_info *seg_i;

try_onemore:
	err = -EINVAL;
	raw_super = NULL;
	valid_super_block = -1;
	recovery = 0;

	/* allocate memory for f2fs-specific super block info */
	sbi = kzalloc(sizeof(struct f2fs_sb_info), GFP_KERNEL);
	if (!sbi)
		return -ENOMEM;

	sbi->sb = sb;

	/* Load the checksum driver */
	sbi->s_chksum_driver = crypto_alloc_shash("crc32", 0, 0);
	if (IS_ERR(sbi->s_chksum_driver)) {
		f2fs_msg(sb, KERN_ERR, "Cannot load crc32 driver.");
		err = PTR_ERR(sbi->s_chksum_driver);
		sbi->s_chksum_driver = NULL;
		goto free_sbi;
	}

	/* set a block size */
	if (unlikely(!sb_set_blocksize(sb, F2FS_BLKSIZE))) {
		f2fs_msg(sb, KERN_ERR, "unable to set blocksize");
		goto free_sbi;
	}

	err = read_raw_super_block(sbi, &raw_super, &valid_super_block,
								&recovery);
	if (err)
		goto free_sbi;

	sb->s_fs_info = sbi;
	sbi->raw_super = raw_super;

	sbi->s_resuid = make_kuid(&init_user_ns, F2FS_DEF_RESUID);
	sbi->s_resgid = make_kgid(&init_user_ns, F2FS_DEF_RESGID);

	/* precompute checksum seed for metadata */
	if (f2fs_sb_has_inode_chksum(sb))
		sbi->s_chksum_seed = f2fs_chksum(sbi, ~0, raw_super->uuid,
						sizeof(raw_super->uuid));

	/*
	 * The BLKZONED feature indicates that the drive was formatted with
	 * zone alignment optimization. This is optional for host-aware
	 * devices, but mandatory for host-managed zoned block devices.
	 */
#ifndef CONFIG_BLK_DEV_ZONED
	if (f2fs_sb_mounted_blkzoned(sb)) {
		f2fs_msg(sb, KERN_ERR,
			 "Zoned block device support is not enabled\n");
		err = -EOPNOTSUPP;
		goto free_sb_buf;
	}
#endif
	default_options(sbi);
	/* parse mount options */
	options = kstrdup((const char *)data, GFP_KERNEL);
	if (data && !options) {
		err = -ENOMEM;
		goto free_sb_buf;
	}

	err = parse_options(sb, options);
	if (err)
		goto free_options;

	sbi->max_file_blocks = max_file_blocks();
	sb->s_maxbytes = sbi->max_file_blocks <<
				le32_to_cpu(raw_super->log_blocksize);
	sb->s_max_links = F2FS_LINK_MAX;
	get_random_bytes(&sbi->s_next_generation, sizeof(u32));

#ifdef CONFIG_QUOTA
	sb->dq_op = &f2fs_quota_operations;
	if (f2fs_sb_has_quota_ino(sb))
		sb->s_qcop = &dquot_quotactl_sysfile_ops;
	else
		sb->s_qcop = &f2fs_quotactl_ops;
	sb->s_quota_types = QTYPE_MASK_USR | QTYPE_MASK_GRP | QTYPE_MASK_PRJ;

	if (f2fs_sb_has_quota_ino(sbi->sb)) {
		for (i = 0; i < MAXQUOTAS; i++) {
			if (f2fs_qf_ino(sbi->sb, i))
				sbi->nquota_files++;
		}
	}
#endif

	sb->s_op = &f2fs_sops;
#ifdef CONFIG_F2FS_FS_ENCRYPTION
	sb->s_cop = &f2fs_cryptops;
#endif
	sb->s_xattr = f2fs_xattr_handlers;
	sb->s_export_op = &f2fs_export_ops;
	sb->s_magic = F2FS_SUPER_MAGIC;
	sb->s_time_gran = 1;
	sb->s_flags = (sb->s_flags & ~MS_POSIXACL) |
		(test_opt(sbi, POSIX_ACL) ? MS_POSIXACL : 0);
	memcpy(&sb->s_uuid, raw_super->uuid, sizeof(raw_super->uuid));
	sb->s_iflags |= SB_I_CGROUPWB;

	/* init f2fs-specific super block info */
	sbi->valid_super_block = valid_super_block;
	mutex_init(&sbi->gc_mutex);
	mutex_init(&sbi->cp_mutex);
	init_rwsem(&sbi->node_write);
	init_rwsem(&sbi->node_change);

	/* disallow all the data/node/meta page writes */
	set_sbi_flag(sbi, SBI_POR_DOING);
	spin_lock_init(&sbi->stat_lock);

	/* init iostat info */
	spin_lock_init(&sbi->iostat_lock);
	sbi->iostat_enable = false;

	for (i = 0; i < NR_PAGE_TYPE; i++) {
		int n = (i == META) ? 1: NR_TEMP_TYPE;
		int j;

		sbi->write_io[i] = f2fs_kmalloc(sbi,
					n * sizeof(struct f2fs_bio_info),
					GFP_KERNEL);
		if (!sbi->write_io[i]) {
			err = -ENOMEM;
			goto free_options;
		}

		for (j = HOT; j < n; j++) {
			init_rwsem(&sbi->write_io[i][j].io_rwsem);
			sbi->write_io[i][j].sbi = sbi;
			sbi->write_io[i][j].bio = NULL;
			spin_lock_init(&sbi->write_io[i][j].io_lock);
			INIT_LIST_HEAD(&sbi->write_io[i][j].io_list);
		}
	}

	init_rwsem(&sbi->cp_rwsem);
	init_waitqueue_head(&sbi->cp_wait);
	init_sb_info(sbi);

	err = init_percpu_info(sbi);
	if (err)
		goto free_bio_info;

	if (F2FS_IO_SIZE(sbi) > 1) {
		sbi->write_io_dummy =
			mempool_create_page_pool(2 * (F2FS_IO_SIZE(sbi) - 1), 0);
		if (!sbi->write_io_dummy) {
			err = -ENOMEM;
			goto free_percpu;
		}
	}

	/* get an inode for meta space */
	sbi->meta_inode = f2fs_iget(sb, F2FS_META_INO(sbi));
	if (IS_ERR(sbi->meta_inode)) {
		f2fs_msg(sb, KERN_ERR, "Failed to read F2FS meta data inode");
		err = PTR_ERR(sbi->meta_inode);
		goto free_io_dummy;
	}

	err = get_valid_checkpoint(sbi);
	if (err) {
		f2fs_msg(sb, KERN_ERR, "Failed to get valid F2FS checkpoint");
		goto free_meta_inode;
	}

	/* Initialize device list */
	err = f2fs_scan_devices(sbi);
	if (err) {
		f2fs_msg(sb, KERN_ERR, "Failed to find devices");
		goto free_devices;
	}

	sbi->total_valid_node_count =
				le32_to_cpu(sbi->ckpt->valid_node_count);
	percpu_counter_set(&sbi->total_valid_inode_count,
				le32_to_cpu(sbi->ckpt->valid_inode_count));
	sbi->user_block_count = le64_to_cpu(sbi->ckpt->user_block_count);
	sbi->total_valid_block_count =
				le64_to_cpu(sbi->ckpt->valid_block_count);
	sbi->last_valid_block_count = sbi->total_valid_block_count;
	sbi->reserved_blocks = 0;
	sbi->current_reserved_blocks = 0;
	limit_reserve_root(sbi);

	for (i = 0; i < NR_INODE_TYPE; i++) {
		INIT_LIST_HEAD(&sbi->inode_list[i]);
		spin_lock_init(&sbi->inode_lock[i]);
	}

	init_extent_cache_info(sbi);

	init_ino_entry_info(sbi);

	/* setup f2fs internal modules */
	err = build_segment_manager(sbi);
	if (err) {
		f2fs_msg(sb, KERN_ERR,
			"Failed to initialize F2FS segment manager");
		goto free_sm;
	}
	err = build_node_manager(sbi);
	if (err) {
		f2fs_msg(sb, KERN_ERR,
			"Failed to initialize F2FS node manager");
		goto free_nm;
	}

	/* For write statistics */
	if (sb->s_bdev->bd_part)
		sbi->sectors_written_start =
			(u64)part_stat_read(sb->s_bdev->bd_part, sectors[1]);

	/* Read accumulated write IO statistics if exists */
	seg_i = CURSEG_I(sbi, CURSEG_HOT_NODE);
	if (__exist_node_summaries(sbi))
		sbi->kbytes_written =
			le64_to_cpu(seg_i->journal->info.kbytes_written);

	build_gc_manager(sbi);

	/* get an inode for node space */
	sbi->node_inode = f2fs_iget(sb, F2FS_NODE_INO(sbi));
	if (IS_ERR(sbi->node_inode)) {
		f2fs_msg(sb, KERN_ERR, "Failed to read node inode");
		err = PTR_ERR(sbi->node_inode);
		goto free_nm;
	}

	err = f2fs_build_stats(sbi);
	if (err)
		goto free_node_inode;

	/* read root inode and dentry */
	root = f2fs_iget(sb, F2FS_ROOT_INO(sbi));
	if (IS_ERR(root)) {
		f2fs_msg(sb, KERN_ERR, "Failed to read root inode");
		err = PTR_ERR(root);
		goto free_stats;
	}
	if (!S_ISDIR(root->i_mode) || !root->i_blocks || !root->i_size) {
		iput(root);
		err = -EINVAL;
		goto free_node_inode;
	}

	sb->s_root = d_make_root(root); /* allocate root dentry */
	if (!sb->s_root) {
		err = -ENOMEM;
		goto free_root_inode;
	}

	err = f2fs_register_sysfs(sbi);
	if (err)
		goto free_root_inode;

#ifdef CONFIG_QUOTA
	/*
	 * Turn on quotas which were not enabled for read-only mounts if
	 * filesystem has quota feature, so that they are updated correctly.
	 */
	if (f2fs_sb_has_quota_ino(sb) && !sb_rdonly(sb)) {
		err = f2fs_enable_quotas(sb);
		if (err) {
			f2fs_msg(sb, KERN_ERR,
				"Cannot turn on quotas: error %d", err);
			goto free_sysfs;
		}
	}
#endif
	/* if there are nt orphan nodes free them */
	err = recover_orphan_inodes(sbi);
	if (err)
		goto free_meta;

	/* recover fsynced data */
	if (!test_opt(sbi, DISABLE_ROLL_FORWARD)) {
		/*
		 * mount should be failed, when device has readonly mode, and
		 * previous checkpoint was not done by clean system shutdown.
		 */
		if (bdev_read_only(sb->s_bdev) &&
				!is_set_ckpt_flags(sbi, CP_UMOUNT_FLAG)) {
			err = -EROFS;
			goto free_meta;
		}

		if (need_fsck)
			set_sbi_flag(sbi, SBI_NEED_FSCK);

		if (!retry)
			goto skip_recovery;

		err = recover_fsync_data(sbi, false);
		if (err < 0) {
			need_fsck = true;
			f2fs_msg(sb, KERN_ERR,
				"Cannot recover all fsync data errno=%d", err);
			goto free_meta;
		}
	} else {
		err = recover_fsync_data(sbi, true);

		if (!f2fs_readonly(sb) && err > 0) {
			err = -EINVAL;
			f2fs_msg(sb, KERN_ERR,
				"Need to recover fsync data");
			goto free_meta;
		}
	}
skip_recovery:
	/* recover_fsync_data() cleared this already */
	clear_sbi_flag(sbi, SBI_POR_DOING);

	/*
	 * If filesystem is not mounted as read-only then
	 * do start the gc_thread.
	 */
	if (test_opt(sbi, BG_GC) && !f2fs_readonly(sb)) {
		/* After POR, we can run background GC thread.*/
		err = start_gc_thread(sbi);
		if (err)
			goto free_meta;
	}
	kfree(options);

	/* recover broken superblock */
	if (recovery) {
		err = f2fs_commit_super(sbi, true);
		f2fs_msg(sb, KERN_INFO,
			"Try to recover %dth superblock, ret: %d",
			sbi->valid_super_block ? 1 : 2, err);
	}

	f2fs_join_shrinker(sbi);

	f2fs_msg(sbi->sb, KERN_NOTICE, "Mounted with checkpoint version = %llx",
				cur_cp_version(F2FS_CKPT(sbi)));
	f2fs_update_time(sbi, CP_TIME);
	f2fs_update_time(sbi, REQ_TIME);
	return 0;

free_meta:
#ifdef CONFIG_QUOTA
	if (f2fs_sb_has_quota_ino(sb) && !sb_rdonly(sb))
		f2fs_quota_off_umount(sbi->sb);
#endif
	f2fs_sync_inode_meta(sbi);
	/*
	 * Some dirty meta pages can be produced by recover_orphan_inodes()
	 * failed by EIO. Then, iput(node_inode) can trigger balance_fs_bg()
	 * followed by write_checkpoint() through f2fs_write_node_pages(), which
	 * falls into an infinite loop in sync_meta_pages().
	 */
	truncate_inode_pages_final(META_MAPPING(sbi));
#ifdef CONFIG_QUOTA
free_sysfs:
#endif
	f2fs_unregister_sysfs(sbi);
free_root_inode:
	dput(sb->s_root);
	sb->s_root = NULL;
free_stats:
	f2fs_destroy_stats(sbi);
free_node_inode:
	release_ino_entry(sbi, true);
	truncate_inode_pages_final(NODE_MAPPING(sbi));
	iput(sbi->node_inode);
free_nm:
	destroy_node_manager(sbi);
free_sm:
	destroy_segment_manager(sbi);
free_devices:
	destroy_device_list(sbi);
	kfree(sbi->ckpt);
free_meta_inode:
	make_bad_inode(sbi->meta_inode);
	iput(sbi->meta_inode);
free_io_dummy:
	mempool_destroy(sbi->write_io_dummy);
free_percpu:
	destroy_percpu_info(sbi);
free_bio_info:
	for (i = 0; i < NR_PAGE_TYPE; i++)
		kfree(sbi->write_io[i]);
free_options:
#ifdef CONFIG_QUOTA
	for (i = 0; i < MAXQUOTAS; i++)
		kfree(sbi->s_qf_names[i]);
#endif
	kfree(options);
free_sb_buf:
	kfree(raw_super);
free_sbi:
	if (sbi->s_chksum_driver)
		crypto_free_shash(sbi->s_chksum_driver);
	kfree(sbi);

	/* give only one another chance */
	if (retry) {
		retry = false;
		shrink_dcache_sb(sb);
		goto try_onemore;
	}
	return err;
}

static struct dentry *f2fs_mount(struct file_system_type *fs_type, int flags,
			const char *dev_name, void *data)
{
	return mount_bdev(fs_type, flags, dev_name, data, f2fs_fill_super);
}

static void kill_f2fs_super(struct super_block *sb)
{
	if (sb->s_root) {
		set_sbi_flag(F2FS_SB(sb), SBI_IS_CLOSE);
		stop_gc_thread(F2FS_SB(sb));
		stop_discard_thread(F2FS_SB(sb));
	}
	kill_block_super(sb);
}

static struct file_system_type f2fs_fs_type = {
	.owner		= THIS_MODULE,
	.name		= "f2fs",
	.mount		= f2fs_mount,
	.kill_sb	= kill_f2fs_super,
	.fs_flags	= FS_REQUIRES_DEV,
};
MODULE_ALIAS_FS("f2fs");

static int __init init_inodecache(void)
{
	f2fs_inode_cachep = kmem_cache_create("f2fs_inode_cache",
			sizeof(struct f2fs_inode_info), 0,
			SLAB_RECLAIM_ACCOUNT|SLAB_ACCOUNT, NULL);
	if (!f2fs_inode_cachep)
		return -ENOMEM;
	return 0;
}

static void destroy_inodecache(void)
{
	/*
	 * Make sure all delayed rcu free inodes are flushed before we
	 * destroy cache.
	 */
	rcu_barrier();
	kmem_cache_destroy(f2fs_inode_cachep);
}

static int __init init_f2fs_fs(void)
{
	int err;

	f2fs_build_trace_ios();

	err = init_inodecache();
	if (err)
		goto fail;
	err = create_node_manager_caches();
	if (err)
		goto free_inodecache;
	err = create_segment_manager_caches();
	if (err)
		goto free_node_manager_caches;
	err = create_checkpoint_caches();
	if (err)
		goto free_segment_manager_caches;
	err = create_extent_cache();
	if (err)
		goto free_checkpoint_caches;
	err = f2fs_init_sysfs();
	if (err)
		goto free_extent_cache;
	err = register_shrinker(&f2fs_shrinker_info);
	if (err)
		goto free_sysfs;
	err = register_filesystem(&f2fs_fs_type);
	if (err)
		goto free_shrinker;
	err = f2fs_create_root_stats();
	if (err)
		goto free_filesystem;
	return 0;

free_filesystem:
	unregister_filesystem(&f2fs_fs_type);
free_shrinker:
	unregister_shrinker(&f2fs_shrinker_info);
free_sysfs:
	f2fs_exit_sysfs();
free_extent_cache:
	destroy_extent_cache();
free_checkpoint_caches:
	destroy_checkpoint_caches();
free_segment_manager_caches:
	destroy_segment_manager_caches();
free_node_manager_caches:
	destroy_node_manager_caches();
free_inodecache:
	destroy_inodecache();
fail:
	return err;
}

static void __exit exit_f2fs_fs(void)
{
	f2fs_destroy_root_stats();
	unregister_filesystem(&f2fs_fs_type);
	unregister_shrinker(&f2fs_shrinker_info);
	f2fs_exit_sysfs();
	destroy_extent_cache();
	destroy_checkpoint_caches();
	destroy_segment_manager_caches();
	destroy_node_manager_caches();
	destroy_inodecache();
	f2fs_destroy_trace_ios();
}

module_init(init_f2fs_fs)
module_exit(exit_f2fs_fs)

MODULE_AUTHOR("Samsung Electronics's Praesto Team");
MODULE_DESCRIPTION("Flash Friendly File System");
MODULE_LICENSE("GPL");
<|MERGE_RESOLUTION|>--- conflicted
+++ resolved
@@ -2108,9 +2108,6 @@
 	if (unlikely(fsmeta >= total))
 		return 1;
 
-<<<<<<< HEAD
-	main_segs = le32_to_cpu(sbi->raw_super->segment_count_main);
-=======
 	ovp_segments = le32_to_cpu(ckpt->overprov_segment_count);
 	reserved_segments = le32_to_cpu(ckpt->rsvd_segment_count);
 
@@ -2122,20 +2119,17 @@
 	}
 
 	main_segs = le32_to_cpu(raw_super->segment_count_main);
->>>>>>> a9d02737
 	blocks_per_seg = sbi->blocks_per_seg;
 
 	for (i = 0; i < NR_CURSEG_NODE_TYPE; i++) {
 		if (le32_to_cpu(ckpt->cur_node_segno[i]) >= main_segs ||
-		    le16_to_cpu(ckpt->cur_node_blkoff[i]) >= blocks_per_seg) {
+			le16_to_cpu(ckpt->cur_node_blkoff[i]) >= blocks_per_seg)
 			return 1;
-		}
 	}
 	for (i = 0; i < NR_CURSEG_DATA_TYPE; i++) {
 		if (le32_to_cpu(ckpt->cur_data_segno[i]) >= main_segs ||
-		    le16_to_cpu(ckpt->cur_data_blkoff[i]) >= blocks_per_seg) {
+			le16_to_cpu(ckpt->cur_data_blkoff[i]) >= blocks_per_seg)
 			return 1;
-		}
 	}
 
 	if (unlikely(f2fs_cp_error(sbi))) {
