ifeq ($(CONFIG_OF),y)

# Keep at91 dtb files sorted alphabetically for each SoC
# rm9200
dtb-$(CONFIG_ARCH_AT91) += at91rm9200ek.dtb
dtb-$(CONFIG_ARCH_AT91) += mpa1600.dtb
# sam9260
dtb-$(CONFIG_ARCH_AT91) += animeo_ip.dtb
dtb-$(CONFIG_ARCH_AT91) += aks-cdu.dtb
dtb-$(CONFIG_ARCH_AT91) += ethernut5.dtb
dtb-$(CONFIG_ARCH_AT91) += evk-pro3.dtb
dtb-$(CONFIG_ARCH_AT91) += tny_a9260.dtb
dtb-$(CONFIG_ARCH_AT91) += usb_a9260.dtb
# sam9263
dtb-$(CONFIG_ARCH_AT91) += at91sam9263ek.dtb
dtb-$(CONFIG_ARCH_AT91) += tny_a9263.dtb
dtb-$(CONFIG_ARCH_AT91) += usb_a9263.dtb
# sam9g20
dtb-$(CONFIG_ARCH_AT91) += at91sam9g20ek.dtb
dtb-$(CONFIG_ARCH_AT91) += at91sam9g20ek_2mmc.dtb
dtb-$(CONFIG_ARCH_AT91) += kizbox.dtb
dtb-$(CONFIG_ARCH_AT91) += tny_a9g20.dtb
dtb-$(CONFIG_ARCH_AT91) += usb_a9g20.dtb
# sam9g45
dtb-$(CONFIG_ARCH_AT91) += at91sam9m10g45ek.dtb
dtb-$(CONFIG_ARCH_AT91) += pm9g45.dtb
# sam9n12
dtb-$(CONFIG_ARCH_AT91) += at91sam9n12ek.dtb
# sam9x5
dtb-$(CONFIG_ARCH_AT91) += at91-ariag25.dtb
dtb-$(CONFIG_ARCH_AT91) += at91sam9g15ek.dtb
dtb-$(CONFIG_ARCH_AT91) += at91sam9g25ek.dtb
dtb-$(CONFIG_ARCH_AT91) += at91sam9g35ek.dtb
dtb-$(CONFIG_ARCH_AT91) += at91sam9x25ek.dtb
dtb-$(CONFIG_ARCH_AT91) += at91sam9x35ek.dtb
# sama5d3
dtb-$(CONFIG_ARCH_AT91)	+= sama5d31ek.dtb
dtb-$(CONFIG_ARCH_AT91)	+= sama5d33ek.dtb
dtb-$(CONFIG_ARCH_AT91)	+= sama5d34ek.dtb
dtb-$(CONFIG_ARCH_AT91)	+= sama5d35ek.dtb

dtb-$(CONFIG_ARCH_BCM2835) += bcm2835-rpi-b.dtb
dtb-$(CONFIG_ARCH_BCM) += bcm11351-brt.dtb
dtb-$(CONFIG_ARCH_DAVINCI) += da850-enbw-cmc.dtb \
	da850-evm.dtb
dtb-$(CONFIG_ARCH_DOVE) += dove-cm-a510.dtb \
	dove-cubox.dtb \
	dove-dove-db.dtb
dtb-$(CONFIG_ARCH_EXYNOS) += exynos4210-origen.dtb \
	exynos4210-smdkv310.dtb \
	exynos4210-trats.dtb \
	exynos4412-odroidx.dtb \
	exynos4412-smdk4412.dtb \
	exynos4412-origen.dtb \
	exynos5250-arndale.dtb \
	exynos5250-smdk5250.dtb \
	exynos5250-snow.dtb \
	exynos5440-ssdk5440.dtb
dtb-$(CONFIG_ARCH_HIGHBANK) += highbank.dtb \
	ecx-2000.dtb
dtb-$(CONFIG_ARCH_INTEGRATOR) += integratorap.dtb \
	integratorcp.dtb
dtb-$(CONFIG_ARCH_LPC32XX) += ea3250.dtb phy3250.dtb
dtb-$(CONFIG_ARCH_KIRKWOOD) += kirkwood-cloudbox.dtb \
	kirkwood-dns320.dtb \
	kirkwood-dns325.dtb \
	kirkwood-dockstar.dtb \
	kirkwood-dreamplug.dtb \
	kirkwood-goflexnet.dtb \
	kirkwood-guruplug-server-plus.dtb \
	kirkwood-ib62x0.dtb \
	kirkwood-iconnect.dtb \
	kirkwood-iomega_ix2_200.dtb \
	kirkwood-is2.dtb \
	kirkwood-km_kirkwood.dtb \
	kirkwood-lschlv2.dtb \
	kirkwood-lsxhl.dtb \
	kirkwood-mplcec4.dtb \
	kirkwood-netgear_readynas_duo_v2.dtb \
	kirkwood-ns2.dtb \
	kirkwood-ns2lite.dtb \
	kirkwood-ns2max.dtb \
	kirkwood-ns2mini.dtb \
	kirkwood-nsa310.dtb \
	kirkwood-topkick.dtb \
	kirkwood-ts219-6281.dtb \
	kirkwood-ts219-6282.dtb \
	kirkwood-openblocks_a6.dtb
dtb-$(CONFIG_ARCH_MARCO) += marco-evb.dtb
dtb-$(CONFIG_ARCH_MSM) += msm8660-surf.dtb \
	msm8960-cdp.dtb
dtb-$(CONFIG_ARCH_MVEBU) += armada-370-db.dtb \
	armada-370-mirabox.dtb \
	armada-370-rd.dtb \
	armada-xp-db.dtb \
	armada-xp-gp.dtb \
	armada-xp-openblocks-ax3-4.dtb
dtb-$(CONFIG_ARCH_MXC) += \
	imx25-karo-tx25.dtb \
	imx25-pdk.dtb \
	imx27-apf27.dtb \
	imx27-apf27dev.dtb \
	imx27-pdk.dtb \
	imx27-phytec-phycore.dtb \
	imx31-bug.dtb \
	imx51-apf51.dtb \
	imx51-apf51dev.dtb \
	imx51-babbage.dtb \
	imx53-ard.dtb \
	imx53-evk.dtb \
	imx53-mba53.dtb \
	imx53-qsb.dtb \
	imx53-smd.dtb \
	imx6dl-sabreauto.dtb \
	imx6dl-sabresd.dtb \
	imx6dl-wandboard.dtb \
	imx6q-arm2.dtb \
	imx6q-sabreauto.dtb \
	imx6q-sabrelite.dtb \
	imx6q-sabresd.dtb \
	imx6q-sbc6x.dtb
dtb-$(CONFIG_ARCH_MXS) += imx23-evk.dtb \
	imx23-olinuxino.dtb \
	imx23-stmp378x_devb.dtb \
	imx28-apf28.dtb \
	imx28-apf28dev.dtb \
	imx28-apx4devkit.dtb \
	imx28-cfa10036.dtb \
	imx28-cfa10037.dtb \
	imx28-cfa10049.dtb \
	imx28-evk.dtb \
	imx28-m28evk.dtb \
	imx28-sps1.dtb \
	imx28-tx28.dtb
dtb-$(CONFIG_ARCH_NOMADIK) += ste-nomadik-s8815.dtb
dtb-$(CONFIG_ARCH_OMAP2PLUS) += omap2420-h4.dtb \
	omap3-beagle.dtb \
	omap3-beagle-xm.dtb \
	omap3-evm.dtb \
	omap3-tobi.dtb \
	omap4-panda.dtb \
	omap4-panda-a4.dtb \
	omap4-panda-es.dtb \
	omap4-var-som.dtb \
	omap4-sdp.dtb \
	omap5-evm.dtb \
	am335x-evm.dtb \
	am335x-evmsk.dtb \
	am335x-bone.dtb
dtb-$(CONFIG_ARCH_ORION5X) += orion5x-lacie-ethernet-disk-mini-v2.dtb
dtb-$(CONFIG_ARCH_PRIMA2) += prima2-evb.dtb
dtb-$(CONFIG_ARCH_U8500) += snowball.dtb \
	hrefprev60.dtb \
	hrefv60plus.dtb \
	ccu9540.dtb
dtb-$(CONFIG_ARCH_SHMOBILE) += emev2-kzm9d.dtb \
	r8a7740-armadillo800eva.dtb \
<<<<<<< HEAD
	r8a7779-marzen-reference.dtb \
	sh73a0-kzm9g.dtb \
	sh73a0-kzm9g-reference.dtb \
=======
	r8a7778-bockw.dtb \
	r8a7779-marzen-reference.dtb \
	r8a7790-lager.dtb \
	sh73a0-kzm9g.dtb \
	sh73a0-kzm9g-reference.dtb \
	r8a73a4-ape6evm.dtb \
>>>>>>> 9251c6c0
	sh7372-mackerel.dtb
dtb-$(CONFIG_ARCH_SOCFPGA) += socfpga_cyclone5.dtb \
	socfpga_vt.dtb
dtb-$(CONFIG_ARCH_SPEAR13XX) += spear1310-evb.dtb \
	spear1340-evb.dtb
dtb-$(CONFIG_ARCH_SPEAR3XX)+= spear300-evb.dtb \
	spear310-evb.dtb \
	spear320-evb.dtb \
	spear320-hmi.dtb
dtb-$(CONFIG_ARCH_SPEAR6XX)+= spear600-evb.dtb
dtb-$(CONFIG_ARCH_SUNXI) += sun4i-a10-cubieboard.dtb \
	sun4i-a10-hackberry.dtb \
	sun5i-a13-olinuxino.dtb
dtb-$(CONFIG_ARCH_TEGRA) += tegra20-harmony.dtb \
	tegra20-iris-512.dtb \
	tegra20-medcom-wide.dtb \
	tegra20-paz00.dtb \
	tegra20-plutux.dtb \
	tegra20-seaboard.dtb \
	tegra20-tec.dtb \
	tegra20-trimslice.dtb \
	tegra20-ventana.dtb \
	tegra20-whistler.dtb \
	tegra30-beaver.dtb \
	tegra30-cardhu-a02.dtb \
	tegra30-cardhu-a04.dtb \
	tegra114-dalmore.dtb \
	tegra114-pluto.dtb
dtb-$(CONFIG_ARCH_VEXPRESS) += vexpress-v2p-ca5s.dtb \
	vexpress-v2p-ca9.dtb \
	vexpress-v2p-ca15-tc1.dtb \
	vexpress-v2p-ca15_a7.dtb \
	xenvm-4.2.dtb
dtb-$(CONFIG_ARCH_VT8500) += vt8500-bv07.dtb \
	wm8505-ref.dtb \
	wm8650-mid.dtb \
	wm8850-w70v2.dtb
dtb-$(CONFIG_ARCH_ZYNQ) += zynq-zc702.dtb

targets += dtbs
targets += $(dtb-y)
endif

# *.dtb used to be generated in the directory above. Clean out the
# old build results so people don't accidentally use them.
dtbs: $(addprefix $(obj)/, $(dtb-y))
	$(Q)rm -f $(obj)/../*.dtb

clean-files := *.dtb<|MERGE_RESOLUTION|>--- conflicted
+++ resolved
@@ -155,18 +155,12 @@
 	ccu9540.dtb
 dtb-$(CONFIG_ARCH_SHMOBILE) += emev2-kzm9d.dtb \
 	r8a7740-armadillo800eva.dtb \
-<<<<<<< HEAD
-	r8a7779-marzen-reference.dtb \
-	sh73a0-kzm9g.dtb \
-	sh73a0-kzm9g-reference.dtb \
-=======
 	r8a7778-bockw.dtb \
 	r8a7779-marzen-reference.dtb \
 	r8a7790-lager.dtb \
 	sh73a0-kzm9g.dtb \
 	sh73a0-kzm9g-reference.dtb \
 	r8a73a4-ape6evm.dtb \
->>>>>>> 9251c6c0
 	sh7372-mackerel.dtb
 dtb-$(CONFIG_ARCH_SOCFPGA) += socfpga_cyclone5.dtb \
 	socfpga_vt.dtb
