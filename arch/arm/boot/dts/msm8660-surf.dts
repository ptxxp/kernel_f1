--- conflicted
+++ resolved
@@ -26,8 +26,6 @@
 		cpu-offset = <0x40000>;
 	};
 
-<<<<<<< HEAD
-=======
 	msmgpio: gpio@800000 {
 		compatible = "qcom,msm-gpio";
 		reg = <0x00800000 0x1000>;
@@ -39,7 +37,6 @@
 		#interrupt-cells = <2>;
 	};
 
->>>>>>> 0ee8090c
 	serial@19c40000 {
 		compatible = "qcom,msm-hsuart", "qcom,msm-uart";
 		reg = <0x19c40000 0x1000>,
