--- conflicted
+++ resolved
@@ -5,20 +5,7 @@
 # Common support
 obj-y := id.o io.o control.o mux.o devices.o serial.o gpmc.o timer.o pm.o \
 	 common.o gpio.o dma.o wd_timer.o display.o i2c.o hdq1w.o omap_hwmod.o \
-<<<<<<< HEAD
 	 omap_device.o sram.o
-
-# INTCPS IP block support - XXX should be moved to drivers/
-obj-$(CONFIG_ARCH_OMAP2)		+= irq.o
-obj-$(CONFIG_ARCH_OMAP3)		+= irq.o
-obj-$(CONFIG_SOC_AM33XX)		+= irq.o
-
-# Secure monitor API support
-obj-$(CONFIG_ARCH_OMAP3)		+= omap-smc.o omap-secure.o
-obj-$(CONFIG_ARCH_OMAP4)		+= omap-smc.o omap-secure.o
-obj-$(CONFIG_SOC_OMAP5)			+= omap-smc.o omap-secure.o
-=======
-	 omap_device.o
 
 omap-2-3-common				= irq.o
 hwmod-common				= omap_hwmod.o \
@@ -32,7 +19,6 @@
 obj-$(CONFIG_ARCH_OMAP4) += prm44xx.o $(hwmod-common) $(secure-common)
 obj-$(CONFIG_SOC_AM33XX) += irq.o $(hwmod-common)
 obj-$(CONFIG_SOC_OMAP5)	 += prm44xx.o $(hwmod-common) $(secure-common)
->>>>>>> 8b9c1ac2
 
 ifneq ($(CONFIG_SND_OMAP_SOC_MCBSP),)
 obj-y += mcbsp.o
