/*
 * SMP initialisation and IPI support
 * Based on arch/arm/kernel/smp.c
 *
 * Copyright (C) 2012 ARM Ltd.
 *
 * This program is free software; you can redistribute it and/or modify
 * it under the terms of the GNU General Public License version 2 as
 * published by the Free Software Foundation.
 *
 * This program is distributed in the hope that it will be useful,
 * but WITHOUT ANY WARRANTY; without even the implied warranty of
 * MERCHANTABILITY or FITNESS FOR A PARTICULAR PURPOSE.  See the
 * GNU General Public License for more details.
 *
 * You should have received a copy of the GNU General Public License
 * along with this program.  If not, see <http://www.gnu.org/licenses/>.
 */

#include <linux/acpi.h>
#include <linux/delay.h>
#include <linux/init.h>
#include <linux/spinlock.h>
#include <linux/sched.h>
#include <linux/interrupt.h>
#include <linux/cache.h>
#include <linux/profile.h>
#include <linux/errno.h>
#include <linux/mm.h>
#include <linux/err.h>
#include <linux/cpu.h>
#include <linux/smp.h>
#include <linux/seq_file.h>
#include <linux/irq.h>
#include <linux/percpu.h>
#include <linux/clockchips.h>
#include <linux/completion.h>
#include <linux/of.h>
#include <linux/irq_work.h>

#include <asm/alternative.h>
#include <asm/atomic.h>
#include <asm/cacheflush.h>
#include <asm/cpu.h>
#include <asm/cputype.h>
#include <asm/cpu_ops.h>
#include <asm/mmu_context.h>
#include <asm/numa.h>
#include <asm/pgtable.h>
#include <asm/pgalloc.h>
#include <asm/processor.h>
#include <asm/smp_plat.h>
#include <asm/sections.h>
#include <asm/tlbflush.h>
#include <asm/ptrace.h>
#include <asm/virt.h>
#include <soc/qcom/minidump.h>

#define CREATE_TRACE_POINTS
#include <trace/events/ipi.h>

DEFINE_PER_CPU_READ_MOSTLY(int, cpu_number);
EXPORT_PER_CPU_SYMBOL(cpu_number);

/*
 * as from 2.5, kernels no longer have an init_tasks structure
 * so we need some other way of telling a new secondary core
 * where to place its SVC stack
 */
struct secondary_data secondary_data;
/* Number of CPUs which aren't online, but looping in kernel text. */
int cpus_stuck_in_kernel;

enum ipi_msg_type {
	IPI_RESCHEDULE,
	IPI_CALL_FUNC,
	IPI_CPU_STOP,
	IPI_TIMER,
	IPI_IRQ_WORK,
	IPI_WAKEUP,
	IPI_CPU_BACKTRACE,
};

#ifdef CONFIG_ARM64_VHE

/* Whether the boot CPU is running in HYP mode or not*/
static bool boot_cpu_hyp_mode;

static inline void save_boot_cpu_run_el(void)
{
	boot_cpu_hyp_mode = is_kernel_in_hyp_mode();
}

static inline bool is_boot_cpu_in_hyp_mode(void)
{
	return boot_cpu_hyp_mode;
}

/*
 * Verify that a secondary CPU is running the kernel at the same
 * EL as that of the boot CPU.
 */
void verify_cpu_run_el(void)
{
	bool in_el2 = is_kernel_in_hyp_mode();
	bool boot_cpu_el2 = is_boot_cpu_in_hyp_mode();

	if (in_el2 ^ boot_cpu_el2) {
		pr_crit("CPU%d: mismatched Exception Level(EL%d) with boot CPU(EL%d)\n",
					smp_processor_id(),
					in_el2 ? 2 : 1,
					boot_cpu_el2 ? 2 : 1);
		cpu_panic_kernel();
	}
}

#else
static inline void save_boot_cpu_run_el(void) {}
#endif

#ifdef CONFIG_HOTPLUG_CPU
static int op_cpu_kill(unsigned int cpu);
#else
static inline int op_cpu_kill(unsigned int cpu)
{
	return -ENOSYS;
}
#endif


/*
 * Boot a secondary CPU, and assign it the specified idle task.
 * This also gives us the initial stack to use for this CPU.
 */
static int boot_secondary(unsigned int cpu, struct task_struct *idle)
{
	if (cpu_ops[cpu]->cpu_boot)
		return cpu_ops[cpu]->cpu_boot(cpu);

	return -EOPNOTSUPP;
}

static DECLARE_COMPLETION(cpu_running);
bool va52mismatch __ro_after_init;

int __cpu_up(unsigned int cpu, struct task_struct *idle)
{
	int ret;
	long status;

	/*
	 * We need to tell the secondary core where to find its stack and the
	 * page tables.
	 */
	secondary_data.task = idle;
	secondary_data.stack = task_stack_page(idle) + THREAD_START_SP;
	update_cpu_boot_status(CPU_MMU_OFF);
	__flush_dcache_area(&secondary_data, sizeof(secondary_data));

	/*
	 * Now bring the CPU into our world.
	 */
	ret = boot_secondary(cpu, idle);
	if (ret == 0) {
		/*
		 * CPU was successfully started, wait for it to come online or
		 * time out.
		 */
		wait_for_completion_timeout(&cpu_running,
					    msecs_to_jiffies(1000));

		if (!cpu_online(cpu)) {
			pr_crit("CPU%u: failed to come online\n", cpu);

			if (IS_ENABLED(CONFIG_ARM64_52BIT_VA) && va52mismatch)
				pr_crit("CPU%u: does not support 52-bit VAs\n", cpu);

			ret = -EIO;
		}
	} else {
		pr_err("CPU%u: failed to boot: %d\n", cpu, ret);
		return ret;
	}

	secondary_data.task = NULL;
	secondary_data.stack = NULL;
	status = READ_ONCE(secondary_data.status);
	if (ret && status) {

		if (status == CPU_MMU_OFF)
			status = READ_ONCE(__early_cpu_boot_status);

		switch (status) {
		default:
			pr_err("CPU%u: failed in unknown state : 0x%lx\n",
					cpu, status);
			break;
		case CPU_KILL_ME:
			if (!op_cpu_kill(cpu)) {
				pr_crit("CPU%u: died during early boot\n", cpu);
				break;
			}
			/* Fall through */
			pr_crit("CPU%u: may not have shut down cleanly\n", cpu);
		case CPU_STUCK_IN_KERNEL:
			pr_crit("CPU%u: is stuck in kernel\n", cpu);
			cpus_stuck_in_kernel++;
			break;
		case CPU_PANIC_KERNEL:
			panic("CPU%u detected unsupported configuration\n", cpu);
		}
	}

	return ret;
}

/*
 * This is the secondary CPU boot entry.  We're using this CPUs
 * idle thread stack, but a set of temporary page tables.
 */
asmlinkage notrace void secondary_start_kernel(void)
{
	struct mm_struct *mm = &init_mm;
	unsigned int cpu;

	cpu = task_cpu(current);
	set_my_cpu_offset(per_cpu_offset(cpu));

	/*
	 * All kernel threads share the same mm context; grab a
	 * reference and switch to it.
	 */
	atomic_inc(&mm->mm_count);
	current->active_mm = mm;

	pr_debug("CPU%u: Booted secondary processor\n", cpu);

	/*
	 * TTBR0 is only used for the identity mapping at this stage. Make it
	 * point to zero page to avoid speculatively fetching new entries.
	 */
	cpu_uninstall_idmap();

	preempt_disable();
	trace_hardirqs_off();

	/*
	 * If the system has established the capabilities, make sure
	 * this CPU ticks all of those. If it doesn't, the CPU will
	 * fail to come online.
	 */
	check_local_cpu_capabilities();

	if (cpu_ops[cpu]->cpu_postboot)
		cpu_ops[cpu]->cpu_postboot();

	/*
	 * Log the CPU info before it is marked online and might get read.
	 */
	cpuinfo_store_cpu();

	/*
	 * Enable GIC and timers.
	 */
	notify_cpu_starting(cpu);

	store_cpu_topology(cpu);

	/*
	 * OK, now it's safe to let the boot CPU continue.  Wait for
	 * the CPU migration code to notice that the CPU is online
	 * before we continue.
	 */
	pr_info("CPU%u: Booted secondary processor [%08x]\n",
					 cpu, read_cpuid_id());
	update_cpu_boot_status(CPU_BOOT_SUCCESS);
	set_cpu_online(cpu, true);
	complete(&cpu_running);

	local_irq_enable();
	local_async_enable();

	/*
	 * OK, it's off to the idle thread for us
	 */
	cpu_startup_entry(CPUHP_AP_ONLINE_IDLE);
}

#ifdef CONFIG_HOTPLUG_CPU
static int op_cpu_disable(unsigned int cpu)
{
	/*
	 * If we don't have a cpu_die method, abort before we reach the point
	 * of no return. CPU0 may not have an cpu_ops, so test for it.
	 */
	if (!cpu_ops[cpu] || !cpu_ops[cpu]->cpu_die)
		return -EOPNOTSUPP;

	/*
	 * We may need to abort a hot unplug for some other mechanism-specific
	 * reason.
	 */
	if (cpu_ops[cpu]->cpu_disable)
		return cpu_ops[cpu]->cpu_disable(cpu);

	return 0;
}

/*
 * __cpu_disable runs on the processor to be shutdown.
 */
int __cpu_disable(void)
{
	unsigned int cpu = smp_processor_id();
	int ret;

	ret = op_cpu_disable(cpu);
	if (ret)
		return ret;

	/*
	 * Take this CPU offline.  Once we clear this, we can't return,
	 * and we must not schedule until we're ready to give up the cpu.
	 */
	set_cpu_online(cpu, false);

	/*
	 * OK - migrate IRQs away from this CPU
	 */
	irq_migrate_all_off_this_cpu();

	return 0;
}

static int op_cpu_kill(unsigned int cpu)
{
	/*
	 * If we have no means of synchronising with the dying CPU, then assume
	 * that it is really dead. We can only wait for an arbitrary length of
	 * time and hope that it's dead, so let's skip the wait and just hope.
	 */
	if (!cpu_ops[cpu]->cpu_kill)
		return 0;

	return cpu_ops[cpu]->cpu_kill(cpu);
}

/*
 * called on the thread which is asking for a CPU to be shutdown -
 * waits until shutdown has completed, or it is timed out.
 */
void __cpu_die(unsigned int cpu)
{
	int err;

	if (!cpu_wait_death(cpu, 5)) {
		pr_crit("CPU%u: cpu didn't die\n", cpu);
		return;
	}
	pr_debug("CPU%u: shutdown\n", cpu);

	/*
	 * Now that the dying CPU is beyond the point of no return w.r.t.
	 * in-kernel synchronisation, try to get the firwmare to help us to
	 * verify that it has really left the kernel before we consider
	 * clobbering anything it might still be using.
	 */
	err = op_cpu_kill(cpu);
	if (err)
		pr_warn("CPU%d may not have shut down cleanly: %d\n",
			cpu, err);
}

/*
 * Called from the idle thread for the CPU which has been shutdown.
 *
 * Note that we disable IRQs here, but do not re-enable them
 * before returning to the caller. This is also the behaviour
 * of the other hotplug-cpu capable cores, so presumably coming
 * out of idle fixes this.
 */
void cpu_die(void)
{
	unsigned int cpu = smp_processor_id();

	idle_task_exit();

	local_irq_disable();

	/* Tell __cpu_die() that this CPU is now safe to dispose of */
	(void)cpu_report_death();

	/*
	 * Actually shutdown the CPU. This must never fail. The specific hotplug
	 * mechanism must perform all required cache maintenance to ensure that
	 * no dirty lines are lost in the process of shutting down the CPU.
	 */
	cpu_ops[cpu]->cpu_die(cpu);

	BUG();
}
#endif

/*
 * Kill the calling secondary CPU, early in bringup before it is turned
 * online.
 */
void cpu_die_early(void)
{
	int cpu = smp_processor_id();

	pr_crit("CPU%d: will not boot\n", cpu);

	/* Mark this CPU absent */
	set_cpu_present(cpu, 0);

#ifdef CONFIG_HOTPLUG_CPU
	update_cpu_boot_status(CPU_KILL_ME);
	/* Check if we can park ourselves */
	if (cpu_ops[cpu] && cpu_ops[cpu]->cpu_die)
		cpu_ops[cpu]->cpu_die(cpu);
#endif
	update_cpu_boot_status(CPU_STUCK_IN_KERNEL);

	cpu_park_loop();
}

static void __init hyp_mode_check(void)
{
	if (is_hyp_mode_available())
		pr_info("CPU: All CPU(s) started at EL2\n");
	else if (is_hyp_mode_mismatched())
		WARN_TAINT(1, TAINT_CPU_OUT_OF_SPEC,
			   "CPU: CPUs started in inconsistent modes");
	else
		pr_info("CPU: All CPU(s) started at EL1\n");
}

void __init smp_cpus_done(unsigned int max_cpus)
{
	pr_info("SMP: Total of %d processors activated.\n", num_online_cpus());
	setup_cpu_features();
	hyp_mode_check();
	apply_alternatives_all();
}

void __init smp_prepare_boot_cpu(void)
{
	set_my_cpu_offset(per_cpu_offset(smp_processor_id()));
	/*
	 * Initialise the static keys early as they may be enabled by the
	 * cpufeature code.
	 */
	jump_label_init();
	cpuinfo_store_boot_cpu();
	save_boot_cpu_run_el();
	/*
	 * Run the errata work around checks on the boot CPU, once we have
	 * initialised the cpu feature infrastructure from
	 * cpuinfo_store_boot_cpu() above.
	 */
	update_cpu_errata_workarounds();
}

static u64 __init of_get_cpu_mpidr(struct device_node *dn)
{
	const __be32 *cell;
	u64 hwid;

	/*
	 * A cpu node with missing "reg" property is
	 * considered invalid to build a cpu_logical_map
	 * entry.
	 */
	cell = of_get_property(dn, "reg", NULL);
	if (!cell) {
		pr_err("%s: missing reg property\n", dn->full_name);
		return INVALID_HWID;
	}

	hwid = of_read_number(cell, of_n_addr_cells(dn));
	/*
	 * Non affinity bits must be set to 0 in the DT
	 */
	if (hwid & ~MPIDR_HWID_BITMASK) {
		pr_err("%s: invalid reg property\n", dn->full_name);
		return INVALID_HWID;
	}
	return hwid;
}

/*
 * Duplicate MPIDRs are a recipe for disaster. Scan all initialized
 * entries and check for duplicates. If any is found just ignore the
 * cpu. cpu_logical_map was initialized to INVALID_HWID to avoid
 * matching valid MPIDR values.
 */
static bool __init is_mpidr_duplicate(unsigned int cpu, u64 hwid)
{
	unsigned int i;

	for (i = 1; (i < cpu) && (i < NR_CPUS); i++)
		if (cpu_logical_map(i) == hwid)
			return true;
	return false;
}

/*
 * Initialize cpu operations for a logical cpu and
 * set it in the possible mask on success
 */
static int __init smp_cpu_setup(int cpu)
{
	if (cpu_read_ops(cpu))
		return -ENODEV;

	if (cpu_ops[cpu]->cpu_init(cpu))
		return -ENODEV;

	set_cpu_possible(cpu, true);

	return 0;
}

static bool bootcpu_valid __initdata;
static unsigned int cpu_count = 1;

#ifdef CONFIG_ACPI
/*
 * acpi_map_gic_cpu_interface - parse processor MADT entry
 *
 * Carry out sanity checks on MADT processor entry and initialize
 * cpu_logical_map on success
 */
static void __init
acpi_map_gic_cpu_interface(struct acpi_madt_generic_interrupt *processor)
{
	u64 hwid = processor->arm_mpidr;

	if (!(processor->flags & ACPI_MADT_ENABLED)) {
		pr_debug("skipping disabled CPU entry with 0x%llx MPIDR\n", hwid);
		return;
	}

	if (hwid & ~MPIDR_HWID_BITMASK || hwid == INVALID_HWID) {
		pr_err("skipping CPU entry with invalid MPIDR 0x%llx\n", hwid);
		return;
	}

	if (is_mpidr_duplicate(cpu_count, hwid)) {
		pr_err("duplicate CPU MPIDR 0x%llx in MADT\n", hwid);
		return;
	}

	/* Check if GICC structure of boot CPU is available in the MADT */
	if (cpu_logical_map(0) == hwid) {
		if (bootcpu_valid) {
			pr_err("duplicate boot CPU MPIDR: 0x%llx in MADT\n",
			       hwid);
			return;
		}
		bootcpu_valid = true;
		early_map_cpu_to_node(0, acpi_numa_get_nid(0, hwid));
		return;
	}

	if (cpu_count >= NR_CPUS)
		return;

	/* map the logical cpu id to cpu MPIDR */
	cpu_logical_map(cpu_count) = hwid;

	/*
	 * Set-up the ACPI parking protocol cpu entries
	 * while initializing the cpu_logical_map to
	 * avoid parsing MADT entries multiple times for
	 * nothing (ie a valid cpu_logical_map entry should
	 * contain a valid parking protocol data set to
	 * initialize the cpu if the parking protocol is
	 * the only available enable method).
	 */
	acpi_set_mailbox_entry(cpu_count, processor);

	early_map_cpu_to_node(cpu_count, acpi_numa_get_nid(cpu_count, hwid));

	cpu_count++;
}

static int __init
acpi_parse_gic_cpu_interface(struct acpi_subtable_header *header,
			     const unsigned long end)
{
	struct acpi_madt_generic_interrupt *processor;

	processor = (struct acpi_madt_generic_interrupt *)header;
	if (BAD_MADT_GICC_ENTRY(processor, end))
		return -EINVAL;

	acpi_table_print_madt_entry(header);

	acpi_map_gic_cpu_interface(processor);

	return 0;
}
#else
#define acpi_table_parse_madt(...)	do { } while (0)
#endif
void (*__smp_cross_call)(const struct cpumask *, unsigned int);
DEFINE_PER_CPU(bool, pending_ipi);

/*
 * Enumerate the possible CPU set from the device tree and build the
 * cpu logical map array containing MPIDR values related to logical
 * cpus. Assumes that cpu_logical_map(0) has already been initialized.
 */
static void __init of_parse_and_init_cpus(void)
{
	struct device_node *dn = NULL;

	while ((dn = of_find_node_by_type(dn, "cpu"))) {
		u64 hwid = of_get_cpu_mpidr(dn);

		if (hwid == INVALID_HWID)
			goto next;

		if (is_mpidr_duplicate(cpu_count, hwid)) {
			pr_err("%s: duplicate cpu reg properties in the DT\n",
				dn->full_name);
			goto next;
		}

		/*
		 * The numbering scheme requires that the boot CPU
		 * must be assigned logical id 0. Record it so that
		 * the logical map built from DT is validated and can
		 * be used.
		 */
		if (hwid == cpu_logical_map(0)) {
			if (bootcpu_valid) {
				pr_err("%s: duplicate boot cpu reg property in DT\n",
					dn->full_name);
				goto next;
			}

			bootcpu_valid = true;
			early_map_cpu_to_node(0, of_node_to_nid(dn));

			/*
			 * cpu_logical_map has already been
			 * initialized and the boot cpu doesn't need
			 * the enable-method so continue without
			 * incrementing cpu.
			 */
			continue;
		}

		if (cpu_count >= NR_CPUS)
			goto next;

		pr_debug("cpu logical map 0x%llx\n", hwid);
		cpu_logical_map(cpu_count) = hwid;

		early_map_cpu_to_node(cpu_count, of_node_to_nid(dn));
next:
		cpu_count++;
	}
}

/*
 * Enumerate the possible CPU set from the device tree or ACPI and build the
 * cpu logical map array containing MPIDR values related to logical
 * cpus. Assumes that cpu_logical_map(0) has already been initialized.
 */
void __init smp_init_cpus(void)
{
	int i;

	if (acpi_disabled)
		of_parse_and_init_cpus();
	else
		/*
		 * do a walk of MADT to determine how many CPUs
		 * we have including disabled CPUs, and get information
		 * we need for SMP init
		 */
		acpi_table_parse_madt(ACPI_MADT_TYPE_GENERIC_INTERRUPT,
				      acpi_parse_gic_cpu_interface, 0);

	if (cpu_count > nr_cpu_ids)
		pr_warn("Number of cores (%d) exceeds configured maximum of %d - clipping\n",
			cpu_count, nr_cpu_ids);

	if (!bootcpu_valid) {
		pr_err("missing boot CPU MPIDR, not enabling secondaries\n");
		return;
	}

	/*
	 * We need to set the cpu_logical_map entries before enabling
	 * the cpus so that cpu processor description entries (DT cpu nodes
	 * and ACPI MADT entries) can be retrieved by matching the cpu hwid
	 * with entries in cpu_logical_map while initializing the cpus.
	 * If the cpu set-up fails, invalidate the cpu_logical_map entry.
	 */
	for (i = 1; i < nr_cpu_ids; i++) {
		if (cpu_logical_map(i) != INVALID_HWID) {
			if (smp_cpu_setup(i))
				cpu_logical_map(i) = INVALID_HWID;
		}
	}
}

void __init smp_prepare_cpus(unsigned int max_cpus)
{
	int err;
	unsigned int cpu;
	unsigned int this_cpu;

	init_cpu_topology();

	this_cpu = smp_processor_id();
	store_cpu_topology(this_cpu);
	numa_store_cpu_info(this_cpu);

	/*
	 * If UP is mandated by "nosmp" (which implies "maxcpus=0"), don't set
	 * secondary CPUs present.
	 */
	if (max_cpus == 0)
		return;

	/*
	 * Initialise the present map (which describes the set of CPUs
	 * actually populated at the present time) and release the
	 * secondaries from the bootloader.
	 */
	for_each_possible_cpu(cpu) {

		per_cpu(cpu_number, cpu) = cpu;

		if (cpu == smp_processor_id())
			continue;

		if (!cpu_ops[cpu])
			continue;

		err = cpu_ops[cpu]->cpu_prepare(cpu);
		if (err)
			continue;

		set_cpu_present(cpu, true);
		numa_store_cpu_info(cpu);
	}
}

void __init set_smp_cross_call(void (*fn)(const struct cpumask *, unsigned int))
{
	__smp_cross_call = fn;
}

static const char *ipi_types[NR_IPI] __tracepoint_string = {
#define S(x,s)	[x] = s
	S(IPI_RESCHEDULE, "Rescheduling interrupts"),
	S(IPI_CALL_FUNC, "Function call interrupts"),
	S(IPI_CPU_STOP, "CPU stop interrupts"),
	S(IPI_TIMER, "Timer broadcast interrupts"),
	S(IPI_IRQ_WORK, "IRQ work interrupts"),
	S(IPI_WAKEUP, "CPU wake-up interrupts"),
	S(IPI_CPU_BACKTRACE, "CPU backtrace"),
};

static void smp_cross_call(const struct cpumask *target, unsigned int ipinr)
{
	trace_ipi_raise(target, ipi_types[ipinr]);
	__smp_cross_call(target, ipinr);
}

static void smp_cross_call_common(const struct cpumask *cpumask,
				  unsigned int func)
{
	unsigned int cpu;

	for_each_cpu(cpu, cpumask)
		per_cpu(pending_ipi, cpu) = true;

	smp_cross_call(cpumask, func);
}

void show_ipi_list(struct seq_file *p, int prec)
{
	unsigned int cpu, i;

	for (i = 0; i < NR_IPI; i++) {
		seq_printf(p, "%*s%u:%s", prec - 1, "IPI", i,
			   prec >= 4 ? " " : "");
		for_each_online_cpu(cpu)
			seq_printf(p, "%10u ",
				   __get_irq_stat(cpu, ipi_irqs[i]));
		seq_printf(p, "      %s\n", ipi_types[i]);
	}
}

u64 smp_irq_stat_cpu(unsigned int cpu)
{
	u64 sum = 0;
	int i;

	for (i = 0; i < NR_IPI; i++)
		sum += __get_irq_stat(cpu, ipi_irqs[i]);

	return sum;
}

void arch_send_call_function_ipi_mask(const struct cpumask *mask)
{
	smp_cross_call_common(mask, IPI_CALL_FUNC);
}

void arch_send_call_function_single_ipi(int cpu)
{
	smp_cross_call_common(cpumask_of(cpu), IPI_CALL_FUNC);
}

#ifdef CONFIG_ARM64_ACPI_PARKING_PROTOCOL
void arch_send_wakeup_ipi_mask(const struct cpumask *mask)
{
	smp_cross_call_common(mask, IPI_WAKEUP);
}
#endif

#ifdef CONFIG_IRQ_WORK
void arch_irq_work_raise(void)
{
	if (__smp_cross_call)
		smp_cross_call_common(cpumask_of(smp_processor_id()),
				      IPI_IRQ_WORK);
}
#endif

static DEFINE_RAW_SPINLOCK(stop_lock);

DEFINE_PER_CPU(struct pt_regs, regs_before_stop);

/*
 * ipi_cpu_stop - handle IPI from smp_send_stop()
 */
static void ipi_cpu_stop(unsigned int cpu, struct pt_regs *regs)
{
	if (system_state == SYSTEM_BOOTING ||
	    system_state == SYSTEM_RUNNING) {
		per_cpu(regs_before_stop, cpu) = *regs;
		raw_spin_lock(&stop_lock);
		pr_crit("CPU%u: stopping\n", cpu);
		show_regs(regs);
		dump_stack();
		dump_stack_minidump(regs->sp);
		raw_spin_unlock(&stop_lock);
	}
<<<<<<< HEAD

	set_cpu_active(cpu, false);

=======

	set_cpu_active(cpu, false);

>>>>>>> d6d7f6f8
	flush_cache_all();
	local_irq_disable();

	while (1)
		cpu_relax();
}

static cpumask_t backtrace_mask;
static DEFINE_RAW_SPINLOCK(backtrace_lock);

/* "in progress" flag of arch_trigger_all_cpu_backtrace */
static unsigned long backtrace_flag;

static void smp_send_all_cpu_backtrace(void)
{
	unsigned int this_cpu = smp_processor_id();
	int i;

	if (test_and_set_bit(0, &backtrace_flag))
		/*
		 * If there is already a trigger_all_cpu_backtrace() in progress
		 * (backtrace_flag == 1), don't output double cpu dump infos.
		 */
		return;

	cpumask_copy(&backtrace_mask, cpu_online_mask);
	cpumask_clear_cpu(this_cpu, &backtrace_mask);

	pr_info("Backtrace for cpu %d (current):\n", this_cpu);
	dump_stack();

	pr_info("\nsending IPI to all other CPUs:\n");
	if (!cpumask_empty(&backtrace_mask))
		smp_cross_call(&backtrace_mask, IPI_CPU_BACKTRACE);

	/* Wait for up to 10 seconds for all other CPUs to do the backtrace */
	for (i = 0; i < 10 * 1000; i++) {
		if (cpumask_empty(&backtrace_mask))
			break;
		mdelay(1);
	}

	clear_bit(0, &backtrace_flag);
	smp_mb__after_atomic();
}

/*
 * ipi_cpu_backtrace - handle IPI from smp_send_all_cpu_backtrace()
 */
static void ipi_cpu_backtrace(unsigned int cpu, struct pt_regs *regs)
{
	if (cpumask_test_cpu(cpu, &backtrace_mask)) {
		raw_spin_lock(&backtrace_lock);
		pr_warn("IPI backtrace for cpu %d\n", cpu);
		show_regs(regs);
		raw_spin_unlock(&backtrace_lock);
		cpumask_clear_cpu(cpu, &backtrace_mask);
	}
}

#ifdef CONFIG_SMP
void arch_trigger_all_cpu_backtrace(void)
{
	smp_send_all_cpu_backtrace();
}
#else
void arch_trigger_all_cpu_backtrace(void)
{
	dump_stack();
}
#endif


/*
 * Main handler for inter-processor interrupts
 */
void handle_IPI(int ipinr, struct pt_regs *regs)
{
	unsigned int cpu = smp_processor_id();
	struct pt_regs *old_regs = set_irq_regs(regs);

	if ((unsigned)ipinr < NR_IPI) {
		trace_ipi_entry_rcuidle(ipi_types[ipinr]);
		__inc_irq_stat(cpu, ipi_irqs[ipinr]);
	}

	switch (ipinr) {
	case IPI_RESCHEDULE:
		scheduler_ipi();
		break;

	case IPI_CALL_FUNC:
		irq_enter();
		generic_smp_call_function_interrupt();
		irq_exit();
		break;

	case IPI_CPU_STOP:
		irq_enter();
		ipi_cpu_stop(cpu, regs);
		irq_exit();
		break;

#ifdef CONFIG_GENERIC_CLOCKEVENTS_BROADCAST
	case IPI_TIMER:
		irq_enter();
		tick_receive_broadcast();
		irq_exit();
		break;
#endif

#ifdef CONFIG_IRQ_WORK
	case IPI_IRQ_WORK:
		irq_enter();
		irq_work_run();
		irq_exit();
		break;
#endif

#ifdef CONFIG_ARM64_ACPI_PARKING_PROTOCOL
	case IPI_WAKEUP:
		WARN_ONCE(!acpi_parking_protocol_valid(cpu),
			  "CPU%u: Wake-up IPI outside the ACPI parking protocol\n",
			  cpu);
		break;
#endif

	case IPI_CPU_BACKTRACE:
		ipi_cpu_backtrace(cpu, regs);
		break;

	default:
		pr_crit("CPU%u: Unknown IPI message 0x%x\n", cpu, ipinr);
		break;
	}

	if ((unsigned)ipinr < NR_IPI)
		trace_ipi_exit_rcuidle(ipi_types[ipinr]);
	per_cpu(pending_ipi, cpu) = false;
	set_irq_regs(old_regs);
}

void smp_send_reschedule(int cpu)
{
	BUG_ON(cpu_is_offline(cpu));
	smp_cross_call_common(cpumask_of(cpu), IPI_RESCHEDULE);
}

#ifdef CONFIG_GENERIC_CLOCKEVENTS_BROADCAST
void tick_broadcast(const struct cpumask *mask)
{
	smp_cross_call_common(mask, IPI_TIMER);
}
#endif

/*
 * The number of CPUs online, not counting this CPU (which may not be
 * fully online and so not counted in num_online_cpus()).
 */
static inline unsigned int num_other_online_cpus(void)
{
	unsigned int this_cpu_online = cpu_online(smp_processor_id());

	return num_online_cpus() - this_cpu_online;
}

static inline unsigned int num_other_active_cpus(void)
{
	unsigned int this_cpu_active = cpu_active(smp_processor_id());

	return num_active_cpus() - this_cpu_active;
}

void smp_send_stop(void)
{
	unsigned long timeout;

	if (num_other_online_cpus()) {
		cpumask_t mask;

		cpumask_copy(&mask, cpu_online_mask);
		cpumask_clear_cpu(smp_processor_id(), &mask);

		if (system_state == SYSTEM_BOOTING ||
		    system_state == SYSTEM_RUNNING)
			pr_crit("SMP: stopping secondary CPUs\n");
		smp_cross_call_common(&mask, IPI_CPU_STOP);
	}

	/* Wait up to one second for other CPUs to stop */
	timeout = USEC_PER_SEC;

	while (num_other_active_cpus() && timeout--)
		udelay(1);

	if (num_other_active_cpus())
		pr_warning("SMP: failed to stop secondary CPUs %*pbl\n",
			   cpumask_pr_args(cpu_online_mask));
}

/*
 * not supported here
 */
int setup_profiling_timer(unsigned int multiplier)
{
	return -EINVAL;
}

static bool have_cpu_die(void)
{
#ifdef CONFIG_HOTPLUG_CPU
	int any_cpu = raw_smp_processor_id();

	if (cpu_ops[any_cpu] && cpu_ops[any_cpu]->cpu_die)
		return true;
#endif
	return false;
}

bool cpus_are_stuck_in_kernel(void)
{
	bool smp_spin_tables = (num_possible_cpus() > 1 && !have_cpu_die());

	return !!cpus_stuck_in_kernel || smp_spin_tables;
}<|MERGE_RESOLUTION|>--- conflicted
+++ resolved
@@ -856,15 +856,9 @@
 		dump_stack_minidump(regs->sp);
 		raw_spin_unlock(&stop_lock);
 	}
-<<<<<<< HEAD
 
 	set_cpu_active(cpu, false);
 
-=======
-
-	set_cpu_active(cpu, false);
-
->>>>>>> d6d7f6f8
 	flush_cache_all();
 	local_irq_disable();
 
