--- conflicted
+++ resolved
@@ -421,17 +421,12 @@
 
 	config3 = read_c0_config3();
 
-<<<<<<< HEAD
-	if (config3 & MIPS_CONF3_SM)
-		c->ases |= MIPS_ASE_SMARTMIPS;
-=======
 	if (config3 & MIPS_CONF3_SM) {
 		c->ases |= MIPS_ASE_SMARTMIPS;
 		c->options |= MIPS_CPU_RIXI;
 	}
 	if (config3 & MIPS_CONF3_RXI)
 		c->options |= MIPS_CPU_RIXI;
->>>>>>> 4a8e43fe
 	if (config3 & MIPS_CONF3_DSP)
 		c->ases |= MIPS_ASE_DSP;
 	if (config3 & MIPS_CONF3_VINT)
