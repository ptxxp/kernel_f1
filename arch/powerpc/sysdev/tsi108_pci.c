/*
 * Common routines for Tundra Semiconductor TSI108 host bridge.
 *
 * 2004-2005 (c) Tundra Semiconductor Corp.
 * Author: Alex Bounine (alexandreb@tundra.com)
 * Author: Roy Zang (tie-fei.zang@freescale.com)
 * 	   Add pci interrupt router host
 *
 * This program is free software; you can redistribute it and/or modify it
 * under the terms of the GNU General Public License as published by the Free
 * Software Foundation; either version 2 of the License, or (at your option)
 * any later version.
 *
 * This program is distributed in the hope that it will be useful, but WITHOUT
 * ANY WARRANTY; without even the implied warranty of MERCHANTABILITY or
 * FITNESS FOR A PARTICULAR PURPOSE.  See the GNU General Public License for
 * more details.
 *
 * You should have received a copy of the GNU General Public License along with
 * this program; if not, write to the Free Software Foundation, Inc., 59
 * Temple Place - Suite 330, Boston, MA  02111-1307, USA.
 */

#include <linux/kernel.h>
#include <linux/init.h>
#include <linux/pci.h>
#include <linux/irq.h>
#include <linux/interrupt.h>

#include <asm/byteorder.h>
#include <asm/io.h>
#include <asm/irq.h>
#include <asm/uaccess.h>
#include <asm/machdep.h>
#include <asm/pci-bridge.h>
#include <asm/tsi108.h>
#include <asm/tsi108_pci.h>
#include <asm/tsi108_irq.h>
#include <asm/prom.h>

#undef DEBUG
#ifdef DEBUG
#define DBG(x...) printk(x)
#else
#define DBG(x...)
#endif

#define tsi_mk_config_addr(bus, devfunc, offset) \
	((((bus)<<16) | ((devfunc)<<8) | (offset & 0xfc)) + tsi108_pci_cfg_base)

u32 tsi108_pci_cfg_base;
static u32 tsi108_pci_cfg_phys;
u32 tsi108_csr_vir_base;
static struct irq_host *pci_irq_host;

extern u32 get_vir_csrbase(void);
extern u32 tsi108_read_reg(u32 reg_offset);
extern void tsi108_write_reg(u32 reg_offset, u32 val);

int
tsi108_direct_write_config(struct pci_bus *bus, unsigned int devfunc,
			   int offset, int len, u32 val)
{
	volatile unsigned char *cfg_addr;
	struct pci_controller *hose = pci_bus_to_host(bus);

	if (ppc_md.pci_exclude_device)
		if (ppc_md.pci_exclude_device(hose, bus->number, devfunc))
			return PCIBIOS_DEVICE_NOT_FOUND;

	cfg_addr = (unsigned char *)(tsi_mk_config_addr(bus->number,
							devfunc, offset) |
							(offset & 0x03));

#ifdef DEBUG
	printk("PCI CFG write : ");
	printk("%d:0x%x:0x%x ", bus->number, devfunc, offset);
	printk("%d ADDR=0x%08x ", len, (uint) cfg_addr);
	printk("data = 0x%08x\n", val);
#endif

	switch (len) {
	case 1:
		out_8((u8 *) cfg_addr, val);
		break;
	case 2:
		out_le16((u16 *) cfg_addr, val);
		break;
	default:
		out_le32((u32 *) cfg_addr, val);
		break;
	}

	return PCIBIOS_SUCCESSFUL;
}

void tsi108_clear_pci_error(u32 pci_cfg_base)
{
	u32 err_stat, err_addr, pci_stat;

	/*
	 * Quietly clear PB and PCI error flags set as result
	 * of PCI/X configuration read requests.
	 */

	/* Read PB Error Log Registers */

	err_stat = tsi108_read_reg(TSI108_PB_OFFSET + TSI108_PB_ERRCS);
	err_addr = tsi108_read_reg(TSI108_PB_OFFSET + TSI108_PB_AERR);

	if (err_stat & TSI108_PB_ERRCS_ES) {
		/* Clear error flag */
		tsi108_write_reg(TSI108_PB_OFFSET + TSI108_PB_ERRCS,
				 TSI108_PB_ERRCS_ES);

		/* Clear read error reported in PB_ISR */
		tsi108_write_reg(TSI108_PB_OFFSET + TSI108_PB_ISR,
				 TSI108_PB_ISR_PBS_RD_ERR);

		/* Clear PCI/X bus cfg errors if applicable */
		if ((err_addr & 0xFF000000) == pci_cfg_base) {
			pci_stat =
			    tsi108_read_reg(TSI108_PCI_OFFSET + TSI108_PCI_CSR);
			tsi108_write_reg(TSI108_PCI_OFFSET + TSI108_PCI_CSR,
					 pci_stat);
		}
	}

	return;
}

#define __tsi108_read_pci_config(x, addr, op)		\
	__asm__ __volatile__(				\
		"	"op" %0,0,%1\n"		\
		"1:	eieio\n"			\
		"2:\n"					\
		".section .fixup,\"ax\"\n"		\
		"3:	li %0,-1\n"			\
		"	b 2b\n"				\
		".section __ex_table,\"a\"\n"		\
		"	.align 2\n"			\
		"	.long 1b,3b\n"			\
		".text"					\
		: "=r"(x) : "r"(addr))

int
tsi108_direct_read_config(struct pci_bus *bus, unsigned int devfn, int offset,
			  int len, u32 * val)
{
	volatile unsigned char *cfg_addr;
	struct pci_controller *hose = pci_bus_to_host(bus);
	u32 temp;

	if (ppc_md.pci_exclude_device)
		if (ppc_md.pci_exclude_device(hose, bus->number, devfn))
			return PCIBIOS_DEVICE_NOT_FOUND;

	cfg_addr = (unsigned char *)(tsi_mk_config_addr(bus->number,
							devfn,
							offset) | (offset &
								   0x03));

	switch (len) {
	case 1:
		__tsi108_read_pci_config(temp, cfg_addr, "lbzx");
		break;
	case 2:
		__tsi108_read_pci_config(temp, cfg_addr, "lhbrx");
		break;
	default:
		__tsi108_read_pci_config(temp, cfg_addr, "lwbrx");
		break;
	}

	*val = temp;

#ifdef DEBUG
	if ((0xFFFFFFFF != temp) && (0xFFFF != temp) && (0xFF != temp)) {
		printk("PCI CFG read : ");
		printk("%d:0x%x:0x%x ", bus->number, devfn, offset);
		printk("%d ADDR=0x%08x ", len, (uint) cfg_addr);
		printk("data = 0x%x\n", *val);
	}
#endif
	return PCIBIOS_SUCCESSFUL;
}

void tsi108_clear_pci_cfg_error(void)
{
	tsi108_clear_pci_error(tsi108_pci_cfg_phys);
}

static struct pci_ops tsi108_direct_pci_ops = {
	.read = tsi108_direct_read_config,
	.write = tsi108_direct_write_config,
};

int __init tsi108_setup_pci(struct device_node *dev, u32 cfg_phys, int primary)
{
	int len;
	struct pci_controller *hose;
	struct resource rsrc;
	const int *bus_range;
	int has_address = 0;

	/* PCI Config mapping */
	tsi108_pci_cfg_base = (u32)ioremap(cfg_phys, TSI108_PCI_CFG_SIZE);
	tsi108_pci_cfg_phys = cfg_phys;
	DBG("TSI_PCI: %s tsi108_pci_cfg_base=0x%x\n", __func__,
	    tsi108_pci_cfg_base);

	/* Fetch host bridge registers address */
	has_address = (of_address_to_resource(dev, 0, &rsrc) == 0);

	/* Get bus range if any */
	bus_range = of_get_property(dev, "bus-range", &len);
	if (bus_range == NULL || len < 2 * sizeof(int)) {
		printk(KERN_WARNING "Can't get bus-range for %s, assume"
		       " bus 0\n", dev->full_name);
	}

	hose = pcibios_alloc_controller(dev);

	if (!hose) {
		printk("PCI Host bridge init failed\n");
		return -ENOMEM;
	}

	hose->first_busno = bus_range ? bus_range[0] : 0;
	hose->last_busno = bus_range ? bus_range[1] : 0xff;

	(hose)->ops = &tsi108_direct_pci_ops;

	printk(KERN_INFO "Found tsi108 PCI host bridge at 0x%08x. "
	       "Firmware bus number: %d->%d\n",
	       rsrc.start, hose->first_busno, hose->last_busno);

	/* Interpret the "ranges" property */
	/* This also maps the I/O region and sets isa_io/mem_base */
	pci_process_bridge_OF_ranges(hose, dev, primary);
	return 0;
}

/*
 * Low level utility functions
 */

static void tsi108_pci_int_mask(u_int irq)
{
	u_int irp_cfg;
	int int_line = (irq - IRQ_PCI_INTAD_BASE);

	irp_cfg = tsi108_read_reg(TSI108_PCI_OFFSET + TSI108_PCI_IRP_CFG_CTL);
	mb();
	irp_cfg |= (1 << int_line);	/* INTx_DIR = output */
	irp_cfg &= ~(3 << (8 + (int_line * 2)));	/* INTx_TYPE = unused */
	tsi108_write_reg(TSI108_PCI_OFFSET + TSI108_PCI_IRP_CFG_CTL, irp_cfg);
	mb();
	irp_cfg = tsi108_read_reg(TSI108_PCI_OFFSET + TSI108_PCI_IRP_CFG_CTL);
}

static void tsi108_pci_int_unmask(u_int irq)
{
	u_int irp_cfg;
	int int_line = (irq - IRQ_PCI_INTAD_BASE);

	irp_cfg = tsi108_read_reg(TSI108_PCI_OFFSET + TSI108_PCI_IRP_CFG_CTL);
	mb();
	irp_cfg &= ~(1 << int_line);
	irp_cfg |= (3 << (8 + (int_line * 2)));
	tsi108_write_reg(TSI108_PCI_OFFSET + TSI108_PCI_IRP_CFG_CTL, irp_cfg);
	mb();
}

static void init_pci_source(void)
{
	tsi108_write_reg(TSI108_PCI_OFFSET + TSI108_PCI_IRP_CFG_CTL,
			0x0000ff00);
	tsi108_write_reg(TSI108_PCI_OFFSET + TSI108_PCI_IRP_ENABLE,
			TSI108_PCI_IRP_ENABLE_P_INT);
	mb();
}

static inline unsigned int get_pci_source(void)
{
	u_int temp = 0;
	int irq = -1;
	int i;
	u_int pci_irp_stat;
	static int mask = 0;

	/* Read PCI/X block interrupt status register */
	pci_irp_stat = tsi108_read_reg(TSI108_PCI_OFFSET + TSI108_PCI_IRP_STAT);
	mb();

	if (pci_irp_stat & TSI108_PCI_IRP_STAT_P_INT) {
		/* Process Interrupt from PCI bus INTA# - INTD# lines */
		temp =
		    tsi108_read_reg(TSI108_PCI_OFFSET +
				    TSI108_PCI_IRP_INTAD) & 0xf;
		mb();
		for (i = 0; i < 4; i++, mask++) {
			if (temp & (1 << mask % 4)) {
				irq = IRQ_PCI_INTA + mask % 4;
				mask++;
				break;
			}
		}

		/* Disable interrupts from PCI block */
		temp = tsi108_read_reg(TSI108_PCI_OFFSET + TSI108_PCI_IRP_ENABLE);
		tsi108_write_reg(TSI108_PCI_OFFSET + TSI108_PCI_IRP_ENABLE,
				temp & ~TSI108_PCI_IRP_ENABLE_P_INT);
		mb();
		(void)tsi108_read_reg(TSI108_PCI_OFFSET + TSI108_PCI_IRP_ENABLE);
		mb();
	}
#ifdef DEBUG
	else {
		printk("TSI108_PIC: error in TSI108_PCI_IRP_STAT\n");
		pci_irp_stat =
		    tsi108_read_reg(TSI108_PCI_OFFSET + TSI108_PCI_IRP_STAT);
		temp =
		    tsi108_read_reg(TSI108_PCI_OFFSET + TSI108_PCI_IRP_INTAD);
		mb();
		printk(">> stat=0x%08x intad=0x%08x ", pci_irp_stat, temp);
		temp =
		    tsi108_read_reg(TSI108_PCI_OFFSET + TSI108_PCI_IRP_CFG_CTL);
		mb();
		printk("cfg_ctl=0x%08x ", temp);
		temp =
		    tsi108_read_reg(TSI108_PCI_OFFSET + TSI108_PCI_IRP_ENABLE);
		mb();
		printk("irp_enable=0x%08x\n", temp);
	}
#endif	/* end of DEBUG */

	return irq;
}


/*
 * Linux descriptor level callbacks
 */

static void tsi108_pci_irq_unmask(struct irq_data *d)
{
	tsi108_pci_int_unmask(d->irq);

	/* Enable interrupts from PCI block */
	tsi108_write_reg(TSI108_PCI_OFFSET + TSI108_PCI_IRP_ENABLE,
			 tsi108_read_reg(TSI108_PCI_OFFSET +
					 TSI108_PCI_IRP_ENABLE) |
			 TSI108_PCI_IRP_ENABLE_P_INT);
	mb();
}

static void tsi108_pci_irq_mask(struct irq_data *d)
{
	tsi108_pci_int_mask(d->irq);
}

static void tsi108_pci_irq_ack(struct irq_data *d)
{
	tsi108_pci_int_mask(d->irq);
}

/*
 * Interrupt controller descriptor for cascaded PCI interrupt controller.
 */

static struct irq_chip tsi108_pci_irq = {
	.name = "tsi108_PCI_int",
	.irq_mask = tsi108_pci_irq_mask,
	.irq_ack = tsi108_pci_irq_ack,
	.irq_unmask = tsi108_pci_irq_unmask,
};

static int pci_irq_host_xlate(struct irq_host *h, struct device_node *ct,
			    const u32 *intspec, unsigned int intsize,
			    irq_hw_number_t *out_hwirq, unsigned int *out_flags)
{
	*out_hwirq = intspec[0];
	*out_flags = IRQ_TYPE_LEVEL_HIGH;
	return 0;
}

static int pci_irq_host_map(struct irq_host *h, unsigned int virq,
			  irq_hw_number_t hw)
{	unsigned int irq;
	DBG("%s(%d, 0x%lx)\n", __func__, virq, hw);
	if ((virq >= 1) && (virq <= 4)){
		irq = virq + IRQ_PCI_INTAD_BASE - 1;
		irq_set_status_flags(irq, IRQ_LEVEL);
		irq_set_chip(irq, &tsi108_pci_irq);
	}
	return 0;
}

static struct irq_host_ops pci_irq_host_ops = {
	.map = pci_irq_host_map,
	.xlate = pci_irq_host_xlate,
};

/*
 * Exported functions
 */

/*
 * The Tsi108 PCI interrupts initialization routine.
 *
 * The INTA# - INTD# interrupts on the PCI bus are reported by the PCI block
 * to the MPIC using single interrupt source (IRQ_TSI108_PCI). Therefore the
 * PCI block has to be treated as a cascaded interrupt controller connected
 * to the MPIC.
 */

void __init tsi108_pci_int_init(struct device_node *node)
{
	DBG("Tsi108_pci_int_init: initializing PCI interrupts\n");

	pci_irq_host = irq_alloc_host(node, IRQ_HOST_MAP_LEGACY,
				      0, &pci_irq_host_ops, 0);
	if (pci_irq_host == NULL) {
		printk(KERN_ERR "pci_irq_host: failed to allocate irq host !\n");
		return;
	}

	init_pci_source();
}

void tsi108_irq_cascade(unsigned int irq, struct irq_desc *desc)
{
<<<<<<< HEAD
	struct irq_chip *chip = get_irq_desc_chip(desc);
=======
	struct irq_chip *chip = irq_desc_get_chip(desc);
>>>>>>> 00b317a4
	unsigned int cascade_irq = get_pci_source();

	if (cascade_irq != NO_IRQ)
		generic_handle_irq(cascade_irq);

	chip->irq_eoi(&desc->irq_data);
}<|MERGE_RESOLUTION|>--- conflicted
+++ resolved
@@ -431,11 +431,7 @@
 
 void tsi108_irq_cascade(unsigned int irq, struct irq_desc *desc)
 {
-<<<<<<< HEAD
-	struct irq_chip *chip = get_irq_desc_chip(desc);
-=======
 	struct irq_chip *chip = irq_desc_get_chip(desc);
->>>>>>> 00b317a4
 	unsigned int cascade_irq = get_pci_source();
 
 	if (cascade_irq != NO_IRQ)
