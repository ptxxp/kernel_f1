#ifndef __NET_CFG80211_H
#define __NET_CFG80211_H
/*
 * 802.11 device and configuration interface
 *
 * Copyright 2006-2010	Johannes Berg <johannes@sipsolutions.net>
 * Copyright 2013-2014 Intel Mobile Communications GmbH
 * Copyright 2015-2016	Intel Deutschland GmbH
 *
 * This program is free software; you can redistribute it and/or modify
 * it under the terms of the GNU General Public License version 2 as
 * published by the Free Software Foundation.
 */

#include <linux/netdevice.h>
#include <linux/debugfs.h>
#include <linux/list.h>
#include <linux/bug.h>
#include <linux/netlink.h>
#include <linux/skbuff.h>
#include <linux/nl80211.h>
#include <linux/if_ether.h>
#include <linux/ieee80211.h>
#include <linux/net.h>
#include <net/regulatory.h>

/* backport support for new cfg80211 ops "update_connect_params" */
#define CFG80211_UPDATE_CONNECT_PARAMS 1

/**
 *  backport support for NL80211_EXT_FEATURE_MGMT_TX_RANDOM_TA
 *  and NL80211_EXT_FEATURE_MGMT_TX_RANDOM_TA_CONNECTED.
 */
#define CFG80211_RAND_TA_FOR_PUBLIC_ACTION_FRAME 1

/* backport support for NL80211_EXT_FEATURE_SCHED_SCAN_RELATIVE_RSSI */
#define CFG80211_REPORT_BETTER_BSS_IN_SCHED_SCAN 1

/* backport support for specifying reason for connect timeout */
#define CFG80211_CONNECT_TIMEOUT_REASON_CODE 1

/* Indicate backport support for the new connect done api */
#define CFG80211_CONNECT_DONE 1

/* Indicate backport support for FILS SK offload in cfg80211 */
#define CFG80211_FILS_SK_OFFLOAD_SUPPORT 1

/* Indicate support for including KEK length in rekey data */
#define CFG80211_REKEY_DATA_KEK_LEN 1

<<<<<<< HEAD
=======
/* Indicate backport support for key configuration for Beacon protection*/
#define CFG80211_BIGTK_CONFIGURATION_SUPPORT 1

>>>>>>> d6d7f6f8
/**
 * Indicate backport support for the new cfg80211_roamed event which unifies the
 * old APIs cfg80211_roamed and cfg80211_roamed_bss and takes a structure to
 * update roam information to the kernel.
 */
#define CFG80211_ROAMED_API_UNIFIED 1

/* Indicate backport support for DBS scan control */
#define CFG80211_SCAN_DBS_CONTROL_SUPPORT 1

/* Indicate backport support for per chain rssi scan */
#define CFG80211_SCAN_PER_CHAIN_RSSI_SUPPORT 1

/* Indicate backport support for external authentication*/
#define CFG80211_EXTERNAL_AUTH_SUPPORT 1

/* Indicate backport support for processing user cell base hint */
#define CFG80211_USER_HINT_CELL_BASE_SELF_MANAGED 1

/* Indicate backport support for external authentication in AP mode */
#define CFG80211_EXTERNAL_AUTH_AP_SUPPORT 1

/* Indicate backport support for DH IE creation/update*/
#define CFG80211_EXTERNAL_DH_UPDATE_SUPPORT 1

<<<<<<< HEAD
=======
/* Indicate backport support for supported AKM advertisement per interface*/
#define CFG80211_IFTYPE_AKM_SUITES_SUPPORT 1

>>>>>>> d6d7f6f8
/**
 * DOC: Introduction
 *
 * cfg80211 is the configuration API for 802.11 devices in Linux. It bridges
 * userspace and drivers, and offers some utility functionality associated
 * with 802.11. cfg80211 must, directly or indirectly via mac80211, be used
 * by all modern wireless drivers in Linux, so that they offer a consistent
 * API through nl80211. For backward compatibility, cfg80211 also offers
 * wireless extensions to userspace, but hides them from drivers completely.
 *
 * Additionally, cfg80211 contains code to help enforce regulatory spectrum
 * use restrictions.
 */


/**
 * DOC: Device registration
 *
 * In order for a driver to use cfg80211, it must register the hardware device
 * with cfg80211. This happens through a number of hardware capability structs
 * described below.
 *
 * The fundamental structure for each device is the 'wiphy', of which each
 * instance describes a physical wireless device connected to the system. Each
 * such wiphy can have zero, one, or many virtual interfaces associated with
 * it, which need to be identified as such by pointing the network interface's
 * @ieee80211_ptr pointer to a &struct wireless_dev which further describes
 * the wireless part of the interface, normally this struct is embedded in the
 * network interface's private data area. Drivers can optionally allow creating
 * or destroying virtual interfaces on the fly, but without at least one or the
 * ability to create some the wireless device isn't useful.
 *
 * Each wiphy structure contains device capability information, and also has
 * a pointer to the various operations the driver offers. The definitions and
 * structures here describe these capabilities in detail.
 */

struct wiphy;

/*
 * wireless hardware capability structures
 */

/**
 * enum ieee80211_channel_flags - channel flags
 *
 * Channel flags set by the regulatory control code.
 *
 * @IEEE80211_CHAN_DISABLED: This channel is disabled.
 * @IEEE80211_CHAN_NO_IR: do not initiate radiation, this includes
 * 	sending probe requests or beaconing.
 * @IEEE80211_CHAN_RADAR: Radar detection is required on this channel.
 * @IEEE80211_CHAN_NO_HT40PLUS: extension channel above this channel
 * 	is not permitted.
 * @IEEE80211_CHAN_NO_HT40MINUS: extension channel below this channel
 * 	is not permitted.
 * @IEEE80211_CHAN_NO_OFDM: OFDM is not allowed on this channel.
 * @IEEE80211_CHAN_NO_80MHZ: If the driver supports 80 MHz on the band,
 *	this flag indicates that an 80 MHz channel cannot use this
 *	channel as the control or any of the secondary channels.
 *	This may be due to the driver or due to regulatory bandwidth
 *	restrictions.
 * @IEEE80211_CHAN_NO_160MHZ: If the driver supports 160 MHz on the band,
 *	this flag indicates that an 160 MHz channel cannot use this
 *	channel as the control or any of the secondary channels.
 *	This may be due to the driver or due to regulatory bandwidth
 *	restrictions.
 * @IEEE80211_CHAN_INDOOR_ONLY: see %NL80211_FREQUENCY_ATTR_INDOOR_ONLY
 * @IEEE80211_CHAN_IR_CONCURRENT: see %NL80211_FREQUENCY_ATTR_IR_CONCURRENT
 * @IEEE80211_CHAN_NO_20MHZ: 20 MHz bandwidth is not permitted
 *	on this channel.
 * @IEEE80211_CHAN_NO_10MHZ: 10 MHz bandwidth is not permitted
 *	on this channel.
 *
 */
enum ieee80211_channel_flags {
	IEEE80211_CHAN_DISABLED		= 1<<0,
	IEEE80211_CHAN_NO_IR		= 1<<1,
	/* hole at 1<<2 */
	IEEE80211_CHAN_RADAR		= 1<<3,
	IEEE80211_CHAN_NO_HT40PLUS	= 1<<4,
	IEEE80211_CHAN_NO_HT40MINUS	= 1<<5,
	IEEE80211_CHAN_NO_OFDM		= 1<<6,
	IEEE80211_CHAN_NO_80MHZ		= 1<<7,
	IEEE80211_CHAN_NO_160MHZ	= 1<<8,
	IEEE80211_CHAN_INDOOR_ONLY	= 1<<9,
	IEEE80211_CHAN_IR_CONCURRENT	= 1<<10,
	IEEE80211_CHAN_NO_20MHZ		= 1<<11,
	IEEE80211_CHAN_NO_10MHZ		= 1<<12,
};

#define IEEE80211_CHAN_NO_HT40 \
	(IEEE80211_CHAN_NO_HT40PLUS | IEEE80211_CHAN_NO_HT40MINUS)

#define IEEE80211_DFS_MIN_CAC_TIME_MS		60000
#define IEEE80211_DFS_MIN_NOP_TIME_MS		(30 * 60 * 1000)

/**
 * struct ieee80211_channel - channel definition
 *
 * This structure describes a single channel for use
 * with cfg80211.
 *
 * @center_freq: center frequency in MHz
 * @hw_value: hardware-specific value for the channel
 * @flags: channel flags from &enum ieee80211_channel_flags.
 * @orig_flags: channel flags at registration time, used by regulatory
 *	code to support devices with additional restrictions
 * @band: band this channel belongs to.
 * @max_antenna_gain: maximum antenna gain in dBi
 * @max_power: maximum transmission power (in dBm)
 * @max_reg_power: maximum regulatory transmission power (in dBm)
 * @beacon_found: helper to regulatory code to indicate when a beacon
 *	has been found on this channel. Use regulatory_hint_found_beacon()
 *	to enable this, this is useful only on 5 GHz band.
 * @orig_mag: internal use
 * @orig_mpwr: internal use
 * @dfs_state: current state of this channel. Only relevant if radar is required
 *	on this channel.
 * @dfs_state_entered: timestamp (jiffies) when the dfs state was entered.
 * @dfs_cac_ms: DFS CAC time in milliseconds, this is valid for DFS channels.
 */
struct ieee80211_channel {
	enum nl80211_band band;
	u16 center_freq;
	u16 hw_value;
	u32 flags;
	int max_antenna_gain;
	int max_power;
	int max_reg_power;
	bool beacon_found;
	u32 orig_flags;
	int orig_mag, orig_mpwr;
	enum nl80211_dfs_state dfs_state;
	unsigned long dfs_state_entered;
	unsigned int dfs_cac_ms;
};

/**
 * enum ieee80211_rate_flags - rate flags
 *
 * Hardware/specification flags for rates. These are structured
 * in a way that allows using the same bitrate structure for
 * different bands/PHY modes.
 *
 * @IEEE80211_RATE_SHORT_PREAMBLE: Hardware can send with short
 *	preamble on this bitrate; only relevant in 2.4GHz band and
 *	with CCK rates.
 * @IEEE80211_RATE_MANDATORY_A: This bitrate is a mandatory rate
 *	when used with 802.11a (on the 5 GHz band); filled by the
 *	core code when registering the wiphy.
 * @IEEE80211_RATE_MANDATORY_B: This bitrate is a mandatory rate
 *	when used with 802.11b (on the 2.4 GHz band); filled by the
 *	core code when registering the wiphy.
 * @IEEE80211_RATE_MANDATORY_G: This bitrate is a mandatory rate
 *	when used with 802.11g (on the 2.4 GHz band); filled by the
 *	core code when registering the wiphy.
 * @IEEE80211_RATE_ERP_G: This is an ERP rate in 802.11g mode.
 * @IEEE80211_RATE_SUPPORTS_5MHZ: Rate can be used in 5 MHz mode
 * @IEEE80211_RATE_SUPPORTS_10MHZ: Rate can be used in 10 MHz mode
 */
enum ieee80211_rate_flags {
	IEEE80211_RATE_SHORT_PREAMBLE	= 1<<0,
	IEEE80211_RATE_MANDATORY_A	= 1<<1,
	IEEE80211_RATE_MANDATORY_B	= 1<<2,
	IEEE80211_RATE_MANDATORY_G	= 1<<3,
	IEEE80211_RATE_ERP_G		= 1<<4,
	IEEE80211_RATE_SUPPORTS_5MHZ	= 1<<5,
	IEEE80211_RATE_SUPPORTS_10MHZ	= 1<<6,
};

/**
 * enum ieee80211_bss_type - BSS type filter
 *
 * @IEEE80211_BSS_TYPE_ESS: Infrastructure BSS
 * @IEEE80211_BSS_TYPE_PBSS: Personal BSS
 * @IEEE80211_BSS_TYPE_IBSS: Independent BSS
 * @IEEE80211_BSS_TYPE_MBSS: Mesh BSS
 * @IEEE80211_BSS_TYPE_ANY: Wildcard value for matching any BSS type
 */
enum ieee80211_bss_type {
	IEEE80211_BSS_TYPE_ESS,
	IEEE80211_BSS_TYPE_PBSS,
	IEEE80211_BSS_TYPE_IBSS,
	IEEE80211_BSS_TYPE_MBSS,
	IEEE80211_BSS_TYPE_ANY
};

/**
 * enum ieee80211_privacy - BSS privacy filter
 *
 * @IEEE80211_PRIVACY_ON: privacy bit set
 * @IEEE80211_PRIVACY_OFF: privacy bit clear
 * @IEEE80211_PRIVACY_ANY: Wildcard value for matching any privacy setting
 */
enum ieee80211_privacy {
	IEEE80211_PRIVACY_ON,
	IEEE80211_PRIVACY_OFF,
	IEEE80211_PRIVACY_ANY
};

#define IEEE80211_PRIVACY(x)	\
	((x) ? IEEE80211_PRIVACY_ON : IEEE80211_PRIVACY_OFF)

/**
 * struct ieee80211_rate - bitrate definition
 *
 * This structure describes a bitrate that an 802.11 PHY can
 * operate with. The two values @hw_value and @hw_value_short
 * are only for driver use when pointers to this structure are
 * passed around.
 *
 * @flags: rate-specific flags
 * @bitrate: bitrate in units of 100 Kbps
 * @hw_value: driver/hardware value for this rate
 * @hw_value_short: driver/hardware value for this rate when
 *	short preamble is used
 */
struct ieee80211_rate {
	u32 flags;
	u16 bitrate;
	u16 hw_value, hw_value_short;
};

/**
 * struct ieee80211_sta_ht_cap - STA's HT capabilities
 *
 * This structure describes most essential parameters needed
 * to describe 802.11n HT capabilities for an STA.
 *
 * @ht_supported: is HT supported by the STA
 * @cap: HT capabilities map as described in 802.11n spec
 * @ampdu_factor: Maximum A-MPDU length factor
 * @ampdu_density: Minimum A-MPDU spacing
 * @mcs: Supported MCS rates
 */
struct ieee80211_sta_ht_cap {
	u16 cap; /* use IEEE80211_HT_CAP_ */
	bool ht_supported;
	u8 ampdu_factor;
	u8 ampdu_density;
	struct ieee80211_mcs_info mcs;
};

/**
 * struct ieee80211_sta_vht_cap - STA's VHT capabilities
 *
 * This structure describes most essential parameters needed
 * to describe 802.11ac VHT capabilities for an STA.
 *
 * @vht_supported: is VHT supported by the STA
 * @cap: VHT capabilities map as described in 802.11ac spec
 * @vht_mcs: Supported VHT MCS rates
 */
struct ieee80211_sta_vht_cap {
	bool vht_supported;
	u32 cap; /* use IEEE80211_VHT_CAP_ */
	struct ieee80211_vht_mcs_info vht_mcs;
};

/**
 * struct ieee80211_supported_band - frequency band definition
 *
 * This structure describes a frequency band a wiphy
 * is able to operate in.
 *
 * @channels: Array of channels the hardware can operate in
 *	in this band.
 * @band: the band this structure represents
 * @n_channels: Number of channels in @channels
 * @bitrates: Array of bitrates the hardware can operate with
 *	in this band. Must be sorted to give a valid "supported
 *	rates" IE, i.e. CCK rates first, then OFDM.
 * @n_bitrates: Number of bitrates in @bitrates
 * @ht_cap: HT capabilities in this band
 * @vht_cap: VHT capabilities in this band
 */
struct ieee80211_supported_band {
	struct ieee80211_channel *channels;
	struct ieee80211_rate *bitrates;
	enum nl80211_band band;
	int n_channels;
	int n_bitrates;
	struct ieee80211_sta_ht_cap ht_cap;
	struct ieee80211_sta_vht_cap vht_cap;
};

/*
 * Wireless hardware/device configuration structures and methods
 */

/**
 * DOC: Actions and configuration
 *
 * Each wireless device and each virtual interface offer a set of configuration
 * operations and other actions that are invoked by userspace. Each of these
 * actions is described in the operations structure, and the parameters these
 * operations use are described separately.
 *
 * Additionally, some operations are asynchronous and expect to get status
 * information via some functions that drivers need to call.
 *
 * Scanning and BSS list handling with its associated functionality is described
 * in a separate chapter.
 */

#define VHT_MUMIMO_GROUPS_DATA_LEN (WLAN_MEMBERSHIP_LEN +\
				    WLAN_USER_POSITION_LEN)

/**
 * struct vif_params - describes virtual interface parameters
 * @use_4addr: use 4-address frames
 * @macaddr: address to use for this virtual interface.
 *	If this parameter is set to zero address the driver may
 *	determine the address as needed.
 *	This feature is only fully supported by drivers that enable the
 *	%NL80211_FEATURE_MAC_ON_CREATE flag.  Others may support creating
 **	only p2p devices with specified MAC.
 * @vht_mumimo_groups: MU-MIMO groupID. used for monitoring only
 *	 packets belonging to that MU-MIMO groupID.
 */
struct vif_params {
	int use_4addr;
	u8 macaddr[ETH_ALEN];
	u8 vht_mumimo_groups[VHT_MUMIMO_GROUPS_DATA_LEN];
};

/**
 * struct key_params - key information
 *
 * Information about a key
 *
 * @key: key material
 * @key_len: length of key material
 * @cipher: cipher suite selector
 * @seq: sequence counter (IV/PN) for TKIP and CCMP keys, only used
 *	with the get_key() callback, must be in little endian,
 *	length given by @seq_len.
 * @seq_len: length of @seq.
 */
struct key_params {
	const u8 *key;
	const u8 *seq;
	int key_len;
	int seq_len;
	u32 cipher;
};

/**
 * struct cfg80211_chan_def - channel definition
 * @chan: the (control) channel
 * @width: channel width
 * @center_freq1: center frequency of first segment
 * @center_freq2: center frequency of second segment
 *	(only with 80+80 MHz)
 */
struct cfg80211_chan_def {
	struct ieee80211_channel *chan;
	enum nl80211_chan_width width;
	u32 center_freq1;
	u32 center_freq2;
};

/**
 * cfg80211_get_chandef_type - return old channel type from chandef
 * @chandef: the channel definition
 *
 * Return: The old channel type (NOHT, HT20, HT40+/-) from a given
 * chandef, which must have a bandwidth allowing this conversion.
 */
static inline enum nl80211_channel_type
cfg80211_get_chandef_type(const struct cfg80211_chan_def *chandef)
{
	switch (chandef->width) {
	case NL80211_CHAN_WIDTH_20_NOHT:
		return NL80211_CHAN_NO_HT;
	case NL80211_CHAN_WIDTH_20:
		return NL80211_CHAN_HT20;
	case NL80211_CHAN_WIDTH_40:
		if (chandef->center_freq1 > chandef->chan->center_freq)
			return NL80211_CHAN_HT40PLUS;
		return NL80211_CHAN_HT40MINUS;
	default:
		WARN_ON(1);
		return NL80211_CHAN_NO_HT;
	}
}

/**
 * cfg80211_chandef_create - create channel definition using channel type
 * @chandef: the channel definition struct to fill
 * @channel: the control channel
 * @chantype: the channel type
 *
 * Given a channel type, create a channel definition.
 */
void cfg80211_chandef_create(struct cfg80211_chan_def *chandef,
			     struct ieee80211_channel *channel,
			     enum nl80211_channel_type chantype);

/**
 * cfg80211_chandef_identical - check if two channel definitions are identical
 * @chandef1: first channel definition
 * @chandef2: second channel definition
 *
 * Return: %true if the channels defined by the channel definitions are
 * identical, %false otherwise.
 */
static inline bool
cfg80211_chandef_identical(const struct cfg80211_chan_def *chandef1,
			   const struct cfg80211_chan_def *chandef2)
{
	return (chandef1->chan == chandef2->chan &&
		chandef1->width == chandef2->width &&
		chandef1->center_freq1 == chandef2->center_freq1 &&
		chandef1->center_freq2 == chandef2->center_freq2);
}

/**
 * cfg80211_chandef_compatible - check if two channel definitions are compatible
 * @chandef1: first channel definition
 * @chandef2: second channel definition
 *
 * Return: %NULL if the given channel definitions are incompatible,
 * chandef1 or chandef2 otherwise.
 */
const struct cfg80211_chan_def *
cfg80211_chandef_compatible(const struct cfg80211_chan_def *chandef1,
			    const struct cfg80211_chan_def *chandef2);

/**
 * cfg80211_chandef_valid - check if a channel definition is valid
 * @chandef: the channel definition to check
 * Return: %true if the channel definition is valid. %false otherwise.
 */
bool cfg80211_chandef_valid(const struct cfg80211_chan_def *chandef);

/**
 * cfg80211_chandef_usable - check if secondary channels can be used
 * @wiphy: the wiphy to validate against
 * @chandef: the channel definition to check
 * @prohibited_flags: the regulatory channel flags that must not be set
 * Return: %true if secondary channels are usable. %false otherwise.
 */
bool cfg80211_chandef_usable(struct wiphy *wiphy,
			     const struct cfg80211_chan_def *chandef,
			     u32 prohibited_flags);

/**
 * cfg80211_chandef_dfs_required - checks if radar detection is required
 * @wiphy: the wiphy to validate against
 * @chandef: the channel definition to check
 * @iftype: the interface type as specified in &enum nl80211_iftype
 * Returns:
 *	1 if radar detection is required, 0 if it is not, < 0 on error
 */
int cfg80211_chandef_dfs_required(struct wiphy *wiphy,
				  const struct cfg80211_chan_def *chandef,
				  enum nl80211_iftype iftype);

/**
 * ieee80211_chandef_rate_flags - returns rate flags for a channel
 *
 * In some channel types, not all rates may be used - for example CCK
 * rates may not be used in 5/10 MHz channels.
 *
 * @chandef: channel definition for the channel
 *
 * Returns: rate flags which apply for this channel
 */
static inline enum ieee80211_rate_flags
ieee80211_chandef_rate_flags(struct cfg80211_chan_def *chandef)
{
	switch (chandef->width) {
	case NL80211_CHAN_WIDTH_5:
		return IEEE80211_RATE_SUPPORTS_5MHZ;
	case NL80211_CHAN_WIDTH_10:
		return IEEE80211_RATE_SUPPORTS_10MHZ;
	default:
		break;
	}
	return 0;
}

/**
 * ieee80211_chandef_max_power - maximum transmission power for the chandef
 *
 * In some regulations, the transmit power may depend on the configured channel
 * bandwidth which may be defined as dBm/MHz. This function returns the actual
 * max_power for non-standard (20 MHz) channels.
 *
 * @chandef: channel definition for the channel
 *
 * Returns: maximum allowed transmission power in dBm for the chandef
 */
static inline int
ieee80211_chandef_max_power(struct cfg80211_chan_def *chandef)
{
	switch (chandef->width) {
	case NL80211_CHAN_WIDTH_5:
		return min(chandef->chan->max_reg_power - 6,
			   chandef->chan->max_power);
	case NL80211_CHAN_WIDTH_10:
		return min(chandef->chan->max_reg_power - 3,
			   chandef->chan->max_power);
	default:
		break;
	}
	return chandef->chan->max_power;
}

/**
 * enum survey_info_flags - survey information flags
 *
 * @SURVEY_INFO_NOISE_DBM: noise (in dBm) was filled in
 * @SURVEY_INFO_IN_USE: channel is currently being used
 * @SURVEY_INFO_TIME: active time (in ms) was filled in
 * @SURVEY_INFO_TIME_BUSY: busy time was filled in
 * @SURVEY_INFO_TIME_EXT_BUSY: extension channel busy time was filled in
 * @SURVEY_INFO_TIME_RX: receive time was filled in
 * @SURVEY_INFO_TIME_TX: transmit time was filled in
 * @SURVEY_INFO_TIME_SCAN: scan time was filled in
 *
 * Used by the driver to indicate which info in &struct survey_info
 * it has filled in during the get_survey().
 */
enum survey_info_flags {
	SURVEY_INFO_NOISE_DBM		= BIT(0),
	SURVEY_INFO_IN_USE		= BIT(1),
	SURVEY_INFO_TIME		= BIT(2),
	SURVEY_INFO_TIME_BUSY		= BIT(3),
	SURVEY_INFO_TIME_EXT_BUSY	= BIT(4),
	SURVEY_INFO_TIME_RX		= BIT(5),
	SURVEY_INFO_TIME_TX		= BIT(6),
	SURVEY_INFO_TIME_SCAN		= BIT(7),
};

/**
 * struct survey_info - channel survey response
 *
 * @channel: the channel this survey record reports, may be %NULL for a single
 *	record to report global statistics
 * @filled: bitflag of flags from &enum survey_info_flags
 * @noise: channel noise in dBm. This and all following fields are
 *	optional
 * @time: amount of time in ms the radio was turn on (on the channel)
 * @time_busy: amount of time the primary channel was sensed busy
 * @time_ext_busy: amount of time the extension channel was sensed busy
 * @time_rx: amount of time the radio spent receiving data
 * @time_tx: amount of time the radio spent transmitting data
 * @time_scan: amount of time the radio spent for scanning
 *
 * Used by dump_survey() to report back per-channel survey information.
 *
 * This structure can later be expanded with things like
 * channel duty cycle etc.
 */
struct survey_info {
	struct ieee80211_channel *channel;
	u64 time;
	u64 time_busy;
	u64 time_ext_busy;
	u64 time_rx;
	u64 time_tx;
	u64 time_scan;
	u32 filled;
	s8 noise;
};

#define CFG80211_MAX_WEP_KEYS	4

/**
 * struct cfg80211_crypto_settings - Crypto settings
 * @wpa_versions: indicates which, if any, WPA versions are enabled
 *	(from enum nl80211_wpa_versions)
 * @cipher_group: group key cipher suite (or 0 if unset)
 * @n_ciphers_pairwise: number of AP supported unicast ciphers
 * @ciphers_pairwise: unicast key cipher suites
 * @n_akm_suites: number of AKM suites
 * @akm_suites: AKM suites
 * @control_port: Whether user space controls IEEE 802.1X port, i.e.,
 *	sets/clears %NL80211_STA_FLAG_AUTHORIZED. If true, the driver is
 *	required to assume that the port is unauthorized until authorized by
 *	user space. Otherwise, port is marked authorized by default.
 * @control_port_ethertype: the control port protocol that should be
 *	allowed through even on unauthorized ports
 * @control_port_no_encrypt: TRUE to prevent encryption of control port
 *	protocol frames.
 * @wep_keys: static WEP keys, if not NULL points to an array of
 *	CFG80211_MAX_WEP_KEYS WEP keys
 * @wep_tx_key: key index (0..3) of the default TX static WEP key
 */
struct cfg80211_crypto_settings {
	u32 wpa_versions;
	u32 cipher_group;
	int n_ciphers_pairwise;
	u32 ciphers_pairwise[NL80211_MAX_NR_CIPHER_SUITES];
	int n_akm_suites;
	u32 akm_suites[NL80211_MAX_NR_AKM_SUITES];
	bool control_port;
	__be16 control_port_ethertype;
	bool control_port_no_encrypt;
	struct key_params *wep_keys;
	int wep_tx_key;
};

/**
 * struct cfg80211_beacon_data - beacon data
 * @head: head portion of beacon (before TIM IE)
 *	or %NULL if not changed
 * @tail: tail portion of beacon (after TIM IE)
 *	or %NULL if not changed
 * @head_len: length of @head
 * @tail_len: length of @tail
 * @beacon_ies: extra information element(s) to add into Beacon frames or %NULL
 * @beacon_ies_len: length of beacon_ies in octets
 * @proberesp_ies: extra information element(s) to add into Probe Response
 *	frames or %NULL
 * @proberesp_ies_len: length of proberesp_ies in octets
 * @assocresp_ies: extra information element(s) to add into (Re)Association
 *	Response frames or %NULL
 * @assocresp_ies_len: length of assocresp_ies in octets
 * @probe_resp_len: length of probe response template (@probe_resp)
 * @probe_resp: probe response template (AP mode only)
 */
struct cfg80211_beacon_data {
	const u8 *head, *tail;
	const u8 *beacon_ies;
	const u8 *proberesp_ies;
	const u8 *assocresp_ies;
	const u8 *probe_resp;

	size_t head_len, tail_len;
	size_t beacon_ies_len;
	size_t proberesp_ies_len;
	size_t assocresp_ies_len;
	size_t probe_resp_len;
};

struct mac_address {
	u8 addr[ETH_ALEN];
};

/**
 * struct cfg80211_acl_data - Access control list data
 *
 * @acl_policy: ACL policy to be applied on the station's
 *	entry specified by mac_addr
 * @n_acl_entries: Number of MAC address entries passed
 * @mac_addrs: List of MAC addresses of stations to be used for ACL
 */
struct cfg80211_acl_data {
	enum nl80211_acl_policy acl_policy;
	int n_acl_entries;

	/* Keep it last */
	struct mac_address mac_addrs[];
};

/*
 * cfg80211_bitrate_mask - masks for bitrate control
 */
struct cfg80211_bitrate_mask {
	struct {
		u32 legacy;
		u8 ht_mcs[IEEE80211_HT_MCS_MASK_LEN];
		u16 vht_mcs[NL80211_VHT_NSS_MAX];
		enum nl80211_txrate_gi gi;
	} control[NUM_NL80211_BANDS];
};

/**
 * enum cfg80211_ap_settings_flags - AP settings flags
 *
 * Used by cfg80211_ap_settings
 *
 * @AP_SETTINGS_EXTERNAL_AUTH_SUPPORT: AP supports external authentication
 */
enum cfg80211_ap_settings_flags {
	AP_SETTINGS_EXTERNAL_AUTH_SUPPORT = BIT(0),
};

/**
 * struct cfg80211_ap_settings - AP configuration
 *
 * Used to configure an AP interface.
 *
 * @chandef: defines the channel to use
 * @beacon: beacon data
 * @beacon_interval: beacon interval
 * @dtim_period: DTIM period
 * @ssid: SSID to be used in the BSS (note: may be %NULL if not provided from
 *	user space)
 * @ssid_len: length of @ssid
 * @hidden_ssid: whether to hide the SSID in Beacon/Probe Response frames
 * @crypto: crypto settings
 * @privacy: the BSS uses privacy
 * @auth_type: Authentication type (algorithm)
 * @smps_mode: SMPS mode
 * @inactivity_timeout: time in seconds to determine station's inactivity.
 * @p2p_ctwindow: P2P CT Window
 * @p2p_opp_ps: P2P opportunistic PS
 * @acl: ACL configuration used by the drivers which has support for
 *	MAC address based access control
 * @pbss: If set, start as a PCP instead of AP. Relevant for DMG
 *	networks.
 * @beacon_rate: bitrate to be used for beacons
 * @flags: flags, as defined in enum cfg80211_ap_settings_flags
 */
struct cfg80211_ap_settings {
	struct cfg80211_chan_def chandef;

	struct cfg80211_beacon_data beacon;

	int beacon_interval, dtim_period;
	const u8 *ssid;
	size_t ssid_len;
	enum nl80211_hidden_ssid hidden_ssid;
	struct cfg80211_crypto_settings crypto;
	bool privacy;
	enum nl80211_auth_type auth_type;
	enum nl80211_smps_mode smps_mode;
	int inactivity_timeout;
	u8 p2p_ctwindow;
	bool p2p_opp_ps;
	const struct cfg80211_acl_data *acl;
	bool pbss;
	struct cfg80211_bitrate_mask beacon_rate;
	u32 flags;
};

/**
 * struct cfg80211_csa_settings - channel switch settings
 *
 * Used for channel switch
 *
 * @chandef: defines the channel to use after the switch
 * @beacon_csa: beacon data while performing the switch
 * @counter_offsets_beacon: offsets of the counters within the beacon (tail)
 * @counter_offsets_presp: offsets of the counters within the probe response
 * @n_counter_offsets_beacon: number of csa counters the beacon (tail)
 * @n_counter_offsets_presp: number of csa counters in the probe response
 * @beacon_after: beacon data to be used on the new channel
 * @radar_required: whether radar detection is required on the new channel
 * @block_tx: whether transmissions should be blocked while changing
 * @count: number of beacons until switch
 */
struct cfg80211_csa_settings {
	struct cfg80211_chan_def chandef;
	struct cfg80211_beacon_data beacon_csa;
	const u16 *counter_offsets_beacon;
	const u16 *counter_offsets_presp;
	unsigned int n_counter_offsets_beacon;
	unsigned int n_counter_offsets_presp;
	struct cfg80211_beacon_data beacon_after;
	bool radar_required;
	bool block_tx;
	u8 count;
};

/**
 * struct iface_combination_params - input parameters for interface combinations
 *
 * Used to pass interface combination parameters
 *
 * @num_different_channels: the number of different channels we want
 *	to use for verification
 * @radar_detect: a bitmap where each bit corresponds to a channel
 *	width where radar detection is needed, as in the definition of
 *	&struct ieee80211_iface_combination.@radar_detect_widths
 * @iftype_num: array with the number of interfaces of each interface
 *	type.  The index is the interface type as specified in &enum
 *	nl80211_iftype.
 * @new_beacon_int: set this to the beacon interval of a new interface
 *	that's not operating yet, if such is to be checked as part of
 *	the verification
 */
struct iface_combination_params {
	int num_different_channels;
	u8 radar_detect;
	int iftype_num[NUM_NL80211_IFTYPES];
	u32 new_beacon_int;
};

/**
 * enum station_parameters_apply_mask - station parameter values to apply
 * @STATION_PARAM_APPLY_UAPSD: apply new uAPSD parameters (uapsd_queues, max_sp)
 * @STATION_PARAM_APPLY_CAPABILITY: apply new capability
 * @STATION_PARAM_APPLY_PLINK_STATE: apply new plink state
 *
 * Not all station parameters have in-band "no change" signalling,
 * for those that don't these flags will are used.
 */
enum station_parameters_apply_mask {
	STATION_PARAM_APPLY_UAPSD = BIT(0),
	STATION_PARAM_APPLY_CAPABILITY = BIT(1),
	STATION_PARAM_APPLY_PLINK_STATE = BIT(2),
};

/**
 * struct station_parameters - station parameters
 *
 * Used to change and create a new station.
 *
 * @vlan: vlan interface station should belong to
 * @supported_rates: supported rates in IEEE 802.11 format
 *	(or NULL for no change)
 * @supported_rates_len: number of supported rates
 * @sta_flags_mask: station flags that changed
 *	(bitmask of BIT(%NL80211_STA_FLAG_...))
 * @sta_flags_set: station flags values
 *	(bitmask of BIT(%NL80211_STA_FLAG_...))
 * @listen_interval: listen interval or -1 for no change
 * @aid: AID or zero for no change
 * @peer_aid: mesh peer AID or zero for no change
 * @plink_action: plink action to take
 * @plink_state: set the peer link state for a station
 * @ht_capa: HT capabilities of station
 * @vht_capa: VHT capabilities of station
 * @uapsd_queues: bitmap of queues configured for uapsd. same format
 *	as the AC bitmap in the QoS info field
 * @max_sp: max Service Period. same format as the MAX_SP in the
 *	QoS info field (but already shifted down)
 * @sta_modify_mask: bitmap indicating which parameters changed
 *	(for those that don't have a natural "no change" value),
 *	see &enum station_parameters_apply_mask
 * @local_pm: local link-specific mesh power save mode (no change when set
 *	to unknown)
 * @capability: station capability
 * @ext_capab: extended capabilities of the station
 * @ext_capab_len: number of extended capabilities
 * @supported_channels: supported channels in IEEE 802.11 format
 * @supported_channels_len: number of supported channels
 * @supported_oper_classes: supported oper classes in IEEE 802.11 format
 * @supported_oper_classes_len: number of supported operating classes
 * @opmode_notif: operating mode field from Operating Mode Notification
 * @opmode_notif_used: information if operating mode field is used
 * @support_p2p_ps: information if station supports P2P PS mechanism
 */
struct station_parameters {
	const u8 *supported_rates;
	struct net_device *vlan;
	u32 sta_flags_mask, sta_flags_set;
	u32 sta_modify_mask;
	int listen_interval;
	u16 aid;
	u16 peer_aid;
	u8 supported_rates_len;
	u8 plink_action;
	u8 plink_state;
	const struct ieee80211_ht_cap *ht_capa;
	const struct ieee80211_vht_cap *vht_capa;
	u8 uapsd_queues;
	u8 max_sp;
	enum nl80211_mesh_power_mode local_pm;
	u16 capability;
	const u8 *ext_capab;
	u8 ext_capab_len;
	const u8 *supported_channels;
	u8 supported_channels_len;
	const u8 *supported_oper_classes;
	u8 supported_oper_classes_len;
	u8 opmode_notif;
	bool opmode_notif_used;
	int support_p2p_ps;
};

/**
 * struct station_del_parameters - station deletion parameters
 *
 * Used to delete a station entry (or all stations).
 *
 * @mac: MAC address of the station to remove or NULL to remove all stations
 * @subtype: Management frame subtype to use for indicating removal
 *	(10 = Disassociation, 12 = Deauthentication)
 * @reason_code: Reason code for the Disassociation/Deauthentication frame
 */
struct station_del_parameters {
	const u8 *mac;
	u8 subtype;
	u16 reason_code;
};

/**
 * enum cfg80211_station_type - the type of station being modified
 * @CFG80211_STA_AP_CLIENT: client of an AP interface
 * @CFG80211_STA_AP_CLIENT_UNASSOC: client of an AP interface that is still
 *	unassociated (update properties for this type of client is permitted)
 * @CFG80211_STA_AP_MLME_CLIENT: client of an AP interface that has
 *	the AP MLME in the device
 * @CFG80211_STA_AP_STA: AP station on managed interface
 * @CFG80211_STA_IBSS: IBSS station
 * @CFG80211_STA_TDLS_PEER_SETUP: TDLS peer on managed interface (dummy entry
 *	while TDLS setup is in progress, it moves out of this state when
 *	being marked authorized; use this only if TDLS with external setup is
 *	supported/used)
 * @CFG80211_STA_TDLS_PEER_ACTIVE: TDLS peer on managed interface (active
 *	entry that is operating, has been marked authorized by userspace)
 * @CFG80211_STA_MESH_PEER_KERNEL: peer on mesh interface (kernel managed)
 * @CFG80211_STA_MESH_PEER_USER: peer on mesh interface (user managed)
 */
enum cfg80211_station_type {
	CFG80211_STA_AP_CLIENT,
	CFG80211_STA_AP_CLIENT_UNASSOC,
	CFG80211_STA_AP_MLME_CLIENT,
	CFG80211_STA_AP_STA,
	CFG80211_STA_IBSS,
	CFG80211_STA_TDLS_PEER_SETUP,
	CFG80211_STA_TDLS_PEER_ACTIVE,
	CFG80211_STA_MESH_PEER_KERNEL,
	CFG80211_STA_MESH_PEER_USER,
};

/**
 * cfg80211_check_station_change - validate parameter changes
 * @wiphy: the wiphy this operates on
 * @params: the new parameters for a station
 * @statype: the type of station being modified
 *
 * Utility function for the @change_station driver method. Call this function
 * with the appropriate station type looking up the station (and checking that
 * it exists). It will verify whether the station change is acceptable, and if
 * not will return an error code. Note that it may modify the parameters for
 * backward compatibility reasons, so don't use them before calling this.
 */
int cfg80211_check_station_change(struct wiphy *wiphy,
				  struct station_parameters *params,
				  enum cfg80211_station_type statype);

/**
 * enum station_info_rate_flags - bitrate info flags
 *
 * Used by the driver to indicate the specific rate transmission
 * type for 802.11n transmissions.
 *
 * @RATE_INFO_FLAGS_MCS: mcs field filled with HT MCS
 * @RATE_INFO_FLAGS_VHT_MCS: mcs field filled with VHT MCS
 * @RATE_INFO_FLAGS_SHORT_GI: 400ns guard interval
 * @RATE_INFO_FLAGS_60G: 60GHz MCS
 */
enum rate_info_flags {
	RATE_INFO_FLAGS_MCS			= BIT(0),
	RATE_INFO_FLAGS_VHT_MCS			= BIT(1),
	RATE_INFO_FLAGS_SHORT_GI		= BIT(2),
	RATE_INFO_FLAGS_60G			= BIT(3),
};

/**
 * enum rate_info_bw - rate bandwidth information
 *
 * Used by the driver to indicate the rate bandwidth.
 *
 * @RATE_INFO_BW_5: 5 MHz bandwidth
 * @RATE_INFO_BW_10: 10 MHz bandwidth
 * @RATE_INFO_BW_20: 20 MHz bandwidth
 * @RATE_INFO_BW_40: 40 MHz bandwidth
 * @RATE_INFO_BW_80: 80 MHz bandwidth
 * @RATE_INFO_BW_160: 160 MHz bandwidth
 */
enum rate_info_bw {
	RATE_INFO_BW_20 = 0,
	RATE_INFO_BW_5,
	RATE_INFO_BW_10,
	RATE_INFO_BW_40,
	RATE_INFO_BW_80,
	RATE_INFO_BW_160,
};

/**
 * struct rate_info - bitrate information
 *
 * Information about a receiving or transmitting bitrate
 *
 * @flags: bitflag of flags from &enum rate_info_flags
 * @mcs: mcs index if struct describes a 802.11n bitrate
 * @legacy: bitrate in 100kbit/s for 802.11abg
 * @nss: number of streams (VHT only)
 * @bw: bandwidth (from &enum rate_info_bw)
 */
struct rate_info {
	u8 flags;
	u8 mcs;
	u16 legacy;
	u8 nss;
	u8 bw;
};

/**
 * enum station_info_rate_flags - bitrate info flags
 *
 * Used by the driver to indicate the specific rate transmission
 * type for 802.11n transmissions.
 *
 * @BSS_PARAM_FLAGS_CTS_PROT: whether CTS protection is enabled
 * @BSS_PARAM_FLAGS_SHORT_PREAMBLE: whether short preamble is enabled
 * @BSS_PARAM_FLAGS_SHORT_SLOT_TIME: whether short slot time is enabled
 */
enum bss_param_flags {
	BSS_PARAM_FLAGS_CTS_PROT	= 1<<0,
	BSS_PARAM_FLAGS_SHORT_PREAMBLE	= 1<<1,
	BSS_PARAM_FLAGS_SHORT_SLOT_TIME	= 1<<2,
};

/**
 * struct sta_bss_parameters - BSS parameters for the attached station
 *
 * Information about the currently associated BSS
 *
 * @flags: bitflag of flags from &enum bss_param_flags
 * @dtim_period: DTIM period for the BSS
 * @beacon_interval: beacon interval
 */
struct sta_bss_parameters {
	u8 flags;
	u8 dtim_period;
	u16 beacon_interval;
};

/**
 * struct cfg80211_tid_stats - per-TID statistics
 * @filled: bitmap of flags using the bits of &enum nl80211_tid_stats to
 *	indicate the relevant values in this struct are filled
 * @rx_msdu: number of received MSDUs
 * @tx_msdu: number of (attempted) transmitted MSDUs
 * @tx_msdu_retries: number of retries (not counting the first) for
 *	transmitted MSDUs
 * @tx_msdu_failed: number of failed transmitted MSDUs
 */
struct cfg80211_tid_stats {
	u32 filled;
	u64 rx_msdu;
	u64 tx_msdu;
	u64 tx_msdu_retries;
	u64 tx_msdu_failed;
};

#define IEEE80211_MAX_CHAINS	4

/**
 * struct station_info - station information
 *
 * Station information filled by driver for get_station() and dump_station.
 *
 * @filled: bitflag of flags using the bits of &enum nl80211_sta_info to
 *	indicate the relevant values in this struct for them
 * @connected_time: time(in secs) since a station is last connected
 * @inactive_time: time since last station activity (tx/rx) in milliseconds
 * @rx_bytes: bytes (size of MPDUs) received from this station
 * @tx_bytes: bytes (size of MPDUs) transmitted to this station
 * @llid: mesh local link id
 * @plid: mesh peer link id
 * @plink_state: mesh peer link state
 * @signal: The signal strength, type depends on the wiphy's signal_type.
 *	For CFG80211_SIGNAL_TYPE_MBM, value is expressed in _dBm_.
 * @signal_avg: Average signal strength, type depends on the wiphy's signal_type.
 *	For CFG80211_SIGNAL_TYPE_MBM, value is expressed in _dBm_.
 * @chains: bitmask for filled values in @chain_signal, @chain_signal_avg
 * @chain_signal: per-chain signal strength of last received packet in dBm
 * @chain_signal_avg: per-chain signal strength average in dBm
 * @txrate: current unicast bitrate from this station
 * @rxrate: current unicast bitrate to this station
 * @rx_packets: packets (MSDUs & MMPDUs) received from this station
 * @tx_packets: packets (MSDUs & MMPDUs) transmitted to this station
 * @tx_retries: cumulative retry counts (MPDUs)
 * @tx_failed: number of failed transmissions (MPDUs) (retries exceeded, no ACK)
 * @rx_dropped_misc:  Dropped for un-specified reason.
 * @bss_param: current BSS parameters
 * @generation: generation number for nl80211 dumps.
 *	This number should increase every time the list of stations
 *	changes, i.e. when a station is added or removed, so that
 *	userspace can tell whether it got a consistent snapshot.
 * @assoc_req_ies: IEs from (Re)Association Request.
 *	This is used only when in AP mode with drivers that do not use
 *	user space MLME/SME implementation. The information is provided for
 *	the cfg80211_new_sta() calls to notify user space of the IEs.
 * @assoc_req_ies_len: Length of assoc_req_ies buffer in octets.
 * @sta_flags: station flags mask & values
 * @beacon_loss_count: Number of times beacon loss event has triggered.
 * @t_offset: Time offset of the station relative to this host.
 * @local_pm: local mesh STA power save mode
 * @peer_pm: peer mesh STA power save mode
 * @nonpeer_pm: non-peer mesh STA power save mode
 * @expected_throughput: expected throughput in kbps (including 802.11 headers)
 *	towards this station.
 * @rx_beacon: number of beacons received from this peer
 * @rx_beacon_signal_avg: signal strength average (in dBm) for beacons received
 *	from this peer
 * @rx_duration: aggregate PPDU duration(usecs) for all the frames from a peer
 * @pertid: per-TID statistics, see &struct cfg80211_tid_stats, using the last
 *	(IEEE80211_NUM_TIDS) index for MSDUs not encapsulated in QoS-MPDUs.
 */
struct station_info {
	u64 filled;
	u32 connected_time;
	u32 inactive_time;
	u64 rx_bytes;
	u64 tx_bytes;
	u16 llid;
	u16 plid;
	u8 plink_state;
	s8 signal;
	s8 signal_avg;

	u8 chains;
	s8 chain_signal[IEEE80211_MAX_CHAINS];
	s8 chain_signal_avg[IEEE80211_MAX_CHAINS];

	struct rate_info txrate;
	struct rate_info rxrate;
	u32 rx_packets;
	u32 tx_packets;
	u32 tx_retries;
	u32 tx_failed;
	u32 rx_dropped_misc;
	struct sta_bss_parameters bss_param;
	struct nl80211_sta_flag_update sta_flags;

	int generation;

	const u8 *assoc_req_ies;
	size_t assoc_req_ies_len;

	u32 beacon_loss_count;
	s64 t_offset;
	enum nl80211_mesh_power_mode local_pm;
	enum nl80211_mesh_power_mode peer_pm;
	enum nl80211_mesh_power_mode nonpeer_pm;

	u32 expected_throughput;

	u64 rx_beacon;
	u64 rx_duration;
	u8 rx_beacon_signal_avg;
	struct cfg80211_tid_stats pertid[IEEE80211_NUM_TIDS + 1];
};

#if IS_ENABLED(CONFIG_CFG80211)
/**
 * cfg80211_get_station - retrieve information about a given station
 * @dev: the device where the station is supposed to be connected to
 * @mac_addr: the mac address of the station of interest
 * @sinfo: pointer to the structure to fill with the information
 *
 * Returns 0 on success and sinfo is filled with the available information
 * otherwise returns a negative error code and the content of sinfo has to be
 * considered undefined.
 */
int cfg80211_get_station(struct net_device *dev, const u8 *mac_addr,
			 struct station_info *sinfo);
#else
static inline int cfg80211_get_station(struct net_device *dev,
				       const u8 *mac_addr,
				       struct station_info *sinfo)
{
	return -ENOENT;
}
#endif

/**
 * enum monitor_flags - monitor flags
 *
 * Monitor interface configuration flags. Note that these must be the bits
 * according to the nl80211 flags.
 *
 * @MONITOR_FLAG_FCSFAIL: pass frames with bad FCS
 * @MONITOR_FLAG_PLCPFAIL: pass frames with bad PLCP
 * @MONITOR_FLAG_CONTROL: pass control frames
 * @MONITOR_FLAG_OTHER_BSS: disable BSSID filtering
 * @MONITOR_FLAG_COOK_FRAMES: report frames after processing
 * @MONITOR_FLAG_ACTIVE: active monitor, ACKs frames on its MAC address
 */
enum monitor_flags {
	MONITOR_FLAG_FCSFAIL		= 1<<NL80211_MNTR_FLAG_FCSFAIL,
	MONITOR_FLAG_PLCPFAIL		= 1<<NL80211_MNTR_FLAG_PLCPFAIL,
	MONITOR_FLAG_CONTROL		= 1<<NL80211_MNTR_FLAG_CONTROL,
	MONITOR_FLAG_OTHER_BSS		= 1<<NL80211_MNTR_FLAG_OTHER_BSS,
	MONITOR_FLAG_COOK_FRAMES	= 1<<NL80211_MNTR_FLAG_COOK_FRAMES,
	MONITOR_FLAG_ACTIVE		= 1<<NL80211_MNTR_FLAG_ACTIVE,
};

/**
 * enum mpath_info_flags -  mesh path information flags
 *
 * Used by the driver to indicate which info in &struct mpath_info it has filled
 * in during get_station() or dump_station().
 *
 * @MPATH_INFO_FRAME_QLEN: @frame_qlen filled
 * @MPATH_INFO_SN: @sn filled
 * @MPATH_INFO_METRIC: @metric filled
 * @MPATH_INFO_EXPTIME: @exptime filled
 * @MPATH_INFO_DISCOVERY_TIMEOUT: @discovery_timeout filled
 * @MPATH_INFO_DISCOVERY_RETRIES: @discovery_retries filled
 * @MPATH_INFO_FLAGS: @flags filled
 */
enum mpath_info_flags {
	MPATH_INFO_FRAME_QLEN		= BIT(0),
	MPATH_INFO_SN			= BIT(1),
	MPATH_INFO_METRIC		= BIT(2),
	MPATH_INFO_EXPTIME		= BIT(3),
	MPATH_INFO_DISCOVERY_TIMEOUT	= BIT(4),
	MPATH_INFO_DISCOVERY_RETRIES	= BIT(5),
	MPATH_INFO_FLAGS		= BIT(6),
};

/**
 * struct mpath_info - mesh path information
 *
 * Mesh path information filled by driver for get_mpath() and dump_mpath().
 *
 * @filled: bitfield of flags from &enum mpath_info_flags
 * @frame_qlen: number of queued frames for this destination
 * @sn: target sequence number
 * @metric: metric (cost) of this mesh path
 * @exptime: expiration time for the mesh path from now, in msecs
 * @flags: mesh path flags
 * @discovery_timeout: total mesh path discovery timeout, in msecs
 * @discovery_retries: mesh path discovery retries
 * @generation: generation number for nl80211 dumps.
 *	This number should increase every time the list of mesh paths
 *	changes, i.e. when a station is added or removed, so that
 *	userspace can tell whether it got a consistent snapshot.
 */
struct mpath_info {
	u32 filled;
	u32 frame_qlen;
	u32 sn;
	u32 metric;
	u32 exptime;
	u32 discovery_timeout;
	u8 discovery_retries;
	u8 flags;

	int generation;
};

/**
 * struct bss_parameters - BSS parameters
 *
 * Used to change BSS parameters (mainly for AP mode).
 *
 * @use_cts_prot: Whether to use CTS protection
 *	(0 = no, 1 = yes, -1 = do not change)
 * @use_short_preamble: Whether the use of short preambles is allowed
 *	(0 = no, 1 = yes, -1 = do not change)
 * @use_short_slot_time: Whether the use of short slot time is allowed
 *	(0 = no, 1 = yes, -1 = do not change)
 * @basic_rates: basic rates in IEEE 802.11 format
 *	(or NULL for no change)
 * @basic_rates_len: number of basic rates
 * @ap_isolate: do not forward packets between connected stations
 * @ht_opmode: HT Operation mode
 * 	(u16 = opmode, -1 = do not change)
 * @p2p_ctwindow: P2P CT Window (-1 = no change)
 * @p2p_opp_ps: P2P opportunistic PS (-1 = no change)
 */
struct bss_parameters {
	int use_cts_prot;
	int use_short_preamble;
	int use_short_slot_time;
	const u8 *basic_rates;
	u8 basic_rates_len;
	int ap_isolate;
	int ht_opmode;
	s8 p2p_ctwindow, p2p_opp_ps;
};

/**
 * struct mesh_config - 802.11s mesh configuration
 *
 * These parameters can be changed while the mesh is active.
 *
 * @dot11MeshRetryTimeout: the initial retry timeout in millisecond units used
 *	by the Mesh Peering Open message
 * @dot11MeshConfirmTimeout: the initial retry timeout in millisecond units
 *	used by the Mesh Peering Open message
 * @dot11MeshHoldingTimeout: the confirm timeout in millisecond units used by
 *	the mesh peering management to close a mesh peering
 * @dot11MeshMaxPeerLinks: the maximum number of peer links allowed on this
 *	mesh interface
 * @dot11MeshMaxRetries: the maximum number of peer link open retries that can
 *	be sent to establish a new peer link instance in a mesh
 * @dot11MeshTTL: the value of TTL field set at a source mesh STA
 * @element_ttl: the value of TTL field set at a mesh STA for path selection
 *	elements
 * @auto_open_plinks: whether we should automatically open peer links when we
 *	detect compatible mesh peers
 * @dot11MeshNbrOffsetMaxNeighbor: the maximum number of neighbors to
 *	synchronize to for 11s default synchronization method
 * @dot11MeshHWMPmaxPREQretries: the number of action frames containing a PREQ
 *	that an originator mesh STA can send to a particular path target
 * @path_refresh_time: how frequently to refresh mesh paths in milliseconds
 * @min_discovery_timeout: the minimum length of time to wait until giving up on
 *	a path discovery in milliseconds
 * @dot11MeshHWMPactivePathTimeout: the time (in TUs) for which mesh STAs
 *	receiving a PREQ shall consider the forwarding information from the
 *	root to be valid. (TU = time unit)
 * @dot11MeshHWMPpreqMinInterval: the minimum interval of time (in TUs) during
 *	which a mesh STA can send only one action frame containing a PREQ
 *	element
 * @dot11MeshHWMPperrMinInterval: the minimum interval of time (in TUs) during
 *	which a mesh STA can send only one Action frame containing a PERR
 *	element
 * @dot11MeshHWMPnetDiameterTraversalTime: the interval of time (in TUs) that
 *	it takes for an HWMP information element to propagate across the mesh
 * @dot11MeshHWMPRootMode: the configuration of a mesh STA as root mesh STA
 * @dot11MeshHWMPRannInterval: the interval of time (in TUs) between root
 *	announcements are transmitted
 * @dot11MeshGateAnnouncementProtocol: whether to advertise that this mesh
 *	station has access to a broader network beyond the MBSS. (This is
 *	missnamed in draft 12.0: dot11MeshGateAnnouncementProtocol set to true
 *	only means that the station will announce others it's a mesh gate, but
 *	not necessarily using the gate announcement protocol. Still keeping the
 *	same nomenclature to be in sync with the spec)
 * @dot11MeshForwarding: whether the Mesh STA is forwarding or non-forwarding
 *	entity (default is TRUE - forwarding entity)
 * @rssi_threshold: the threshold for average signal strength of candidate
 *	station to establish a peer link
 * @ht_opmode: mesh HT protection mode
 *
 * @dot11MeshHWMPactivePathToRootTimeout: The time (in TUs) for which mesh STAs
 *	receiving a proactive PREQ shall consider the forwarding information to
 *	the root mesh STA to be valid.
 *
 * @dot11MeshHWMProotInterval: The interval of time (in TUs) between proactive
 *	PREQs are transmitted.
 * @dot11MeshHWMPconfirmationInterval: The minimum interval of time (in TUs)
 *	during which a mesh STA can send only one Action frame containing
 *	a PREQ element for root path confirmation.
 * @power_mode: The default mesh power save mode which will be the initial
 *	setting for new peer links.
 * @dot11MeshAwakeWindowDuration: The duration in TUs the STA will remain awake
 *	after transmitting its beacon.
 * @plink_timeout: If no tx activity is seen from a STA we've established
 *	peering with for longer than this time (in seconds), then remove it
 *	from the STA's list of peers.  Default is 30 minutes.
 */
struct mesh_config {
	u16 dot11MeshRetryTimeout;
	u16 dot11MeshConfirmTimeout;
	u16 dot11MeshHoldingTimeout;
	u16 dot11MeshMaxPeerLinks;
	u8 dot11MeshMaxRetries;
	u8 dot11MeshTTL;
	u8 element_ttl;
	bool auto_open_plinks;
	u32 dot11MeshNbrOffsetMaxNeighbor;
	u8 dot11MeshHWMPmaxPREQretries;
	u32 path_refresh_time;
	u16 min_discovery_timeout;
	u32 dot11MeshHWMPactivePathTimeout;
	u16 dot11MeshHWMPpreqMinInterval;
	u16 dot11MeshHWMPperrMinInterval;
	u16 dot11MeshHWMPnetDiameterTraversalTime;
	u8 dot11MeshHWMPRootMode;
	u16 dot11MeshHWMPRannInterval;
	bool dot11MeshGateAnnouncementProtocol;
	bool dot11MeshForwarding;
	s32 rssi_threshold;
	u16 ht_opmode;
	u32 dot11MeshHWMPactivePathToRootTimeout;
	u16 dot11MeshHWMProotInterval;
	u16 dot11MeshHWMPconfirmationInterval;
	enum nl80211_mesh_power_mode power_mode;
	u16 dot11MeshAwakeWindowDuration;
	u32 plink_timeout;
};

/**
 * struct mesh_setup - 802.11s mesh setup configuration
 * @chandef: defines the channel to use
 * @mesh_id: the mesh ID
 * @mesh_id_len: length of the mesh ID, at least 1 and at most 32 bytes
 * @sync_method: which synchronization method to use
 * @path_sel_proto: which path selection protocol to use
 * @path_metric: which metric to use
 * @auth_id: which authentication method this mesh is using
 * @ie: vendor information elements (optional)
 * @ie_len: length of vendor information elements
 * @is_authenticated: this mesh requires authentication
 * @is_secure: this mesh uses security
 * @user_mpm: userspace handles all MPM functions
 * @dtim_period: DTIM period to use
 * @beacon_interval: beacon interval to use
 * @mcast_rate: multicat rate for Mesh Node [6Mbps is the default for 802.11a]
 * @basic_rates: basic rates to use when creating the mesh
 * @beacon_rate: bitrate to be used for beacons
 *
 * These parameters are fixed when the mesh is created.
 */
struct mesh_setup {
	struct cfg80211_chan_def chandef;
	const u8 *mesh_id;
	u8 mesh_id_len;
	u8 sync_method;
	u8 path_sel_proto;
	u8 path_metric;
	u8 auth_id;
	const u8 *ie;
	u8 ie_len;
	bool is_authenticated;
	bool is_secure;
	bool user_mpm;
	u8 dtim_period;
	u16 beacon_interval;
	int mcast_rate[NUM_NL80211_BANDS];
	u32 basic_rates;
	struct cfg80211_bitrate_mask beacon_rate;
};

/**
 * struct ocb_setup - 802.11p OCB mode setup configuration
 * @chandef: defines the channel to use
 *
 * These parameters are fixed when connecting to the network
 */
struct ocb_setup {
	struct cfg80211_chan_def chandef;
};

/**
 * struct ieee80211_txq_params - TX queue parameters
 * @ac: AC identifier
 * @txop: Maximum burst time in units of 32 usecs, 0 meaning disabled
 * @cwmin: Minimum contention window [a value of the form 2^n-1 in the range
 *	1..32767]
 * @cwmax: Maximum contention window [a value of the form 2^n-1 in the range
 *	1..32767]
 * @aifs: Arbitration interframe space [0..255]
 */
struct ieee80211_txq_params {
	enum nl80211_ac ac;
	u16 txop;
	u16 cwmin;
	u16 cwmax;
	u8 aifs;
};

/**
 * DOC: Scanning and BSS list handling
 *
 * The scanning process itself is fairly simple, but cfg80211 offers quite
 * a bit of helper functionality. To start a scan, the scan operation will
 * be invoked with a scan definition. This scan definition contains the
 * channels to scan, and the SSIDs to send probe requests for (including the
 * wildcard, if desired). A passive scan is indicated by having no SSIDs to
 * probe. Additionally, a scan request may contain extra information elements
 * that should be added to the probe request. The IEs are guaranteed to be
 * well-formed, and will not exceed the maximum length the driver advertised
 * in the wiphy structure.
 *
 * When scanning finds a BSS, cfg80211 needs to be notified of that, because
 * it is responsible for maintaining the BSS list; the driver should not
 * maintain a list itself. For this notification, various functions exist.
 *
 * Since drivers do not maintain a BSS list, there are also a number of
 * functions to search for a BSS and obtain information about it from the
 * BSS structure cfg80211 maintains. The BSS list is also made available
 * to userspace.
 */

/**
 * struct cfg80211_ssid - SSID description
 * @ssid: the SSID
 * @ssid_len: length of the ssid
 */
struct cfg80211_ssid {
	u8 ssid[IEEE80211_MAX_SSID_LEN];
	u8 ssid_len;
};

/**
 * struct cfg80211_scan_info - information about completed scan
 * @scan_start_tsf: scan start time in terms of the TSF of the BSS that the
 *	wireless device that requested the scan is connected to. If this
 *	information is not available, this field is left zero.
 * @tsf_bssid: the BSSID according to which %scan_start_tsf is set.
 * @aborted: set to true if the scan was aborted for any reason,
 *	userspace will be notified of that
 */
struct cfg80211_scan_info {
	u64 scan_start_tsf;
	u8 tsf_bssid[ETH_ALEN] __aligned(2);
	bool aborted;
};

/**
 * struct cfg80211_scan_request - scan request description
 *
 * @ssids: SSIDs to scan for (active scan only)
 * @n_ssids: number of SSIDs
 * @channels: channels to scan on.
 * @n_channels: total number of channels to scan
 * @scan_width: channel width for scanning
 * @ie: optional information element(s) to add into Probe Request or %NULL
 * @ie_len: length of ie in octets
 * @duration: how long to listen on each channel, in TUs. If
 *	%duration_mandatory is not set, this is the maximum dwell time and
 *	the actual dwell time may be shorter.
 * @duration_mandatory: if set, the scan duration must be as specified by the
 *	%duration field.
 * @flags: bit field of flags controlling operation
 * @rates: bitmap of rates to advertise for each band
 * @wiphy: the wiphy this was for
 * @scan_start: time (in jiffies) when the scan started
 * @wdev: the wireless device to scan for
 * @info: (internal) information about completed scan
 * @notified: (internal) scan request was notified as done or aborted
 * @no_cck: used to send probe requests at non CCK rate in 2GHz band
 * @mac_addr: MAC address used with randomisation
 * @mac_addr_mask: MAC address mask used with randomisation, bits that
 *	are 0 in the mask should be randomised, bits that are 1 should
 *	be taken from the @mac_addr
 * @bssid: BSSID to scan for (most commonly, the wildcard BSSID)
 */
struct cfg80211_scan_request {
	struct cfg80211_ssid *ssids;
	int n_ssids;
	u32 n_channels;
	enum nl80211_bss_scan_width scan_width;
	const u8 *ie;
	size_t ie_len;
	u16 duration;
	bool duration_mandatory;
	u32 flags;

	u32 rates[NUM_NL80211_BANDS];

	struct wireless_dev *wdev;

	u8 mac_addr[ETH_ALEN] __aligned(2);
	u8 mac_addr_mask[ETH_ALEN] __aligned(2);
	u8 bssid[ETH_ALEN] __aligned(2);

	/* internal */
	struct wiphy *wiphy;
	unsigned long scan_start;
	struct cfg80211_scan_info info;
	bool notified;
	bool no_cck;

	/* keep last */
	struct ieee80211_channel *channels[0];
};

static inline void get_random_mask_addr(u8 *buf, const u8 *addr, const u8 *mask)
{
	int i;

	get_random_bytes(buf, ETH_ALEN);
	for (i = 0; i < ETH_ALEN; i++) {
		buf[i] &= ~mask[i];
		buf[i] |= addr[i] & mask[i];
	}
}

/**
 * struct cfg80211_match_set - sets of attributes to match
 *
 * @ssid: SSID to be matched; may be zero-length for no match (RSSI only)
 * @rssi_thold: don't report scan results below this threshold (in s32 dBm)
 */
struct cfg80211_match_set {
	struct cfg80211_ssid ssid;
	s32 rssi_thold;
};

/**
 * struct cfg80211_sched_scan_plan - scan plan for scheduled scan
 *
 * @interval: interval between scheduled scan iterations. In seconds.
 * @iterations: number of scan iterations in this scan plan. Zero means
 *	infinite loop.
 *	The last scan plan will always have this parameter set to zero,
 *	all other scan plans will have a finite number of iterations.
 */
struct cfg80211_sched_scan_plan {
	u32 interval;
	u32 iterations;
};

/**
 * struct cfg80211_bss_select_adjust - BSS selection with RSSI adjustment.
 *
 * @band: band of BSS which should match for RSSI level adjustment.
 * @delta: value of RSSI level adjustment.
 */
struct cfg80211_bss_select_adjust {
	enum nl80211_band band;
	s8 delta;
};

/**
 * struct cfg80211_sched_scan_request - scheduled scan request description
 *
 * @ssids: SSIDs to scan for (passed in the probe_reqs in active scans)
 * @n_ssids: number of SSIDs
 * @n_channels: total number of channels to scan
 * @scan_width: channel width for scanning
 * @ie: optional information element(s) to add into Probe Request or %NULL
 * @ie_len: length of ie in octets
 * @flags: bit field of flags controlling operation
 * @match_sets: sets of parameters to be matched for a scan result
 * 	entry to be considered valid and to be passed to the host
 * 	(others are filtered out).
 *	If ommited, all results are passed.
 * @n_match_sets: number of match sets
 * @wiphy: the wiphy this was for
 * @dev: the interface
 * @scan_start: start time of the scheduled scan
 * @channels: channels to scan
 * @min_rssi_thold: for drivers only supporting a single threshold, this
 *	contains the minimum over all matchsets
 * @mac_addr: MAC address used with randomisation
 * @mac_addr_mask: MAC address mask used with randomisation, bits that
 *	are 0 in the mask should be randomised, bits that are 1 should
 *	be taken from the @mac_addr
 * @scan_plans: scan plans to be executed in this scheduled scan. Lowest
 *	index must be executed first.
 * @n_scan_plans: number of scan plans, at least 1.
 * @rcu_head: RCU callback used to free the struct
 * @owner_nlportid: netlink portid of owner (if this should is a request
 *	owned by a particular socket)
 * @delay: delay in seconds to use before starting the first scan
 *	cycle.  The driver may ignore this parameter and start
 *	immediately (or at any other time), if this feature is not
 *	supported.
 * @relative_rssi_set: Indicates whether @relative_rssi is set or not.
 * @relative_rssi: Relative RSSI threshold in dB to restrict scan result
 *	reporting in connected state to cases where a matching BSS is determined
 *	to have better or slightly worse RSSI than the current connected BSS.
 *	The relative RSSI threshold values are ignored in disconnected state.
 * @rssi_adjust: delta dB of RSSI preference to be given to the BSSs that belong
 *	to the specified band while deciding whether a better BSS is reported
 *	using @relative_rssi. If delta is a negative number, the BSSs that
 *	belong to the specified band will be penalized by delta dB in relative
 *	comparisions.
 */
struct cfg80211_sched_scan_request {
	struct cfg80211_ssid *ssids;
	int n_ssids;
	u32 n_channels;
	enum nl80211_bss_scan_width scan_width;
	const u8 *ie;
	size_t ie_len;
	u32 flags;
	struct cfg80211_match_set *match_sets;
	int n_match_sets;
	s32 min_rssi_thold;
	u32 delay;
	struct cfg80211_sched_scan_plan *scan_plans;
	int n_scan_plans;

	u8 mac_addr[ETH_ALEN] __aligned(2);
	u8 mac_addr_mask[ETH_ALEN] __aligned(2);

	bool relative_rssi_set;
	s8 relative_rssi;
	struct cfg80211_bss_select_adjust rssi_adjust;

	/* internal */
	struct wiphy *wiphy;
	struct net_device *dev;
	unsigned long scan_start;
	struct rcu_head rcu_head;
	u32 owner_nlportid;

	/* keep last */
	struct ieee80211_channel *channels[0];
};

/**
 * enum cfg80211_signal_type - signal type
 *
 * @CFG80211_SIGNAL_TYPE_NONE: no signal strength information available
 * @CFG80211_SIGNAL_TYPE_MBM: signal strength in mBm (100*dBm)
 * @CFG80211_SIGNAL_TYPE_UNSPEC: signal strength, increasing from 0 through 100
 */
enum cfg80211_signal_type {
	CFG80211_SIGNAL_TYPE_NONE,
	CFG80211_SIGNAL_TYPE_MBM,
	CFG80211_SIGNAL_TYPE_UNSPEC,
};

/**
 * struct cfg80211_inform_bss - BSS inform data
 * @chan: channel the frame was received on
 * @scan_width: scan width that was used
 * @signal: signal strength value, according to the wiphy's
 *	signal type
 * @boottime_ns: timestamp (CLOCK_BOOTTIME) when the information was
 *	received; should match the time when the frame was actually
 *	received by the device (not just by the host, in case it was
 *	buffered on the device) and be accurate to about 10ms.
 *	If the frame isn't buffered, just passing the return value of
 *	ktime_get_boot_ns() is likely appropriate.
 * @parent_tsf: the time at the start of reception of the first octet of the
 *	timestamp field of the frame. The time is the TSF of the BSS specified
 *	by %parent_bssid.
 * @parent_bssid: the BSS according to which %parent_tsf is set. This is set to
 *	the BSS that requested the scan in which the beacon/probe was received.
 * @chains: bitmask for filled values in @chain_signal.
 * @chain_signal: per-chain signal strength of last received BSS in dBm.
 */
struct cfg80211_inform_bss {
	struct ieee80211_channel *chan;
	enum nl80211_bss_scan_width scan_width;
	s32 signal;
	u64 boottime_ns;
	u64 parent_tsf;
	u8 parent_bssid[ETH_ALEN] __aligned(2);
	u8 chains;
	s8 chain_signal[IEEE80211_MAX_CHAINS];
};

/**
 * struct cfg80211_bss_ies - BSS entry IE data
 * @tsf: TSF contained in the frame that carried these IEs
 * @rcu_head: internal use, for freeing
 * @len: length of the IEs
 * @from_beacon: these IEs are known to come from a beacon
 * @data: IE data
 */
struct cfg80211_bss_ies {
	u64 tsf;
	struct rcu_head rcu_head;
	int len;
	bool from_beacon;
	u8 data[];
};

/**
 * struct cfg80211_bss - BSS description
 *
 * This structure describes a BSS (which may also be a mesh network)
 * for use in scan results and similar.
 *
 * @channel: channel this BSS is on
 * @scan_width: width of the control channel
 * @bssid: BSSID of the BSS
 * @beacon_interval: the beacon interval as from the frame
 * @capability: the capability field in host byte order
 * @ies: the information elements (Note that there is no guarantee that these
 *	are well-formed!); this is a pointer to either the beacon_ies or
 *	proberesp_ies depending on whether Probe Response frame has been
 *	received. It is always non-%NULL.
 * @beacon_ies: the information elements from the last Beacon frame
 *	(implementation note: if @hidden_beacon_bss is set this struct doesn't
 *	own the beacon_ies, but they're just pointers to the ones from the
 *	@hidden_beacon_bss struct)
 * @proberesp_ies: the information elements from the last Probe Response frame
 * @hidden_beacon_bss: in case this BSS struct represents a probe response from
 *	a BSS that hides the SSID in its beacon, this points to the BSS struct
 *	that holds the beacon data. @beacon_ies is still valid, of course, and
 *	points to the same data as hidden_beacon_bss->beacon_ies in that case.
 * @signal: signal strength value (type depends on the wiphy's signal_type)
 * @chains: bitmask for filled values in @chain_signal.
 * @chain_signal: per-chain signal strength of last received BSS in dBm.
 * @priv: private area for driver use, has at least wiphy->bss_priv_size bytes
 */
struct cfg80211_bss {
	struct ieee80211_channel *channel;
	enum nl80211_bss_scan_width scan_width;

	const struct cfg80211_bss_ies __rcu *ies;
	const struct cfg80211_bss_ies __rcu *beacon_ies;
	const struct cfg80211_bss_ies __rcu *proberesp_ies;

	struct cfg80211_bss *hidden_beacon_bss;

	s32 signal;

	u16 beacon_interval;
	u16 capability;

	u8 bssid[ETH_ALEN];
	u8 chains;
	s8 chain_signal[IEEE80211_MAX_CHAINS];

	u8 priv[0] __aligned(sizeof(void *));
};

/**
 * ieee80211_bss_get_ie - find IE with given ID
 * @bss: the bss to search
 * @ie: the IE ID
 *
 * Note that the return value is an RCU-protected pointer, so
 * rcu_read_lock() must be held when calling this function.
 * Return: %NULL if not found.
 */
const u8 *ieee80211_bss_get_ie(struct cfg80211_bss *bss, u8 ie);


/**
 * struct cfg80211_auth_request - Authentication request data
 *
 * This structure provides information needed to complete IEEE 802.11
 * authentication.
 *
 * @bss: The BSS to authenticate with, the callee must obtain a reference
 *	to it if it needs to keep it.
 * @auth_type: Authentication type (algorithm)
 * @ie: Extra IEs to add to Authentication frame or %NULL
 * @ie_len: Length of ie buffer in octets
 * @key_len: length of WEP key for shared key authentication
 * @key_idx: index of WEP key for shared key authentication
 * @key: WEP key for shared key authentication
 * @auth_data: Fields and elements in Authentication frames. This contains
 *	the authentication frame body (non-IE and IE data), excluding the
 *	Authentication algorithm number, i.e., starting at the Authentication
 *	transaction sequence number field.
 * @auth_data_len: Length of auth_data buffer in octets
 */
struct cfg80211_auth_request {
	struct cfg80211_bss *bss;
	const u8 *ie;
	size_t ie_len;
	enum nl80211_auth_type auth_type;
	const u8 *key;
	u8 key_len, key_idx;
	const u8 *auth_data;
	size_t auth_data_len;
};

/**
 * enum cfg80211_assoc_req_flags - Over-ride default behaviour in association.
 *
 * @ASSOC_REQ_DISABLE_HT:  Disable HT (802.11n)
 * @ASSOC_REQ_DISABLE_VHT:  Disable VHT
 * @ASSOC_REQ_USE_RRM: Declare RRM capability in this association
 * @CONNECT_REQ_EXTERNAL_AUTH_SUPPORT: User space indicates external
 *	authentication capability. Drivers can offload authentication to
 *	userspace if this flag is set. Only applicable for cfg80211_connect()
 *	request (connect callback).
 */
enum cfg80211_assoc_req_flags {
	ASSOC_REQ_DISABLE_HT			= BIT(0),
	ASSOC_REQ_DISABLE_VHT			= BIT(1),
	ASSOC_REQ_USE_RRM			= BIT(2),
	CONNECT_REQ_EXTERNAL_AUTH_SUPPORT	= BIT(3),
};

/**
 * struct cfg80211_assoc_request - (Re)Association request data
 *
 * This structure provides information needed to complete IEEE 802.11
 * (re)association.
 * @bss: The BSS to associate with. If the call is successful the driver is
 *	given a reference that it must give back to cfg80211_send_rx_assoc()
 *	or to cfg80211_assoc_timeout(). To ensure proper refcounting, new
 *	association requests while already associating must be rejected.
 * @ie: Extra IEs to add to (Re)Association Request frame or %NULL
 * @ie_len: Length of ie buffer in octets
 * @use_mfp: Use management frame protection (IEEE 802.11w) in this association
 * @crypto: crypto settings
 * @prev_bssid: previous BSSID, if not %NULL use reassociate frame. This is used
 *	to indicate a request to reassociate within the ESS instead of a request
 *	do the initial association with the ESS. When included, this is set to
 *	the BSSID of the current association, i.e., to the value that is
 *	included in the Current AP address field of the Reassociation Request
 *	frame.
 * @flags:  See &enum cfg80211_assoc_req_flags
 * @ht_capa:  HT Capabilities over-rides.  Values set in ht_capa_mask
 *	will be used in ht_capa.  Un-supported values will be ignored.
 * @ht_capa_mask:  The bits of ht_capa which are to be used.
 * @vht_capa: VHT capability override
 * @vht_capa_mask: VHT capability mask indicating which fields to use
 * @fils_kek: FILS KEK for protecting (Re)Association Request/Response frame or
 *	%NULL if FILS is not used.
 * @fils_kek_len: Length of fils_kek in octets
 * @fils_nonces: FILS nonces (part of AAD) for protecting (Re)Association
 *	Request/Response frame or %NULL if FILS is not used. This field starts
 *	with 16 octets of STA Nonce followed by 16 octets of AP Nonce.
 */
struct cfg80211_assoc_request {
	struct cfg80211_bss *bss;
	const u8 *ie, *prev_bssid;
	size_t ie_len;
	struct cfg80211_crypto_settings crypto;
	bool use_mfp;
	u32 flags;
	struct ieee80211_ht_cap ht_capa;
	struct ieee80211_ht_cap ht_capa_mask;
	struct ieee80211_vht_cap vht_capa, vht_capa_mask;
	const u8 *fils_kek;
	size_t fils_kek_len;
	const u8 *fils_nonces;
};

/**
 * struct cfg80211_deauth_request - Deauthentication request data
 *
 * This structure provides information needed to complete IEEE 802.11
 * deauthentication.
 *
 * @bssid: the BSSID of the BSS to deauthenticate from
 * @ie: Extra IEs to add to Deauthentication frame or %NULL
 * @ie_len: Length of ie buffer in octets
 * @reason_code: The reason code for the deauthentication
 * @local_state_change: if set, change local state only and
 *	do not set a deauth frame
 */
struct cfg80211_deauth_request {
	const u8 *bssid;
	const u8 *ie;
	size_t ie_len;
	u16 reason_code;
	bool local_state_change;
};

/**
 * struct cfg80211_disassoc_request - Disassociation request data
 *
 * This structure provides information needed to complete IEEE 802.11
 * disassocation.
 *
 * @bss: the BSS to disassociate from
 * @ie: Extra IEs to add to Disassociation frame or %NULL
 * @ie_len: Length of ie buffer in octets
 * @reason_code: The reason code for the disassociation
 * @local_state_change: This is a request for a local state only, i.e., no
 *	Disassociation frame is to be transmitted.
 */
struct cfg80211_disassoc_request {
	struct cfg80211_bss *bss;
	const u8 *ie;
	size_t ie_len;
	u16 reason_code;
	bool local_state_change;
};

/**
 * struct cfg80211_ibss_params - IBSS parameters
 *
 * This structure defines the IBSS parameters for the join_ibss()
 * method.
 *
 * @ssid: The SSID, will always be non-null.
 * @ssid_len: The length of the SSID, will always be non-zero.
 * @bssid: Fixed BSSID requested, maybe be %NULL, if set do not
 *	search for IBSSs with a different BSSID.
 * @chandef: defines the channel to use if no other IBSS to join can be found
 * @channel_fixed: The channel should be fixed -- do not search for
 *	IBSSs to join on other channels.
 * @ie: information element(s) to include in the beacon
 * @ie_len: length of that
 * @beacon_interval: beacon interval to use
 * @privacy: this is a protected network, keys will be configured
 *	after joining
 * @control_port: whether user space controls IEEE 802.1X port, i.e.,
 *	sets/clears %NL80211_STA_FLAG_AUTHORIZED. If true, the driver is
 *	required to assume that the port is unauthorized until authorized by
 *	user space. Otherwise, port is marked authorized by default.
 * @userspace_handles_dfs: whether user space controls DFS operation, i.e.
 *	changes the channel when a radar is detected. This is required
 *	to operate on DFS channels.
 * @basic_rates: bitmap of basic rates to use when creating the IBSS
 * @mcast_rate: per-band multicast rate index + 1 (0: disabled)
 * @ht_capa:  HT Capabilities over-rides.  Values set in ht_capa_mask
 *	will be used in ht_capa.  Un-supported values will be ignored.
 * @ht_capa_mask:  The bits of ht_capa which are to be used.
 */
struct cfg80211_ibss_params {
	const u8 *ssid;
	const u8 *bssid;
	struct cfg80211_chan_def chandef;
	const u8 *ie;
	u8 ssid_len, ie_len;
	u16 beacon_interval;
	u32 basic_rates;
	bool channel_fixed;
	bool privacy;
	bool control_port;
	bool userspace_handles_dfs;
	int mcast_rate[NUM_NL80211_BANDS];
	struct ieee80211_ht_cap ht_capa;
	struct ieee80211_ht_cap ht_capa_mask;
};

/**
 * struct cfg80211_bss_selection - connection parameters for BSS selection.
 *
 * @behaviour: requested BSS selection behaviour.
 * @param: parameters for requestion behaviour.
 * @band_pref: preferred band for %NL80211_BSS_SELECT_ATTR_BAND_PREF.
 * @adjust: parameters for %NL80211_BSS_SELECT_ATTR_RSSI_ADJUST.
 */
struct cfg80211_bss_selection {
	enum nl80211_bss_select_attr behaviour;
	union {
		enum nl80211_band band_pref;
		struct cfg80211_bss_select_adjust adjust;
	} param;
};

/**
 * struct cfg80211_connect_params - Connection parameters
 *
 * This structure provides information needed to complete IEEE 802.11
 * authentication and association.
 *
 * @channel: The channel to use or %NULL if not specified (auto-select based
 *	on scan results)
 * @channel_hint: The channel of the recommended BSS for initial connection or
 *	%NULL if not specified
 * @bssid: The AP BSSID or %NULL if not specified (auto-select based on scan
 *	results)
 * @bssid_hint: The recommended AP BSSID for initial connection to the BSS or
 *	%NULL if not specified. Unlike the @bssid parameter, the driver is
 *	allowed to ignore this @bssid_hint if it has knowledge of a better BSS
 *	to use.
 * @ssid: SSID
 * @ssid_len: Length of ssid in octets
 * @auth_type: Authentication type (algorithm)
 * @ie: IEs for association request
 * @ie_len: Length of assoc_ie in octets
 * @privacy: indicates whether privacy-enabled APs should be used
 * @mfp: indicate whether management frame protection is used
 * @crypto: crypto settings
 * @key_len: length of WEP key for shared key authentication
 * @key_idx: index of WEP key for shared key authentication
 * @key: WEP key for shared key authentication
 * @flags:  See &enum cfg80211_assoc_req_flags
 * @bg_scan_period:  Background scan period in seconds
 *	or -1 to indicate that default value is to be used.
 * @ht_capa:  HT Capabilities over-rides.  Values set in ht_capa_mask
 *	will be used in ht_capa.  Un-supported values will be ignored.
 * @ht_capa_mask:  The bits of ht_capa which are to be used.
 * @vht_capa:  VHT Capability overrides
 * @vht_capa_mask: The bits of vht_capa which are to be used.
 * @pbss: if set, connect to a PCP instead of AP. Valid for DMG
 *	networks.
 * @bss_select: criteria to be used for BSS selection.
 * @prev_bssid: previous BSSID, if not %NULL use reassociate frame. This is used
 *	to indicate a request to reassociate within the ESS instead of a request
 *	do the initial association with the ESS. When included, this is set to
 *	the BSSID of the current association, i.e., to the value that is
 *	included in the Current AP address field of the Reassociation Request
 *	frame.
 * @fils_erp_username: EAP re-authentication protocol (ERP) username part of the
 *	NAI or %NULL if not specified. This is used to construct FILS wrapped
 *	data IE.
 * @fils_erp_username_len: Length of @fils_erp_username in octets.
 * @fils_erp_realm: EAP re-authentication protocol (ERP) realm part of NAI or
 *	%NULL if not specified. This specifies the domain name of ER server and
 *	is used to construct FILS wrapped data IE.
 * @fils_erp_realm_len: Length of @fils_erp_realm in octets.
 * @fils_erp_next_seq_num: The next sequence number to use in the FILS ERP
 *	messages. This is also used to construct FILS wrapped data IE.
 * @fils_erp_rrk: ERP re-authentication Root Key (rRK) used to derive additional
 *	keys in FILS or %NULL if not specified.
 * @fils_erp_rrk_len: Length of @fils_erp_rrk in octets.
 */
struct cfg80211_connect_params {
	struct ieee80211_channel *channel;
	struct ieee80211_channel *channel_hint;
	const u8 *bssid;
	const u8 *bssid_hint;
	const u8 *ssid;
	size_t ssid_len;
	enum nl80211_auth_type auth_type;
	const u8 *ie;
	size_t ie_len;
	bool privacy;
	enum nl80211_mfp mfp;
	struct cfg80211_crypto_settings crypto;
	const u8 *key;
	u8 key_len, key_idx;
	u32 flags;
	int bg_scan_period;
	struct ieee80211_ht_cap ht_capa;
	struct ieee80211_ht_cap ht_capa_mask;
	struct ieee80211_vht_cap vht_capa;
	struct ieee80211_vht_cap vht_capa_mask;
	bool pbss;
	struct cfg80211_bss_selection bss_select;
	const u8 *prev_bssid;
	const u8 *fils_erp_username;
	size_t fils_erp_username_len;
	const u8 *fils_erp_realm;
	size_t fils_erp_realm_len;
	u16 fils_erp_next_seq_num;
	const u8 *fils_erp_rrk;
	size_t fils_erp_rrk_len;
};

/**
 * enum cfg80211_connect_params_changed - Connection parameters being updated
 *
 * This enum provides information of all connect parameters that
 * have to be updated as part of update_connect_params() call.
 *
 * @UPDATE_ASSOC_IES: Indicates whether association request IEs are updated
 * @UPDATE_FILS_ERP_INFO: Indicates that FILS connection parameters (realm,
 *	username, erp sequence number and rrk) are updated
 * @UPDATE_AUTH_TYPE: Indicates that Authentication type is updated
 */
enum cfg80211_connect_params_changed {
	UPDATE_ASSOC_IES		= BIT(0),
	UPDATE_FILS_ERP_INFO		= BIT(1),
	UPDATE_AUTH_TYPE		= BIT(2),
};

/**
 * enum wiphy_params_flags - set_wiphy_params bitfield values
 * @WIPHY_PARAM_RETRY_SHORT: wiphy->retry_short has changed
 * @WIPHY_PARAM_RETRY_LONG: wiphy->retry_long has changed
 * @WIPHY_PARAM_FRAG_THRESHOLD: wiphy->frag_threshold has changed
 * @WIPHY_PARAM_RTS_THRESHOLD: wiphy->rts_threshold has changed
 * @WIPHY_PARAM_COVERAGE_CLASS: coverage class changed
 * @WIPHY_PARAM_DYN_ACK: dynack has been enabled
 */
enum wiphy_params_flags {
	WIPHY_PARAM_RETRY_SHORT		= 1 << 0,
	WIPHY_PARAM_RETRY_LONG		= 1 << 1,
	WIPHY_PARAM_FRAG_THRESHOLD	= 1 << 2,
	WIPHY_PARAM_RTS_THRESHOLD	= 1 << 3,
	WIPHY_PARAM_COVERAGE_CLASS	= 1 << 4,
	WIPHY_PARAM_DYN_ACK		= 1 << 5,
};

/**
 * struct cfg80211_pmksa - PMK Security Association
 *
 * This structure is passed to the set/del_pmksa() method for PMKSA
 * caching.
 *
 * @bssid: The AP's BSSID (may be %NULL).
 * @pmkid: The identifier to refer a PMKSA.
 * @pmk: The PMK for the PMKSA identified by @pmkid. This is used for key
 *	derivation by a FILS STA. Otherwise, %NULL.
 * @pmk_len: Length of the @pmk. The length of @pmk can differ depending on
 *	the hash algorithm used to generate this.
 * @ssid: SSID to specify the ESS within which a PMKSA is valid when using FILS
 *	cache identifier (may be %NULL).
 * @ssid_len: Length of the @ssid in octets.
 * @cache_id: 2-octet cache identifier advertized by a FILS AP identifying the
 *	scope of PMKSA. This is valid only if @ssid_len is non-zero (may be
 *	%NULL).
 */
struct cfg80211_pmksa {
	const u8 *bssid;
	const u8 *pmkid;
	const u8 *pmk;
	size_t pmk_len;
	const u8 *ssid;
	size_t ssid_len;
	const u8 *cache_id;
};

/**
 * struct cfg80211_pkt_pattern - packet pattern
 * @mask: bitmask where to match pattern and where to ignore bytes,
 *	one bit per byte, in same format as nl80211
 * @pattern: bytes to match where bitmask is 1
 * @pattern_len: length of pattern (in bytes)
 * @pkt_offset: packet offset (in bytes)
 *
 * Internal note: @mask and @pattern are allocated in one chunk of
 * memory, free @mask only!
 */
struct cfg80211_pkt_pattern {
	const u8 *mask, *pattern;
	int pattern_len;
	int pkt_offset;
};

/**
 * struct cfg80211_wowlan_tcp - TCP connection parameters
 *
 * @sock: (internal) socket for source port allocation
 * @src: source IP address
 * @dst: destination IP address
 * @dst_mac: destination MAC address
 * @src_port: source port
 * @dst_port: destination port
 * @payload_len: data payload length
 * @payload: data payload buffer
 * @payload_seq: payload sequence stamping configuration
 * @data_interval: interval at which to send data packets
 * @wake_len: wakeup payload match length
 * @wake_data: wakeup payload match data
 * @wake_mask: wakeup payload match mask
 * @tokens_size: length of the tokens buffer
 * @payload_tok: payload token usage configuration
 */
struct cfg80211_wowlan_tcp {
	struct socket *sock;
	__be32 src, dst;
	u16 src_port, dst_port;
	u8 dst_mac[ETH_ALEN];
	int payload_len;
	const u8 *payload;
	struct nl80211_wowlan_tcp_data_seq payload_seq;
	u32 data_interval;
	u32 wake_len;
	const u8 *wake_data, *wake_mask;
	u32 tokens_size;
	/* must be last, variable member */
	struct nl80211_wowlan_tcp_data_token payload_tok;
};

/**
 * struct cfg80211_wowlan - Wake on Wireless-LAN support info
 *
 * This structure defines the enabled WoWLAN triggers for the device.
 * @any: wake up on any activity -- special trigger if device continues
 *	operating as normal during suspend
 * @disconnect: wake up if getting disconnected
 * @magic_pkt: wake up on receiving magic packet
 * @patterns: wake up on receiving packet matching a pattern
 * @n_patterns: number of patterns
 * @gtk_rekey_failure: wake up on GTK rekey failure
 * @eap_identity_req: wake up on EAP identity request packet
 * @four_way_handshake: wake up on 4-way handshake
 * @rfkill_release: wake up when rfkill is released
 * @tcp: TCP connection establishment/wakeup parameters, see nl80211.h.
 *	NULL if not configured.
 * @nd_config: configuration for the scan to be used for net detect wake.
 */
struct cfg80211_wowlan {
	bool any, disconnect, magic_pkt, gtk_rekey_failure,
	     eap_identity_req, four_way_handshake,
	     rfkill_release;
	struct cfg80211_pkt_pattern *patterns;
	struct cfg80211_wowlan_tcp *tcp;
	int n_patterns;
	struct cfg80211_sched_scan_request *nd_config;
};

/**
 * struct cfg80211_coalesce_rules - Coalesce rule parameters
 *
 * This structure defines coalesce rule for the device.
 * @delay: maximum coalescing delay in msecs.
 * @condition: condition for packet coalescence.
 *	see &enum nl80211_coalesce_condition.
 * @patterns: array of packet patterns
 * @n_patterns: number of patterns
 */
struct cfg80211_coalesce_rules {
	int delay;
	enum nl80211_coalesce_condition condition;
	struct cfg80211_pkt_pattern *patterns;
	int n_patterns;
};

/**
 * struct cfg80211_coalesce - Packet coalescing settings
 *
 * This structure defines coalescing settings.
 * @rules: array of coalesce rules
 * @n_rules: number of rules
 */
struct cfg80211_coalesce {
	struct cfg80211_coalesce_rules *rules;
	int n_rules;
};

/**
 * struct cfg80211_wowlan_nd_match - information about the match
 *
 * @ssid: SSID of the match that triggered the wake up
 * @n_channels: Number of channels where the match occurred.  This
 *	value may be zero if the driver can't report the channels.
 * @channels: center frequencies of the channels where a match
 *	occurred (in MHz)
 */
struct cfg80211_wowlan_nd_match {
	struct cfg80211_ssid ssid;
	int n_channels;
	u32 channels[];
};

/**
 * struct cfg80211_wowlan_nd_info - net detect wake up information
 *
 * @n_matches: Number of match information instances provided in
 *	@matches.  This value may be zero if the driver can't provide
 *	match information.
 * @matches: Array of pointers to matches containing information about
 *	the matches that triggered the wake up.
 */
struct cfg80211_wowlan_nd_info {
	int n_matches;
	struct cfg80211_wowlan_nd_match *matches[];
};

/**
 * struct cfg80211_wowlan_wakeup - wakeup report
 * @disconnect: woke up by getting disconnected
 * @magic_pkt: woke up by receiving magic packet
 * @gtk_rekey_failure: woke up by GTK rekey failure
 * @eap_identity_req: woke up by EAP identity request packet
 * @four_way_handshake: woke up by 4-way handshake
 * @rfkill_release: woke up by rfkill being released
 * @pattern_idx: pattern that caused wakeup, -1 if not due to pattern
 * @packet_present_len: copied wakeup packet data
 * @packet_len: original wakeup packet length
 * @packet: The packet causing the wakeup, if any.
 * @packet_80211:  For pattern match, magic packet and other data
 *	frame triggers an 802.3 frame should be reported, for
 *	disconnect due to deauth 802.11 frame. This indicates which
 *	it is.
 * @tcp_match: TCP wakeup packet received
 * @tcp_connlost: TCP connection lost or failed to establish
 * @tcp_nomoretokens: TCP data ran out of tokens
 * @net_detect: if not %NULL, woke up because of net detect
 */
struct cfg80211_wowlan_wakeup {
	bool disconnect, magic_pkt, gtk_rekey_failure,
	     eap_identity_req, four_way_handshake,
	     rfkill_release, packet_80211,
	     tcp_match, tcp_connlost, tcp_nomoretokens;
	s32 pattern_idx;
	u32 packet_present_len, packet_len;
	const void *packet;
	struct cfg80211_wowlan_nd_info *net_detect;
};

/**
 * struct cfg80211_gtk_rekey_data - rekey data
 * @kek: key encryption key
 * @kck: key confirmation key (NL80211_KCK_LEN bytes)
 * @replay_ctr: replay counter (NL80211_REPLAY_CTR_LEN bytes)
 * @kek_len: Length of @kek in octets
 */
struct cfg80211_gtk_rekey_data {
	const u8 *kek, *kck, *replay_ctr;
	size_t kek_len;
};

/**
 * struct cfg80211_update_ft_ies_params - FT IE Information
 *
 * This structure provides information needed to update the fast transition IE
 *
 * @md: The Mobility Domain ID, 2 Octet value
 * @ie: Fast Transition IEs
 * @ie_len: Length of ft_ie in octets
 */
struct cfg80211_update_ft_ies_params {
	u16 md;
	const u8 *ie;
	size_t ie_len;
};

/**
 * struct cfg80211_mgmt_tx_params - mgmt tx parameters
 *
 * This structure provides information needed to transmit a mgmt frame
 *
 * @chan: channel to use
 * @offchan: indicates wether off channel operation is required
 * @wait: duration for ROC
 * @buf: buffer to transmit
 * @len: buffer length
 * @no_cck: don't use cck rates for this frame
 * @dont_wait_for_ack: tells the low level not to wait for an ack
 * @n_csa_offsets: length of csa_offsets array
 * @csa_offsets: array of all the csa offsets in the frame
 */
struct cfg80211_mgmt_tx_params {
	struct ieee80211_channel *chan;
	bool offchan;
	unsigned int wait;
	const u8 *buf;
	size_t len;
	bool no_cck;
	bool dont_wait_for_ack;
	int n_csa_offsets;
	const u16 *csa_offsets;
};

/**
 * struct cfg80211_dscp_exception - DSCP exception
 *
 * @dscp: DSCP value that does not adhere to the user priority range definition
 * @up: user priority value to which the corresponding DSCP value belongs
 */
struct cfg80211_dscp_exception {
	u8 dscp;
	u8 up;
};

/**
 * struct cfg80211_dscp_range - DSCP range definition for user priority
 *
 * @low: lowest DSCP value of this user priority range, inclusive
 * @high: highest DSCP value of this user priority range, inclusive
 */
struct cfg80211_dscp_range {
	u8 low;
	u8 high;
};

/* QoS Map Set element length defined in IEEE Std 802.11-2012, 8.4.2.97 */
#define IEEE80211_QOS_MAP_MAX_EX	21
#define IEEE80211_QOS_MAP_LEN_MIN	16
#define IEEE80211_QOS_MAP_LEN_MAX \
	(IEEE80211_QOS_MAP_LEN_MIN + 2 * IEEE80211_QOS_MAP_MAX_EX)

/**
 * struct cfg80211_qos_map - QoS Map Information
 *
 * This struct defines the Interworking QoS map setting for DSCP values
 *
 * @num_des: number of DSCP exceptions (0..21)
 * @dscp_exception: optionally up to maximum of 21 DSCP exceptions from
 *	the user priority DSCP range definition
 * @up: DSCP range definition for a particular user priority
 */
struct cfg80211_qos_map {
	u8 num_des;
	struct cfg80211_dscp_exception dscp_exception[IEEE80211_QOS_MAP_MAX_EX];
	struct cfg80211_dscp_range up[8];
};

/**
 * struct cfg80211_nan_conf - NAN configuration
 *
 * This struct defines NAN configuration parameters
 *
 * @master_pref: master preference (1 - 255)
 * @dual: dual band operation mode, see &enum nl80211_nan_dual_band_conf
 */
struct cfg80211_nan_conf {
	u8 master_pref;
	u8 dual;
};

/**
 * enum cfg80211_nan_conf_changes - indicates changed fields in NAN
 * configuration
 *
 * @CFG80211_NAN_CONF_CHANGED_PREF: master preference
 * @CFG80211_NAN_CONF_CHANGED_DUAL: dual band operation
 */
enum cfg80211_nan_conf_changes {
	CFG80211_NAN_CONF_CHANGED_PREF = BIT(0),
	CFG80211_NAN_CONF_CHANGED_DUAL = BIT(1),
};

/**
 * struct cfg80211_nan_func_filter - a NAN function Rx / Tx filter
 *
 * @filter: the content of the filter
 * @len: the length of the filter
 */
struct cfg80211_nan_func_filter {
	const u8 *filter;
	u8 len;
};

/**
 * struct cfg80211_nan_func - a NAN function
 *
 * @type: &enum nl80211_nan_function_type
 * @service_id: the service ID of the function
 * @publish_type: &nl80211_nan_publish_type
 * @close_range: if true, the range should be limited. Threshold is
 *	implementation specific.
 * @publish_bcast: if true, the solicited publish should be broadcasted
 * @subscribe_active: if true, the subscribe is active
 * @followup_id: the instance ID for follow up
 * @followup_reqid: the requestor instance ID for follow up
 * @followup_dest: MAC address of the recipient of the follow up
 * @ttl: time to live counter in DW.
 * @serv_spec_info: Service Specific Info
 * @serv_spec_info_len: Service Specific Info length
 * @srf_include: if true, SRF is inclusive
 * @srf_bf: Bloom Filter
 * @srf_bf_len: Bloom Filter length
 * @srf_bf_idx: Bloom Filter index
 * @srf_macs: SRF MAC addresses
 * @srf_num_macs: number of MAC addresses in SRF
 * @rx_filters: rx filters that are matched with corresponding peer's tx_filter
 * @tx_filters: filters that should be transmitted in the SDF.
 * @num_rx_filters: length of &rx_filters.
 * @num_tx_filters: length of &tx_filters.
 * @instance_id: driver allocated id of the function.
 * @cookie: unique NAN function identifier.
 */
struct cfg80211_nan_func {
	enum nl80211_nan_function_type type;
	u8 service_id[NL80211_NAN_FUNC_SERVICE_ID_LEN];
	u8 publish_type;
	bool close_range;
	bool publish_bcast;
	bool subscribe_active;
	u8 followup_id;
	u8 followup_reqid;
	struct mac_address followup_dest;
	u32 ttl;
	const u8 *serv_spec_info;
	u8 serv_spec_info_len;
	bool srf_include;
	const u8 *srf_bf;
	u8 srf_bf_len;
	u8 srf_bf_idx;
	struct mac_address *srf_macs;
	int srf_num_macs;
	struct cfg80211_nan_func_filter *rx_filters;
	struct cfg80211_nan_func_filter *tx_filters;
	u8 num_tx_filters;
	u8 num_rx_filters;
	u8 instance_id;
	u64 cookie;
};

/**
 * struct cfg80211_external_auth_params - Trigger External authentication.
 *
 * Commonly used across the external auth request and event interfaces.
 *
 * @action: action type / trigger for external authentication. Only significant
 *	for the authentication request event interface (driver to user space).
 * @bssid: BSSID of the peer with which the authentication has
 *	to happen. Used by both the authentication request event and
 *	authentication response command interface.
 * @ssid: SSID of the AP.  Used by both the authentication request event and
 *	authentication response command interface.
 * @key_mgmt_suite: AKM suite of the respective authentication. Used by the
 *	authentication request event interface.
 * @status: status code, %WLAN_STATUS_SUCCESS for successful authentication,
 *	use %WLAN_STATUS_UNSPECIFIED_FAILURE if user space cannot give you
 *	the real status code for failures. Used only for the authentication
 *	response command interface (user space to driver).
 * @pmkid: The identifier to refer a PMKSA.
 */
struct cfg80211_external_auth_params {
	enum nl80211_external_auth_action action;
	u8 bssid[ETH_ALEN] __aligned(2);
	struct cfg80211_ssid ssid;
	unsigned int key_mgmt_suite;
	u16 status;
	const u8 *pmkid;
};

/**
 * struct cfg80211_update_owe_info - OWE Information
 *
 * This structure provides information needed for the drivers to offload OWE
 * (Opportunistic Wireless Encryption) processing to the user space.
 *
 * Commonly used across update_owe_info request and event interfaces.
 *
 * @peer: MAC address of the peer device for which the OWE processing
 *	has to be done.
 * @status: status code, %WLAN_STATUS_SUCCESS for successful OWE info
 *	processing, use %WLAN_STATUS_UNSPECIFIED_FAILURE if user space
 *	cannot give you the real status code for failures. Used only for
 *	OWE update request command interface (user space to driver).
 * @ie: IEs obtained from the peer or constructed by the user space. These are
 *	the IEs of the remote peer in the event from the host driver and
 *	the constructed IEs by the user space in the request interface.
 * @ie_len: Length of IEs in octets.
 */
struct cfg80211_update_owe_info {
	u8 peer[ETH_ALEN] __aligned(2);
	u16 status;
	const u8 *ie;
	size_t ie_len;
};

/**
 * struct cfg80211_ops - backend description for wireless configuration
 *
 * This struct is registered by fullmac card drivers and/or wireless stacks
 * in order to handle configuration requests on their interfaces.
 *
 * All callbacks except where otherwise noted should return 0
 * on success or a negative error code.
 *
 * All operations are currently invoked under rtnl for consistency with the
 * wireless extensions but this is subject to reevaluation as soon as this
 * code is used more widely and we have a first user without wext.
 *
 * @suspend: wiphy device needs to be suspended. The variable @wow will
 *	be %NULL or contain the enabled Wake-on-Wireless triggers that are
 *	configured for the device.
 * @resume: wiphy device needs to be resumed
 * @set_wakeup: Called when WoWLAN is enabled/disabled, use this callback
 *	to call device_set_wakeup_enable() to enable/disable wakeup from
 *	the device.
 *
 * @add_virtual_intf: create a new virtual interface with the given name,
 *	must set the struct wireless_dev's iftype. Beware: You must create
 *	the new netdev in the wiphy's network namespace! Returns the struct
 *	wireless_dev, or an ERR_PTR. For P2P device wdevs, the driver must
 *	also set the address member in the wdev.
 *
 * @del_virtual_intf: remove the virtual interface
 *
 * @change_virtual_intf: change type/configuration of virtual interface,
 *	keep the struct wireless_dev's iftype updated.
 *
 * @add_key: add a key with the given parameters. @mac_addr will be %NULL
 *	when adding a group key.
 *
 * @get_key: get information about the key with the given parameters.
 *	@mac_addr will be %NULL when requesting information for a group
 *	key. All pointers given to the @callback function need not be valid
 *	after it returns. This function should return an error if it is
 *	not possible to retrieve the key, -ENOENT if it doesn't exist.
 *
 * @del_key: remove a key given the @mac_addr (%NULL for a group key)
 *	and @key_index, return -ENOENT if the key doesn't exist.
 *
 * @set_default_key: set the default key on an interface
 *
 * @set_default_mgmt_key: set the default management frame key on an interface

 * @set_default_beacon_key: set the default Beacon frame key on an interface
 *
 * @set_rekey_data: give the data necessary for GTK rekeying to the driver
 *
 * @start_ap: Start acting in AP mode defined by the parameters.
 * @change_beacon: Change the beacon parameters for an access point mode
 *	interface. This should reject the call when AP mode wasn't started.
 * @stop_ap: Stop being an AP, including stopping beaconing.
 *
 * @add_station: Add a new station.
 * @del_station: Remove a station
 * @change_station: Modify a given station. Note that flags changes are not much
 *	validated in cfg80211, in particular the auth/assoc/authorized flags
 *	might come to the driver in invalid combinations -- make sure to check
 *	them, also against the existing state! Drivers must call
 *	cfg80211_check_station_change() to validate the information.
 * @get_station: get station information for the station identified by @mac
 * @dump_station: dump station callback -- resume dump at index @idx
 *
 * @add_mpath: add a fixed mesh path
 * @del_mpath: delete a given mesh path
 * @change_mpath: change a given mesh path
 * @get_mpath: get a mesh path for the given parameters
 * @dump_mpath: dump mesh path callback -- resume dump at index @idx
 * @get_mpp: get a mesh proxy path for the given parameters
 * @dump_mpp: dump mesh proxy path callback -- resume dump at index @idx
 * @join_mesh: join the mesh network with the specified parameters
 *	(invoked with the wireless_dev mutex held)
 * @leave_mesh: leave the current mesh network
 *	(invoked with the wireless_dev mutex held)
 *
 * @get_mesh_config: Get the current mesh configuration
 *
 * @update_mesh_config: Update mesh parameters on a running mesh.
 *	The mask is a bitfield which tells us which parameters to
 *	set, and which to leave alone.
 *
 * @change_bss: Modify parameters for a given BSS.
 *
 * @set_txq_params: Set TX queue parameters
 *
 * @libertas_set_mesh_channel: Only for backward compatibility for libertas,
 *	as it doesn't implement join_mesh and needs to set the channel to
 *	join the mesh instead.
 *
 * @set_monitor_channel: Set the monitor mode channel for the device. If other
 *	interfaces are active this callback should reject the configuration.
 *	If no interfaces are active or the device is down, the channel should
 *	be stored for when a monitor interface becomes active.
 *
 * @scan: Request to do a scan. If returning zero, the scan request is given
 *	the driver, and will be valid until passed to cfg80211_scan_done().
 *	For scan results, call cfg80211_inform_bss(); you can call this outside
 *	the scan/scan_done bracket too.
 * @abort_scan: Tell the driver to abort an ongoing scan. The driver shall
 *	indicate the status of the scan through cfg80211_scan_done().
 *
 * @auth: Request to authenticate with the specified peer
 *	(invoked with the wireless_dev mutex held)
 * @assoc: Request to (re)associate with the specified peer
 *	(invoked with the wireless_dev mutex held)
 * @deauth: Request to deauthenticate from the specified peer
 *	(invoked with the wireless_dev mutex held)
 * @disassoc: Request to disassociate from the specified peer
 *	(invoked with the wireless_dev mutex held)
 *
 * @connect: Connect to the ESS with the specified parameters. When connected,
 *	call cfg80211_connect_result()/cfg80211_connect_bss() with status code
 *	%WLAN_STATUS_SUCCESS. If the connection fails for some reason, call
 *	cfg80211_connect_result()/cfg80211_connect_bss() with the status code
 *	from the AP or cfg80211_connect_timeout() if no frame with status code
 *	was received.
 *	The driver is allowed to roam to other BSSes within the ESS when the
 *	other BSS matches the connect parameters. When such roaming is initiated
 *	by the driver, the driver is expected to verify that the target matches
 *	the configured security parameters and to use Reassociation Request
 *	frame instead of Association Request frame.
 *	The connect function can also be used to request the driver to perform a
 *	specific roam when connected to an ESS. In that case, the prev_bssid
 *	parameter is set to the BSSID of the currently associated BSS as an
 *	indication of requesting reassociation.
 *	In both the driver-initiated and new connect() call initiated roaming
 *	cases, the result of roaming is indicated with a call to
 *	cfg80211_roamed(). (invoked with the wireless_dev mutex held)
 * @update_connect_params: Update the connect parameters while connected to a
 *	BSS. The updated parameters can be used by driver/firmware for
 *	subsequent BSS selection (roaming) decisions and to form the
 *	Authentication/(Re)Association Request frames. This call does not
 *	request an immediate disassociation or reassociation with the current
 *	BSS, i.e., this impacts only subsequent (re)associations. The bits in
 *	changed are defined in &enum cfg80211_connect_params_changed.
 *	(invoked with the wireless_dev mutex held)
 * @disconnect: Disconnect from the BSS/ESS. Once done, call
 *	cfg80211_disconnected().
 *	(invoked with the wireless_dev mutex held)
 * @join_ibss: Join the specified IBSS (or create if necessary). Once done, call
 *	cfg80211_ibss_joined(), also call that function when changing BSSID due
 *	to a merge.
 *	(invoked with the wireless_dev mutex held)
 * @leave_ibss: Leave the IBSS.
 *	(invoked with the wireless_dev mutex held)
 *
 * @set_mcast_rate: Set the specified multicast rate (only if vif is in ADHOC or
 *	MESH mode)
 *
 * @set_wiphy_params: Notify that wiphy parameters have changed;
 *	@changed bitfield (see &enum wiphy_params_flags) describes which values
 *	have changed. The actual parameter values are available in
 *	struct wiphy. If returning an error, no value should be changed.
 *
 * @set_tx_power: set the transmit power according to the parameters,
 *	the power passed is in mBm, to get dBm use MBM_TO_DBM(). The
 *	wdev may be %NULL if power was set for the wiphy, and will
 *	always be %NULL unless the driver supports per-vif TX power
 *	(as advertised by the nl80211 feature flag.)
 * @get_tx_power: store the current TX power into the dbm variable;
 *	return 0 if successful
 *
 * @set_wds_peer: set the WDS peer for a WDS interface
 *
 * @rfkill_poll: polls the hw rfkill line, use cfg80211 reporting
 *	functions to adjust rfkill hw state
 *
 * @dump_survey: get site survey information.
 *
 * @remain_on_channel: Request the driver to remain awake on the specified
 *	channel for the specified duration to complete an off-channel
 *	operation (e.g., public action frame exchange). When the driver is
 *	ready on the requested channel, it must indicate this with an event
 *	notification by calling cfg80211_ready_on_channel().
 * @cancel_remain_on_channel: Cancel an on-going remain-on-channel operation.
 *	This allows the operation to be terminated prior to timeout based on
 *	the duration value.
 * @mgmt_tx: Transmit a management frame.
 * @mgmt_tx_cancel_wait: Cancel the wait time from transmitting a management
 *	frame on another channel
 *
 * @testmode_cmd: run a test mode command; @wdev may be %NULL
 * @testmode_dump: Implement a test mode dump. The cb->args[2] and up may be
 *	used by the function, but 0 and 1 must not be touched. Additionally,
 *	return error codes other than -ENOBUFS and -ENOENT will terminate the
 *	dump and return to userspace with an error, so be careful. If any data
 *	was passed in from userspace then the data/len arguments will be present
 *	and point to the data contained in %NL80211_ATTR_TESTDATA.
 *
 * @set_bitrate_mask: set the bitrate mask configuration
 *
 * @set_pmksa: Cache a PMKID for a BSSID. This is mostly useful for fullmac
 *	devices running firmwares capable of generating the (re) association
 *	RSN IE. It allows for faster roaming between WPA2 BSSIDs.
 * @del_pmksa: Delete a cached PMKID.
 * @flush_pmksa: Flush all cached PMKIDs.
 * @set_power_mgmt: Configure WLAN power management. A timeout value of -1
 *	allows the driver to adjust the dynamic ps timeout value.
 * @set_cqm_rssi_config: Configure connection quality monitor RSSI threshold.
 *	After configuration, the driver should (soon) send an event indicating
 *	the current level is above/below the configured threshold; this may
 *	need some care when the configuration is changed (without first being
 *	disabled.)
 * @set_cqm_txe_config: Configure connection quality monitor TX error
 *	thresholds.
 * @sched_scan_start: Tell the driver to start a scheduled scan.
 * @sched_scan_stop: Tell the driver to stop an ongoing scheduled scan. This
 *	call must stop the scheduled scan and be ready for starting a new one
 *	before it returns, i.e. @sched_scan_start may be called immediately
 *	after that again and should not fail in that case. The driver should
 *	not call cfg80211_sched_scan_stopped() for a requested stop (when this
 *	method returns 0.)
 *
 * @mgmt_frame_register: Notify driver that a management frame type was
 *	registered. The callback is allowed to sleep.
 *
 * @set_antenna: Set antenna configuration (tx_ant, rx_ant) on the device.
 *	Parameters are bitmaps of allowed antennas to use for TX/RX. Drivers may
 *	reject TX/RX mask combinations they cannot support by returning -EINVAL
 *	(also see nl80211.h @NL80211_ATTR_WIPHY_ANTENNA_TX).
 *
 * @get_antenna: Get current antenna configuration from device (tx_ant, rx_ant).
 *
 * @tdls_mgmt: Transmit a TDLS management frame.
 * @tdls_oper: Perform a high-level TDLS operation (e.g. TDLS link setup).
 *
 * @probe_client: probe an associated client, must return a cookie that it
 *	later passes to cfg80211_probe_status().
 *
 * @set_noack_map: Set the NoAck Map for the TIDs.
 *
 * @get_channel: Get the current operating channel for the virtual interface.
 *	For monitor interfaces, it should return %NULL unless there's a single
 *	current monitoring channel.
 *
 * @start_p2p_device: Start the given P2P device.
 * @stop_p2p_device: Stop the given P2P device.
 *
 * @set_mac_acl: Sets MAC address control list in AP and P2P GO mode.
 *	Parameters include ACL policy, an array of MAC address of stations
 *	and the number of MAC addresses. If there is already a list in driver
 *	this new list replaces the existing one. Driver has to clear its ACL
 *	when number of MAC addresses entries is passed as 0. Drivers which
 *	advertise the support for MAC based ACL have to implement this callback.
 *
 * @start_radar_detection: Start radar detection in the driver.
 *
 * @update_ft_ies: Provide updated Fast BSS Transition information to the
 *	driver. If the SME is in the driver/firmware, this information can be
 *	used in building Authentication and Reassociation Request frames.
 *
 * @crit_proto_start: Indicates a critical protocol needs more link reliability
 *	for a given duration (milliseconds). The protocol is provided so the
 *	driver can take the most appropriate actions.
 * @crit_proto_stop: Indicates critical protocol no longer needs increased link
 *	reliability. This operation can not fail.
 * @set_coalesce: Set coalesce parameters.
 *
 * @channel_switch: initiate channel-switch procedure (with CSA). Driver is
 *	responsible for veryfing if the switch is possible. Since this is
 *	inherently tricky driver may decide to disconnect an interface later
 *	with cfg80211_stop_iface(). This doesn't mean driver can accept
 *	everything. It should do it's best to verify requests and reject them
 *	as soon as possible.
 *
 * @set_qos_map: Set QoS mapping information to the driver
 *
 * @set_ap_chanwidth: Set the AP (including P2P GO) mode channel width for the
 *	given interface This is used e.g. for dynamic HT 20/40 MHz channel width
 *	changes during the lifetime of the BSS.
 *
 * @add_tx_ts: validate (if admitted_time is 0) or add a TX TS to the device
 *	with the given parameters; action frame exchange has been handled by
 *	userspace so this just has to modify the TX path to take the TS into
 *	account.
 *	If the admitted time is 0 just validate the parameters to make sure
 *	the session can be created at all; it is valid to just always return
 *	success for that but that may result in inefficient behaviour (handshake
 *	with the peer followed by immediate teardown when the addition is later
 *	rejected)
 * @del_tx_ts: remove an existing TX TS
 *
 * @join_ocb: join the OCB network with the specified parameters
 *	(invoked with the wireless_dev mutex held)
 * @leave_ocb: leave the current OCB network
 *	(invoked with the wireless_dev mutex held)
 *
 * @tdls_channel_switch: Start channel-switching with a TDLS peer. The driver
 *	is responsible for continually initiating channel-switching operations
 *	and returning to the base channel for communication with the AP.
 * @tdls_cancel_channel_switch: Stop channel-switching with a TDLS peer. Both
 *	peers must be on the base channel when the call completes.
 * @start_nan: Start the NAN interface.
 * @stop_nan: Stop the NAN interface.
 * @add_nan_func: Add a NAN function. Returns negative value on failure.
 *	On success @nan_func ownership is transferred to the driver and
 *	it may access it outside of the scope of this function. The driver
 *	should free the @nan_func when no longer needed by calling
 *	cfg80211_free_nan_func().
 *	On success the driver should assign an instance_id in the
 *	provided @nan_func.
 * @del_nan_func: Delete a NAN function.
 * @nan_change_conf: changes NAN configuration. The changed parameters must
 *	be specified in @changes (using &enum cfg80211_nan_conf_changes);
 *	All other parameters must be ignored.
 *
 * @set_multicast_to_unicast: configure multicast to unicast conversion for BSS
 *
 * @external_auth: indicates result of offloaded authentication processing from
 *     user space
 *
 * @update_owe_info: Provide updated OWE info to driver. Driver implementing SME
 *	but offloading OWE processing to the user space will get the updated
 *	DH IE through this interface.
 */
struct cfg80211_ops {
	int	(*suspend)(struct wiphy *wiphy, struct cfg80211_wowlan *wow);
	int	(*resume)(struct wiphy *wiphy);
	void	(*set_wakeup)(struct wiphy *wiphy, bool enabled);

	struct wireless_dev * (*add_virtual_intf)(struct wiphy *wiphy,
						  const char *name,
						  unsigned char name_assign_type,
						  enum nl80211_iftype type,
						  u32 *flags,
						  struct vif_params *params);
	int	(*del_virtual_intf)(struct wiphy *wiphy,
				    struct wireless_dev *wdev);
	int	(*change_virtual_intf)(struct wiphy *wiphy,
				       struct net_device *dev,
				       enum nl80211_iftype type, u32 *flags,
				       struct vif_params *params);

	int	(*add_key)(struct wiphy *wiphy, struct net_device *netdev,
			   u8 key_index, bool pairwise, const u8 *mac_addr,
			   struct key_params *params);
	int	(*get_key)(struct wiphy *wiphy, struct net_device *netdev,
			   u8 key_index, bool pairwise, const u8 *mac_addr,
			   void *cookie,
			   void (*callback)(void *cookie, struct key_params*));
	int	(*del_key)(struct wiphy *wiphy, struct net_device *netdev,
			   u8 key_index, bool pairwise, const u8 *mac_addr);
	int	(*set_default_key)(struct wiphy *wiphy,
				   struct net_device *netdev,
				   u8 key_index, bool unicast, bool multicast);
	int	(*set_default_mgmt_key)(struct wiphy *wiphy,
					struct net_device *netdev,
					u8 key_index);
	int	(*set_default_beacon_key)(struct wiphy *wiphy,
					  struct net_device *netdev,
					  u8 key_index);

	int	(*start_ap)(struct wiphy *wiphy, struct net_device *dev,
			    struct cfg80211_ap_settings *settings);
	int	(*change_beacon)(struct wiphy *wiphy, struct net_device *dev,
				 struct cfg80211_beacon_data *info);
	int	(*stop_ap)(struct wiphy *wiphy, struct net_device *dev);


	int	(*add_station)(struct wiphy *wiphy, struct net_device *dev,
			       const u8 *mac,
			       struct station_parameters *params);
	int	(*del_station)(struct wiphy *wiphy, struct net_device *dev,
			       struct station_del_parameters *params);
	int	(*change_station)(struct wiphy *wiphy, struct net_device *dev,
				  const u8 *mac,
				  struct station_parameters *params);
	int	(*get_station)(struct wiphy *wiphy, struct net_device *dev,
			       const u8 *mac, struct station_info *sinfo);
	int	(*dump_station)(struct wiphy *wiphy, struct net_device *dev,
				int idx, u8 *mac, struct station_info *sinfo);

	int	(*add_mpath)(struct wiphy *wiphy, struct net_device *dev,
			       const u8 *dst, const u8 *next_hop);
	int	(*del_mpath)(struct wiphy *wiphy, struct net_device *dev,
			       const u8 *dst);
	int	(*change_mpath)(struct wiphy *wiphy, struct net_device *dev,
				  const u8 *dst, const u8 *next_hop);
	int	(*get_mpath)(struct wiphy *wiphy, struct net_device *dev,
			     u8 *dst, u8 *next_hop, struct mpath_info *pinfo);
	int	(*dump_mpath)(struct wiphy *wiphy, struct net_device *dev,
			      int idx, u8 *dst, u8 *next_hop,
			      struct mpath_info *pinfo);
	int	(*get_mpp)(struct wiphy *wiphy, struct net_device *dev,
			   u8 *dst, u8 *mpp, struct mpath_info *pinfo);
	int	(*dump_mpp)(struct wiphy *wiphy, struct net_device *dev,
			    int idx, u8 *dst, u8 *mpp,
			    struct mpath_info *pinfo);
	int	(*get_mesh_config)(struct wiphy *wiphy,
				struct net_device *dev,
				struct mesh_config *conf);
	int	(*update_mesh_config)(struct wiphy *wiphy,
				      struct net_device *dev, u32 mask,
				      const struct mesh_config *nconf);
	int	(*join_mesh)(struct wiphy *wiphy, struct net_device *dev,
			     const struct mesh_config *conf,
			     const struct mesh_setup *setup);
	int	(*leave_mesh)(struct wiphy *wiphy, struct net_device *dev);

	int	(*join_ocb)(struct wiphy *wiphy, struct net_device *dev,
			    struct ocb_setup *setup);
	int	(*leave_ocb)(struct wiphy *wiphy, struct net_device *dev);

	int	(*change_bss)(struct wiphy *wiphy, struct net_device *dev,
			      struct bss_parameters *params);

	int	(*set_txq_params)(struct wiphy *wiphy, struct net_device *dev,
				  struct ieee80211_txq_params *params);

	int	(*libertas_set_mesh_channel)(struct wiphy *wiphy,
					     struct net_device *dev,
					     struct ieee80211_channel *chan);

	int	(*set_monitor_channel)(struct wiphy *wiphy,
				       struct cfg80211_chan_def *chandef);

	int	(*scan)(struct wiphy *wiphy,
			struct cfg80211_scan_request *request);
	void	(*abort_scan)(struct wiphy *wiphy, struct wireless_dev *wdev);

	int	(*auth)(struct wiphy *wiphy, struct net_device *dev,
			struct cfg80211_auth_request *req);
	int	(*assoc)(struct wiphy *wiphy, struct net_device *dev,
			 struct cfg80211_assoc_request *req);
	int	(*deauth)(struct wiphy *wiphy, struct net_device *dev,
			  struct cfg80211_deauth_request *req);
	int	(*disassoc)(struct wiphy *wiphy, struct net_device *dev,
			    struct cfg80211_disassoc_request *req);

	int	(*connect)(struct wiphy *wiphy, struct net_device *dev,
			   struct cfg80211_connect_params *sme);
	int	(*update_connect_params)(struct wiphy *wiphy,
					 struct net_device *dev,
					 struct cfg80211_connect_params *sme,
					 u32 changed);
	int	(*disconnect)(struct wiphy *wiphy, struct net_device *dev,
			      u16 reason_code);

	int	(*join_ibss)(struct wiphy *wiphy, struct net_device *dev,
			     struct cfg80211_ibss_params *params);
	int	(*leave_ibss)(struct wiphy *wiphy, struct net_device *dev);

	int	(*set_mcast_rate)(struct wiphy *wiphy, struct net_device *dev,
				  int rate[NUM_NL80211_BANDS]);

	int	(*set_wiphy_params)(struct wiphy *wiphy, u32 changed);

	int	(*set_tx_power)(struct wiphy *wiphy, struct wireless_dev *wdev,
				enum nl80211_tx_power_setting type, int mbm);
	int	(*get_tx_power)(struct wiphy *wiphy, struct wireless_dev *wdev,
				int *dbm);

	int	(*set_wds_peer)(struct wiphy *wiphy, struct net_device *dev,
				const u8 *addr);

	void	(*rfkill_poll)(struct wiphy *wiphy);

#ifdef CONFIG_NL80211_TESTMODE
	int	(*testmode_cmd)(struct wiphy *wiphy, struct wireless_dev *wdev,
				void *data, int len);
	int	(*testmode_dump)(struct wiphy *wiphy, struct sk_buff *skb,
				 struct netlink_callback *cb,
				 void *data, int len);
#endif

	int	(*set_bitrate_mask)(struct wiphy *wiphy,
				    struct net_device *dev,
				    const u8 *peer,
				    const struct cfg80211_bitrate_mask *mask);

	int	(*dump_survey)(struct wiphy *wiphy, struct net_device *netdev,
			int idx, struct survey_info *info);

	int	(*set_pmksa)(struct wiphy *wiphy, struct net_device *netdev,
			     struct cfg80211_pmksa *pmksa);
	int	(*del_pmksa)(struct wiphy *wiphy, struct net_device *netdev,
			     struct cfg80211_pmksa *pmksa);
	int	(*flush_pmksa)(struct wiphy *wiphy, struct net_device *netdev);

	int	(*remain_on_channel)(struct wiphy *wiphy,
				     struct wireless_dev *wdev,
				     struct ieee80211_channel *chan,
				     unsigned int duration,
				     u64 *cookie);
	int	(*cancel_remain_on_channel)(struct wiphy *wiphy,
					    struct wireless_dev *wdev,
					    u64 cookie);

	int	(*mgmt_tx)(struct wiphy *wiphy, struct wireless_dev *wdev,
			   struct cfg80211_mgmt_tx_params *params,
			   u64 *cookie);
	int	(*mgmt_tx_cancel_wait)(struct wiphy *wiphy,
				       struct wireless_dev *wdev,
				       u64 cookie);

	int	(*set_power_mgmt)(struct wiphy *wiphy, struct net_device *dev,
				  bool enabled, int timeout);

	int	(*set_cqm_rssi_config)(struct wiphy *wiphy,
				       struct net_device *dev,
				       s32 rssi_thold, u32 rssi_hyst);

	int	(*set_cqm_txe_config)(struct wiphy *wiphy,
				      struct net_device *dev,
				      u32 rate, u32 pkts, u32 intvl);

	void	(*mgmt_frame_register)(struct wiphy *wiphy,
				       struct wireless_dev *wdev,
				       u16 frame_type, bool reg);

	int	(*set_antenna)(struct wiphy *wiphy, u32 tx_ant, u32 rx_ant);
	int	(*get_antenna)(struct wiphy *wiphy, u32 *tx_ant, u32 *rx_ant);

	int	(*sched_scan_start)(struct wiphy *wiphy,
				struct net_device *dev,
				struct cfg80211_sched_scan_request *request);
	int	(*sched_scan_stop)(struct wiphy *wiphy, struct net_device *dev);

	int	(*set_rekey_data)(struct wiphy *wiphy, struct net_device *dev,
				  struct cfg80211_gtk_rekey_data *data);

	int	(*tdls_mgmt)(struct wiphy *wiphy, struct net_device *dev,
			     const u8 *peer, u8 action_code,  u8 dialog_token,
			     u16 status_code, u32 peer_capability,
			     bool initiator, const u8 *buf, size_t len);
	int	(*tdls_oper)(struct wiphy *wiphy, struct net_device *dev,
			     const u8 *peer, enum nl80211_tdls_operation oper);

	int	(*probe_client)(struct wiphy *wiphy, struct net_device *dev,
				const u8 *peer, u64 *cookie);

	int	(*set_noack_map)(struct wiphy *wiphy,
				  struct net_device *dev,
				  u16 noack_map);

	int	(*get_channel)(struct wiphy *wiphy,
			       struct wireless_dev *wdev,
			       struct cfg80211_chan_def *chandef);

	int	(*start_p2p_device)(struct wiphy *wiphy,
				    struct wireless_dev *wdev);
	void	(*stop_p2p_device)(struct wiphy *wiphy,
				   struct wireless_dev *wdev);

	int	(*set_mac_acl)(struct wiphy *wiphy, struct net_device *dev,
			       const struct cfg80211_acl_data *params);

	int	(*start_radar_detection)(struct wiphy *wiphy,
					 struct net_device *dev,
					 struct cfg80211_chan_def *chandef,
					 u32 cac_time_ms);
	int	(*update_ft_ies)(struct wiphy *wiphy, struct net_device *dev,
				 struct cfg80211_update_ft_ies_params *ftie);
	int	(*crit_proto_start)(struct wiphy *wiphy,
				    struct wireless_dev *wdev,
				    enum nl80211_crit_proto_id protocol,
				    u16 duration);
	void	(*crit_proto_stop)(struct wiphy *wiphy,
				   struct wireless_dev *wdev);
	int	(*set_coalesce)(struct wiphy *wiphy,
				struct cfg80211_coalesce *coalesce);

	int	(*channel_switch)(struct wiphy *wiphy,
				  struct net_device *dev,
				  struct cfg80211_csa_settings *params);

	int     (*set_qos_map)(struct wiphy *wiphy,
			       struct net_device *dev,
			       struct cfg80211_qos_map *qos_map);

	int	(*set_ap_chanwidth)(struct wiphy *wiphy, struct net_device *dev,
				    struct cfg80211_chan_def *chandef);

	int	(*add_tx_ts)(struct wiphy *wiphy, struct net_device *dev,
			     u8 tsid, const u8 *peer, u8 user_prio,
			     u16 admitted_time);
	int	(*del_tx_ts)(struct wiphy *wiphy, struct net_device *dev,
			     u8 tsid, const u8 *peer);

	int	(*tdls_channel_switch)(struct wiphy *wiphy,
				       struct net_device *dev,
				       const u8 *addr, u8 oper_class,
				       struct cfg80211_chan_def *chandef);
	void	(*tdls_cancel_channel_switch)(struct wiphy *wiphy,
					      struct net_device *dev,
					      const u8 *addr);
	int	(*start_nan)(struct wiphy *wiphy, struct wireless_dev *wdev,
			     struct cfg80211_nan_conf *conf);
	void	(*stop_nan)(struct wiphy *wiphy, struct wireless_dev *wdev);
	int	(*add_nan_func)(struct wiphy *wiphy, struct wireless_dev *wdev,
				struct cfg80211_nan_func *nan_func);
	void	(*del_nan_func)(struct wiphy *wiphy, struct wireless_dev *wdev,
			       u64 cookie);
	int	(*nan_change_conf)(struct wiphy *wiphy,
				   struct wireless_dev *wdev,
				   struct cfg80211_nan_conf *conf,
				   u32 changes);

	int	(*set_multicast_to_unicast)(struct wiphy *wiphy,
					    struct net_device *dev,
					    const bool enabled);
	int     (*external_auth)(struct wiphy *wiphy, struct net_device *dev,
				 struct cfg80211_external_auth_params *params);
	int	(*update_owe_info)(struct wiphy *wiphy, struct net_device *dev,
				   struct cfg80211_update_owe_info *owe_info);
};

/*
 * wireless hardware and networking interfaces structures
 * and registration/helper functions
 */

/**
 * enum wiphy_flags - wiphy capability flags
 *
 * @WIPHY_FLAG_NETNS_OK: if not set, do not allow changing the netns of this
 *	wiphy at all
 * @WIPHY_FLAG_PS_ON_BY_DEFAULT: if set to true, powersave will be enabled
 *	by default -- this flag will be set depending on the kernel's default
 *	on wiphy_new(), but can be changed by the driver if it has a good
 *	reason to override the default
 * @WIPHY_FLAG_4ADDR_AP: supports 4addr mode even on AP (with a single station
 *	on a VLAN interface)
 * @WIPHY_FLAG_4ADDR_STATION: supports 4addr mode even as a station
 * @WIPHY_FLAG_CONTROL_PORT_PROTOCOL: This device supports setting the
 *	control port protocol ethertype. The device also honours the
 *	control_port_no_encrypt flag.
 * @WIPHY_FLAG_IBSS_RSN: The device supports IBSS RSN.
 * @WIPHY_FLAG_MESH_AUTH: The device supports mesh authentication by routing
 *	auth frames to userspace. See @NL80211_MESH_SETUP_USERSPACE_AUTH.
 * @WIPHY_FLAG_SUPPORTS_SCHED_SCAN: The device supports scheduled scans.
 * @WIPHY_FLAG_SUPPORTS_FW_ROAM: The device supports roaming feature in the
 *	firmware.
 * @WIPHY_FLAG_AP_UAPSD: The device supports uapsd on AP.
 * @WIPHY_FLAG_SUPPORTS_TDLS: The device supports TDLS (802.11z) operation.
 * @WIPHY_FLAG_TDLS_EXTERNAL_SETUP: The device does not handle TDLS (802.11z)
 *	link setup/discovery operations internally. Setup, discovery and
 *	teardown packets should be sent through the @NL80211_CMD_TDLS_MGMT
 *	command. When this flag is not set, @NL80211_CMD_TDLS_OPER should be
 *	used for asking the driver/firmware to perform a TDLS operation.
 * @WIPHY_FLAG_HAVE_AP_SME: device integrates AP SME
 * @WIPHY_FLAG_REPORTS_OBSS: the device will report beacons from other BSSes
 *	when there are virtual interfaces in AP mode by calling
 *	cfg80211_report_obss_beacon().
 * @WIPHY_FLAG_AP_PROBE_RESP_OFFLOAD: When operating as an AP, the device
 *	responds to probe-requests in hardware.
 * @WIPHY_FLAG_OFFCHAN_TX: Device supports direct off-channel TX.
 * @WIPHY_FLAG_HAS_REMAIN_ON_CHANNEL: Device supports remain-on-channel call.
 * @WIPHY_FLAG_SUPPORTS_5_10_MHZ: Device supports 5 MHz and 10 MHz channels.
 * @WIPHY_FLAG_HAS_CHANNEL_SWITCH: Device supports channel switch in
 *	beaconing mode (AP, IBSS, Mesh, ...).
 * @WIPHY_FLAG_HAS_STATIC_WEP: The device supports static WEP key installation
 *	before connection.
 * @WIPHY_FLAG_DFS_OFFLOAD: The driver handles all the DFS related operations.
 */
enum wiphy_flags {
	/* use hole at 0 */
	/* use hole at 1 */
	/* use hole at 2 */
	WIPHY_FLAG_NETNS_OK			= BIT(3),
	WIPHY_FLAG_PS_ON_BY_DEFAULT		= BIT(4),
	WIPHY_FLAG_4ADDR_AP			= BIT(5),
	WIPHY_FLAG_4ADDR_STATION		= BIT(6),
	WIPHY_FLAG_CONTROL_PORT_PROTOCOL	= BIT(7),
	WIPHY_FLAG_IBSS_RSN			= BIT(8),
	WIPHY_FLAG_MESH_AUTH			= BIT(10),
	WIPHY_FLAG_SUPPORTS_SCHED_SCAN		= BIT(11),
	/* use hole at 12 */
	WIPHY_FLAG_SUPPORTS_FW_ROAM		= BIT(13),
	WIPHY_FLAG_AP_UAPSD			= BIT(14),
	WIPHY_FLAG_SUPPORTS_TDLS		= BIT(15),
	WIPHY_FLAG_TDLS_EXTERNAL_SETUP		= BIT(16),
	WIPHY_FLAG_HAVE_AP_SME			= BIT(17),
	WIPHY_FLAG_REPORTS_OBSS			= BIT(18),
	WIPHY_FLAG_AP_PROBE_RESP_OFFLOAD	= BIT(19),
	WIPHY_FLAG_OFFCHAN_TX			= BIT(20),
	WIPHY_FLAG_HAS_REMAIN_ON_CHANNEL	= BIT(21),
	WIPHY_FLAG_SUPPORTS_5_10_MHZ		= BIT(22),
	WIPHY_FLAG_HAS_CHANNEL_SWITCH		= BIT(23),
	WIPHY_FLAG_HAS_STATIC_WEP		= BIT(24),
	WIPHY_FLAG_DFS_OFFLOAD                  = BIT(25)
};

/**
 * struct ieee80211_iface_limit - limit on certain interface types
 * @max: maximum number of interfaces of these types
 * @types: interface types (bits)
 */
struct ieee80211_iface_limit {
	u16 max;
	u16 types;
};

/**
 * struct ieee80211_iface_combination - possible interface combination
 * @limits: limits for the given interface types
 * @n_limits: number of limitations
 * @num_different_channels: can use up to this many different channels
 * @max_interfaces: maximum number of interfaces in total allowed in this
 *	group
 * @beacon_int_infra_match: In this combination, the beacon intervals
 *	between infrastructure and AP types must match. This is required
 *	only in special cases.
 * @radar_detect_widths: bitmap of channel widths supported for radar detection
 * @radar_detect_regions: bitmap of regions supported for radar detection
 * @beacon_int_min_gcd: This interface combination supports different
 *	beacon intervals.
 *	= 0 - all beacon intervals for different interface must be same.
 *	> 0 - any beacon interval for the interface part of this combination AND
 *	      *GCD* of all beacon intervals from beaconing interfaces of this
 *	      combination must be greater or equal to this value.
 *
 * With this structure the driver can describe which interface
 * combinations it supports concurrently.
 *
 * Examples:
 *
 * 1. Allow #STA <= 1, #AP <= 1, matching BI, channels = 1, 2 total:
 *
 *    .. code-block:: c
 *
 *	struct ieee80211_iface_limit limits1[] = {
 *		{ .max = 1, .types = BIT(NL80211_IFTYPE_STATION), },
 *		{ .max = 1, .types = BIT(NL80211_IFTYPE_AP}, },
 *	};
 *	struct ieee80211_iface_combination combination1 = {
 *		.limits = limits1,
 *		.n_limits = ARRAY_SIZE(limits1),
 *		.max_interfaces = 2,
 *		.beacon_int_infra_match = true,
 *	};
 *
 *
 * 2. Allow #{AP, P2P-GO} <= 8, channels = 1, 8 total:
 *
 *    .. code-block:: c
 *
 *	struct ieee80211_iface_limit limits2[] = {
 *		{ .max = 8, .types = BIT(NL80211_IFTYPE_AP) |
 *				     BIT(NL80211_IFTYPE_P2P_GO), },
 *	};
 *	struct ieee80211_iface_combination combination2 = {
 *		.limits = limits2,
 *		.n_limits = ARRAY_SIZE(limits2),
 *		.max_interfaces = 8,
 *		.num_different_channels = 1,
 *	};
 *
 *
 * 3. Allow #STA <= 1, #{P2P-client,P2P-GO} <= 3 on two channels, 4 total.
 *
 *    This allows for an infrastructure connection and three P2P connections.
 *
 *    .. code-block:: c
 *
 *	struct ieee80211_iface_limit limits3[] = {
 *		{ .max = 1, .types = BIT(NL80211_IFTYPE_STATION), },
 *		{ .max = 3, .types = BIT(NL80211_IFTYPE_P2P_GO) |
 *				     BIT(NL80211_IFTYPE_P2P_CLIENT), },
 *	};
 *	struct ieee80211_iface_combination combination3 = {
 *		.limits = limits3,
 *		.n_limits = ARRAY_SIZE(limits3),
 *		.max_interfaces = 4,
 *		.num_different_channels = 2,
 *	};
 *
 */
struct ieee80211_iface_combination {
	const struct ieee80211_iface_limit *limits;
	u32 num_different_channels;
	u16 max_interfaces;
	u8 n_limits;
	bool beacon_int_infra_match;
	u8 radar_detect_widths;
	u8 radar_detect_regions;
	u32 beacon_int_min_gcd;
};

struct ieee80211_txrx_stypes {
	u16 tx, rx;
};

/**
 * enum wiphy_wowlan_support_flags - WoWLAN support flags
 * @WIPHY_WOWLAN_ANY: supports wakeup for the special "any"
 *	trigger that keeps the device operating as-is and
 *	wakes up the host on any activity, for example a
 *	received packet that passed filtering; note that the
 *	packet should be preserved in that case
 * @WIPHY_WOWLAN_MAGIC_PKT: supports wakeup on magic packet
 *	(see nl80211.h)
 * @WIPHY_WOWLAN_DISCONNECT: supports wakeup on disconnect
 * @WIPHY_WOWLAN_SUPPORTS_GTK_REKEY: supports GTK rekeying while asleep
 * @WIPHY_WOWLAN_GTK_REKEY_FAILURE: supports wakeup on GTK rekey failure
 * @WIPHY_WOWLAN_EAP_IDENTITY_REQ: supports wakeup on EAP identity request
 * @WIPHY_WOWLAN_4WAY_HANDSHAKE: supports wakeup on 4-way handshake failure
 * @WIPHY_WOWLAN_RFKILL_RELEASE: supports wakeup on RF-kill release
 * @WIPHY_WOWLAN_NET_DETECT: supports wakeup on network detection
 */
enum wiphy_wowlan_support_flags {
	WIPHY_WOWLAN_ANY		= BIT(0),
	WIPHY_WOWLAN_MAGIC_PKT		= BIT(1),
	WIPHY_WOWLAN_DISCONNECT		= BIT(2),
	WIPHY_WOWLAN_SUPPORTS_GTK_REKEY	= BIT(3),
	WIPHY_WOWLAN_GTK_REKEY_FAILURE	= BIT(4),
	WIPHY_WOWLAN_EAP_IDENTITY_REQ	= BIT(5),
	WIPHY_WOWLAN_4WAY_HANDSHAKE	= BIT(6),
	WIPHY_WOWLAN_RFKILL_RELEASE	= BIT(7),
	WIPHY_WOWLAN_NET_DETECT		= BIT(8),
};

struct wiphy_wowlan_tcp_support {
	const struct nl80211_wowlan_tcp_data_token_feature *tok;
	u32 data_payload_max;
	u32 data_interval_max;
	u32 wake_payload_max;
	bool seq;
};

/**
 * struct wiphy_wowlan_support - WoWLAN support data
 * @flags: see &enum wiphy_wowlan_support_flags
 * @n_patterns: number of supported wakeup patterns
 *	(see nl80211.h for the pattern definition)
 * @pattern_max_len: maximum length of each pattern
 * @pattern_min_len: minimum length of each pattern
 * @max_pkt_offset: maximum Rx packet offset
 * @max_nd_match_sets: maximum number of matchsets for net-detect,
 *	similar, but not necessarily identical, to max_match_sets for
 *	scheduled scans.
 *	See &struct cfg80211_sched_scan_request.@match_sets for more
 *	details.
 * @tcp: TCP wakeup support information
 */
struct wiphy_wowlan_support {
	u32 flags;
	int n_patterns;
	int pattern_max_len;
	int pattern_min_len;
	int max_pkt_offset;
	int max_nd_match_sets;
	const struct wiphy_wowlan_tcp_support *tcp;
};

/**
 * struct wiphy_coalesce_support - coalesce support data
 * @n_rules: maximum number of coalesce rules
 * @max_delay: maximum supported coalescing delay in msecs
 * @n_patterns: number of supported patterns in a rule
 *	(see nl80211.h for the pattern definition)
 * @pattern_max_len: maximum length of each pattern
 * @pattern_min_len: minimum length of each pattern
 * @max_pkt_offset: maximum Rx packet offset
 */
struct wiphy_coalesce_support {
	int n_rules;
	int max_delay;
	int n_patterns;
	int pattern_max_len;
	int pattern_min_len;
	int max_pkt_offset;
};

/**
 * enum wiphy_vendor_command_flags - validation flags for vendor commands
 * @WIPHY_VENDOR_CMD_NEED_WDEV: vendor command requires wdev
 * @WIPHY_VENDOR_CMD_NEED_NETDEV: vendor command requires netdev
 * @WIPHY_VENDOR_CMD_NEED_RUNNING: interface/wdev must be up & running
 *	(must be combined with %_WDEV or %_NETDEV)
 */
enum wiphy_vendor_command_flags {
	WIPHY_VENDOR_CMD_NEED_WDEV = BIT(0),
	WIPHY_VENDOR_CMD_NEED_NETDEV = BIT(1),
	WIPHY_VENDOR_CMD_NEED_RUNNING = BIT(2),
};

/**
 * struct wiphy_vendor_command - vendor command definition
 * @info: vendor command identifying information, as used in nl80211
 * @flags: flags, see &enum wiphy_vendor_command_flags
 * @doit: callback for the operation, note that wdev is %NULL if the
 *	flags didn't ask for a wdev and non-%NULL otherwise; the data
 *	pointer may be %NULL if userspace provided no data at all
 * @dumpit: dump callback, for transferring bigger/multiple items. The
 *	@storage points to cb->args[5], ie. is preserved over the multiple
 *	dumpit calls.
 * It's recommended to not have the same sub command with both @doit and
 * @dumpit, so that userspace can assume certain ones are get and others
 * are used with dump requests.
 */
struct wiphy_vendor_command {
	struct nl80211_vendor_cmd_info info;
	u32 flags;
	int (*doit)(struct wiphy *wiphy, struct wireless_dev *wdev,
		    const void *data, int data_len);
	int (*dumpit)(struct wiphy *wiphy, struct wireless_dev *wdev,
		      struct sk_buff *skb, const void *data, int data_len,
		      unsigned long *storage);
};

/**
 * struct wiphy_iftype_ext_capab - extended capabilities per interface type
 * @iftype: interface type
 * @extended_capabilities: extended capabilities supported by the driver,
 *	additional capabilities might be supported by userspace; these are the
 *	802.11 extended capabilities ("Extended Capabilities element") and are
 *	in the same format as in the information element. See IEEE Std
 *	802.11-2012 8.4.2.29 for the defined fields.
 * @extended_capabilities_mask: mask of the valid values
 * @extended_capabilities_len: length of the extended capabilities
 */
struct wiphy_iftype_ext_capab {
	enum nl80211_iftype iftype;
	const u8 *extended_capabilities;
	const u8 *extended_capabilities_mask;
	u8 extended_capabilities_len;
};

/**
 * struct wiphy_iftype_akm_suites - This structure encapsulates supported akm
 * suites for interface types defined in @iftypes_mask. Each type in the
 * @iftypes_mask must be unique across all instances of iftype_akm_suites.
 *
 * @iftypes_mask: bitmask of interfaces types
 * @akm_suites: points to an array of supported akm suites
 * @n_akm_suites: number of supported AKM suites
 */
struct wiphy_iftype_akm_suites {
	u16 iftypes_mask;
	const u32 *akm_suites;
	int n_akm_suites;
};

/**
 * struct wiphy - wireless hardware description
 * @reg_notifier: the driver's regulatory notification callback,
 *	note that if your driver uses wiphy_apply_custom_regulatory()
 *	the reg_notifier's request can be passed as NULL
 * @regd: the driver's regulatory domain, if one was requested via
 * 	the regulatory_hint() API. This can be used by the driver
 *	on the reg_notifier() if it chooses to ignore future
 *	regulatory domain changes caused by other drivers.
 * @signal_type: signal type reported in &struct cfg80211_bss.
 * @cipher_suites: supported cipher suites
 * @n_cipher_suites: number of supported cipher suites
 * @iftype_akm_suites: array of supported akm suites info per interface type.
 *	Note that the bits in @iftypes_mask inside this structure cannot
 *	overlap (i.e. only one occurrence of each type is allowed across all
 *	instances of iftype_akm_suites).
 * @num_iftype_akm_suites: number of interface types for which supported akm
 *	suites are specified separately.
 * @retry_short: Retry limit for short frames (dot11ShortRetryLimit)
 * @retry_long: Retry limit for long frames (dot11LongRetryLimit)
 * @frag_threshold: Fragmentation threshold (dot11FragmentationThreshold);
 *	-1 = fragmentation disabled, only odd values >= 256 used
 * @rts_threshold: RTS threshold (dot11RTSThreshold); -1 = RTS/CTS disabled
 * @_net: the network namespace this wiphy currently lives in
 * @perm_addr: permanent MAC address of this device
 * @addr_mask: If the device supports multiple MAC addresses by masking,
 *	set this to a mask with variable bits set to 1, e.g. if the last
 *	four bits are variable then set it to 00-00-00-00-00-0f. The actual
 *	variable bits shall be determined by the interfaces added, with
 *	interfaces not matching the mask being rejected to be brought up.
 * @n_addresses: number of addresses in @addresses.
 * @addresses: If the device has more than one address, set this pointer
 *	to a list of addresses (6 bytes each). The first one will be used
 *	by default for perm_addr. In this case, the mask should be set to
 *	all-zeroes. In this case it is assumed that the device can handle
 *	the same number of arbitrary MAC addresses.
 * @registered: protects ->resume and ->suspend sysfs callbacks against
 *	unregister hardware
 * @debugfsdir: debugfs directory used for this wiphy, will be renamed
 *	automatically on wiphy renames
 * @dev: (virtual) struct device for this wiphy
 * @registered: helps synchronize suspend/resume with wiphy unregister
 * @wext: wireless extension handlers
 * @priv: driver private data (sized according to wiphy_new() parameter)
 * @interface_modes: bitmask of interfaces types valid for this wiphy,
 *	must be set by driver
 * @iface_combinations: Valid interface combinations array, should not
 *	list single interface types.
 * @n_iface_combinations: number of entries in @iface_combinations array.
 * @software_iftypes: bitmask of software interface types, these are not
 *	subject to any restrictions since they are purely managed in SW.
 * @flags: wiphy flags, see &enum wiphy_flags
 * @regulatory_flags: wiphy regulatory flags, see
 *	&enum ieee80211_regulatory_flags
 * @features: features advertised to nl80211, see &enum nl80211_feature_flags.
 * @ext_features: extended features advertised to nl80211, see
 *	&enum nl80211_ext_feature_index.
 * @bss_priv_size: each BSS struct has private data allocated with it,
 *	this variable determines its size
 * @max_scan_ssids: maximum number of SSIDs the device can scan for in
 *	any given scan
 * @max_sched_scan_ssids: maximum number of SSIDs the device can scan
 *	for in any given scheduled scan
 * @max_match_sets: maximum number of match sets the device can handle
 *	when performing a scheduled scan, 0 if filtering is not
 *	supported.
 * @max_scan_ie_len: maximum length of user-controlled IEs device can
 *	add to probe request frames transmitted during a scan, must not
 *	include fixed IEs like supported rates
 * @max_sched_scan_ie_len: same as max_scan_ie_len, but for scheduled
 *	scans
 * @max_sched_scan_plans: maximum number of scan plans (scan interval and number
 *	of iterations) for scheduled scan supported by the device.
 * @max_sched_scan_plan_interval: maximum interval (in seconds) for a
 *	single scan plan supported by the device.
 * @max_sched_scan_plan_iterations: maximum number of iterations for a single
 *	scan plan supported by the device.
 * @coverage_class: current coverage class
 * @fw_version: firmware version for ethtool reporting
 * @hw_version: hardware version for ethtool reporting
 * @max_num_pmkids: maximum number of PMKIDs supported by device
 * @privid: a pointer that drivers can use to identify if an arbitrary
 *	wiphy is theirs, e.g. in global notifiers
 * @bands: information about bands/channels supported by this device
 *
 * @mgmt_stypes: bitmasks of frame subtypes that can be subscribed to or
 *	transmitted through nl80211, points to an array indexed by interface
 *	type
 *
 * @available_antennas_tx: bitmap of antennas which are available to be
 *	configured as TX antennas. Antenna configuration commands will be
 *	rejected unless this or @available_antennas_rx is set.
 *
 * @available_antennas_rx: bitmap of antennas which are available to be
 *	configured as RX antennas. Antenna configuration commands will be
 *	rejected unless this or @available_antennas_tx is set.
 *
 * @probe_resp_offload:
 *	 Bitmap of supported protocols for probe response offloading.
 *	 See &enum nl80211_probe_resp_offload_support_attr. Only valid
 *	 when the wiphy flag @WIPHY_FLAG_AP_PROBE_RESP_OFFLOAD is set.
 *
 * @max_remain_on_channel_duration: Maximum time a remain-on-channel operation
 *	may request, if implemented.
 *
 * @wowlan: WoWLAN support information
 * @wowlan_config: current WoWLAN configuration; this should usually not be
 *	used since access to it is necessarily racy, use the parameter passed
 *	to the suspend() operation instead.
 *
 * @ap_sme_capa: AP SME capabilities, flags from &enum nl80211_ap_sme_features.
 * @ht_capa_mod_mask:  Specify what ht_cap values can be over-ridden.
 *	If null, then none can be over-ridden.
 * @vht_capa_mod_mask:  Specify what VHT capabilities can be over-ridden.
 *	If null, then none can be over-ridden.
 *
 * @wdev_list: the list of associated (virtual) interfaces; this list must
 *	not be modified by the driver, but can be read with RTNL/RCU protection.
 *
 * @max_acl_mac_addrs: Maximum number of MAC addresses that the device
 *	supports for ACL.
 *
 * @extended_capabilities: extended capabilities supported by the driver,
 *	additional capabilities might be supported by userspace; these are
 *	the 802.11 extended capabilities ("Extended Capabilities element")
 *	and are in the same format as in the information element. See
 *	802.11-2012 8.4.2.29 for the defined fields. These are the default
 *	extended capabilities to be used if the capabilities are not specified
 *	for a specific interface type in iftype_ext_capab.
 * @extended_capabilities_mask: mask of the valid values
 * @extended_capabilities_len: length of the extended capabilities
 * @iftype_ext_capab: array of extended capabilities per interface type
 * @num_iftype_ext_capab: number of interface types for which extended
 *	capabilities are specified separately.
 * @coalesce: packet coalescing support information
 *
 * @vendor_commands: array of vendor commands supported by the hardware
 * @n_vendor_commands: number of vendor commands
 * @vendor_events: array of vendor events supported by the hardware
 * @n_vendor_events: number of vendor events
 *
 * @max_ap_assoc_sta: maximum number of associated stations supported in AP mode
 *	(including P2P GO) or 0 to indicate no such limit is advertised. The
 *	driver is allowed to advertise a theoretical limit that it can reach in
 *	some cases, but may not always reach.
 *
 * @max_num_csa_counters: Number of supported csa_counters in beacons
 *	and probe responses.  This value should be set if the driver
 *	wishes to limit the number of csa counters. Default (0) means
 *	infinite.
 * @max_adj_channel_rssi_comp: max offset of between the channel on which the
 *	frame was sent and the channel on which the frame was heard for which
 *	the reported rssi is still valid. If a driver is able to compensate the
 *	low rssi when a frame is heard on different channel, then it should set
 *	this variable to the maximal offset for which it can compensate.
 *	This value should be set in MHz.
 * @bss_select_support: bitmask indicating the BSS selection criteria supported
 *	by the driver in the .connect() callback. The bit position maps to the
 *	attribute indices defined in &enum nl80211_bss_select_attr.
 *
 * @cookie_counter: unique generic cookie counter, used to identify objects.
 */
struct wiphy {
	/* assign these fields before you register the wiphy */

	/* permanent MAC address(es) */
	u8 perm_addr[ETH_ALEN];
	u8 addr_mask[ETH_ALEN];

	struct mac_address *addresses;

	const struct ieee80211_txrx_stypes *mgmt_stypes;

	const struct ieee80211_iface_combination *iface_combinations;
	int n_iface_combinations;
	u16 software_iftypes;

	u16 n_addresses;

	/* Supported interface modes, OR together BIT(NL80211_IFTYPE_...) */
	u16 interface_modes;

	u16 max_acl_mac_addrs;

	u32 flags, regulatory_flags, features;
	u8 ext_features[DIV_ROUND_UP(NUM_NL80211_EXT_FEATURES, 8)];

	u32 ap_sme_capa;

	enum cfg80211_signal_type signal_type;

	int bss_priv_size;
	u8 max_scan_ssids;
	u8 max_sched_scan_ssids;
	u8 max_match_sets;
	u16 max_scan_ie_len;
	u16 max_sched_scan_ie_len;
	u32 max_sched_scan_plans;
	u32 max_sched_scan_plan_interval;
	u32 max_sched_scan_plan_iterations;

	int n_cipher_suites;
	const u32 *cipher_suites;

	const struct wiphy_iftype_akm_suites *iftype_akm_suites;
	unsigned int num_iftype_akm_suites;

	u8 retry_short;
	u8 retry_long;
	u32 frag_threshold;
	u32 rts_threshold;
	u8 coverage_class;

	char fw_version[ETHTOOL_FWVERS_LEN];
	u32 hw_version;

#ifdef CONFIG_PM
	const struct wiphy_wowlan_support *wowlan;
	struct cfg80211_wowlan *wowlan_config;
#endif

	u16 max_remain_on_channel_duration;

	u8 max_num_pmkids;

	u32 available_antennas_tx;
	u32 available_antennas_rx;

	/*
	 * Bitmap of supported protocols for probe response offloading
	 * see &enum nl80211_probe_resp_offload_support_attr. Only valid
	 * when the wiphy flag @WIPHY_FLAG_AP_PROBE_RESP_OFFLOAD is set.
	 */
	u32 probe_resp_offload;

	const u8 *extended_capabilities, *extended_capabilities_mask;
	u8 extended_capabilities_len;

	const struct wiphy_iftype_ext_capab *iftype_ext_capab;
	unsigned int num_iftype_ext_capab;

	/* If multiple wiphys are registered and you're handed e.g.
	 * a regular netdev with assigned ieee80211_ptr, you won't
	 * know whether it points to a wiphy your driver has registered
	 * or not. Assign this to something global to your driver to
	 * help determine whether you own this wiphy or not. */
	const void *privid;

	struct ieee80211_supported_band *bands[NUM_NL80211_BANDS];

	/* Lets us get back the wiphy on the callback */
	void (*reg_notifier)(struct wiphy *wiphy,
			     struct regulatory_request *request);

	/* fields below are read-only, assigned by cfg80211 */

	const struct ieee80211_regdomain __rcu *regd;

	/* the item in /sys/class/ieee80211/ points to this,
	 * you need use set_wiphy_dev() (see below) */
	struct device dev;

	/* protects ->resume, ->suspend sysfs callbacks against unregister hw */
	bool registered;

	/* dir in debugfs: ieee80211/<wiphyname> */
	struct dentry *debugfsdir;

	const struct ieee80211_ht_cap *ht_capa_mod_mask;
	const struct ieee80211_vht_cap *vht_capa_mod_mask;

	struct list_head wdev_list;

	/* the network namespace this phy lives in currently */
	possible_net_t _net;

#ifdef CONFIG_CFG80211_WEXT
	const struct iw_handler_def *wext;
#endif

	const struct wiphy_coalesce_support *coalesce;

	const struct wiphy_vendor_command *vendor_commands;
	const struct nl80211_vendor_cmd_info *vendor_events;
	int n_vendor_commands, n_vendor_events;

	u16 max_ap_assoc_sta;

	u8 max_num_csa_counters;
	u8 max_adj_channel_rssi_comp;

	u32 bss_select_support;

	u64 cookie_counter;

	char priv[0] __aligned(NETDEV_ALIGN);
};

static inline struct net *wiphy_net(struct wiphy *wiphy)
{
	return read_pnet(&wiphy->_net);
}

static inline void wiphy_net_set(struct wiphy *wiphy, struct net *net)
{
	write_pnet(&wiphy->_net, net);
}

/**
 * wiphy_priv - return priv from wiphy
 *
 * @wiphy: the wiphy whose priv pointer to return
 * Return: The priv of @wiphy.
 */
static inline void *wiphy_priv(struct wiphy *wiphy)
{
	BUG_ON(!wiphy);
	return &wiphy->priv;
}

/**
 * priv_to_wiphy - return the wiphy containing the priv
 *
 * @priv: a pointer previously returned by wiphy_priv
 * Return: The wiphy of @priv.
 */
static inline struct wiphy *priv_to_wiphy(void *priv)
{
	BUG_ON(!priv);
	return container_of(priv, struct wiphy, priv);
}

/**
 * set_wiphy_dev - set device pointer for wiphy
 *
 * @wiphy: The wiphy whose device to bind
 * @dev: The device to parent it to
 */
static inline void set_wiphy_dev(struct wiphy *wiphy, struct device *dev)
{
	wiphy->dev.parent = dev;
}

/**
 * wiphy_dev - get wiphy dev pointer
 *
 * @wiphy: The wiphy whose device struct to look up
 * Return: The dev of @wiphy.
 */
static inline struct device *wiphy_dev(struct wiphy *wiphy)
{
	return wiphy->dev.parent;
}

/**
 * wiphy_name - get wiphy name
 *
 * @wiphy: The wiphy whose name to return
 * Return: The name of @wiphy.
 */
static inline const char *wiphy_name(const struct wiphy *wiphy)
{
	return dev_name(&wiphy->dev);
}

/**
 * wiphy_new_nm - create a new wiphy for use with cfg80211
 *
 * @ops: The configuration operations for this device
 * @sizeof_priv: The size of the private area to allocate
 * @requested_name: Request a particular name.
 *	NULL is valid value, and means use the default phy%d naming.
 *
 * Create a new wiphy and associate the given operations with it.
 * @sizeof_priv bytes are allocated for private use.
 *
 * Return: A pointer to the new wiphy. This pointer must be
 * assigned to each netdev's ieee80211_ptr for proper operation.
 */
struct wiphy *wiphy_new_nm(const struct cfg80211_ops *ops, int sizeof_priv,
			   const char *requested_name);

/**
 * wiphy_new - create a new wiphy for use with cfg80211
 *
 * @ops: The configuration operations for this device
 * @sizeof_priv: The size of the private area to allocate
 *
 * Create a new wiphy and associate the given operations with it.
 * @sizeof_priv bytes are allocated for private use.
 *
 * Return: A pointer to the new wiphy. This pointer must be
 * assigned to each netdev's ieee80211_ptr for proper operation.
 */
static inline struct wiphy *wiphy_new(const struct cfg80211_ops *ops,
				      int sizeof_priv)
{
	return wiphy_new_nm(ops, sizeof_priv, NULL);
}

/**
 * wiphy_register - register a wiphy with cfg80211
 *
 * @wiphy: The wiphy to register.
 *
 * Return: A non-negative wiphy index or a negative error code.
 */
int wiphy_register(struct wiphy *wiphy);

/**
 * wiphy_unregister - deregister a wiphy from cfg80211
 *
 * @wiphy: The wiphy to unregister.
 *
 * After this call, no more requests can be made with this priv
 * pointer, but the call may sleep to wait for an outstanding
 * request that is being handled.
 */
void wiphy_unregister(struct wiphy *wiphy);

/**
 * wiphy_free - free wiphy
 *
 * @wiphy: The wiphy to free
 */
void wiphy_free(struct wiphy *wiphy);

/* internal structs */
struct cfg80211_conn;
struct cfg80211_internal_bss;
struct cfg80211_cached_keys;

/**
 * struct wireless_dev - wireless device state
 *
 * For netdevs, this structure must be allocated by the driver
 * that uses the ieee80211_ptr field in struct net_device (this
 * is intentional so it can be allocated along with the netdev.)
 * It need not be registered then as netdev registration will
 * be intercepted by cfg80211 to see the new wireless device.
 *
 * For non-netdev uses, it must also be allocated by the driver
 * in response to the cfg80211 callbacks that require it, as
 * there's no netdev registration in that case it may not be
 * allocated outside of callback operations that return it.
 *
 * @wiphy: pointer to hardware description
 * @iftype: interface type
 * @list: (private) Used to collect the interfaces
 * @netdev: (private) Used to reference back to the netdev, may be %NULL
 * @identifier: (private) Identifier used in nl80211 to identify this
 *	wireless device if it has no netdev
 * @current_bss: (private) Used by the internal configuration code
 * @chandef: (private) Used by the internal configuration code to track
 *	the user-set channel definition.
 * @preset_chandef: (private) Used by the internal configuration code to
 *	track the channel to be used for AP later
 * @bssid: (private) Used by the internal configuration code
 * @ssid: (private) Used by the internal configuration code
 * @ssid_len: (private) Used by the internal configuration code
 * @mesh_id_len: (private) Used by the internal configuration code
 * @mesh_id_up_len: (private) Used by the internal configuration code
 * @wext: (private) Used by the internal wireless extensions compat code
 * @use_4addr: indicates 4addr mode is used on this interface, must be
 *	set by driver (if supported) on add_interface BEFORE registering the
 *	netdev and may otherwise be used by driver read-only, will be update
 *	by cfg80211 on change_interface
 * @mgmt_registrations: list of registrations for management frames
 * @mgmt_registrations_lock: lock for the list
 * @mtx: mutex used to lock data in this struct, may be used by drivers
 *	and some API functions require it held
 * @beacon_interval: beacon interval used on this device for transmitting
 *	beacons, 0 when not valid
 * @address: The address for this device, valid only if @netdev is %NULL
 * @p2p_started: true if this is a P2P Device that has been started
 * @nan_started: true if this is a NAN interface that has been started
 * @cac_started: true if DFS channel availability check has been started
 * @cac_start_time: timestamp (jiffies) when the dfs state was entered.
 * @cac_time_ms: CAC time in ms
 * @ps: powersave mode is enabled
 * @ps_timeout: dynamic powersave timeout
 * @ap_unexpected_nlportid: (private) netlink port ID of application
 *	registered for unexpected class 3 frames (AP mode)
 * @conn: (private) cfg80211 software SME connection state machine data
 * @connect_keys: (private) keys to set after connection is established
 * @conn_bss_type: connecting/connected BSS type
 * @conn_owner_nlportid: (private) connection owner socket port ID
 * @disconnect_wk: (private) auto-disconnect work
 * @disconnect_bssid: (private) the BSSID to use for auto-disconnect
 * @ibss_fixed: (private) IBSS is using fixed BSSID
 * @ibss_dfs_possible: (private) IBSS may change to a DFS channel
 * @event_list: (private) list for internal event processing
 * @event_lock: (private) lock for event list
 * @owner_nlportid: (private) owner socket port ID
 */
struct wireless_dev {
	struct wiphy *wiphy;
	enum nl80211_iftype iftype;

	/* the remainder of this struct should be private to cfg80211 */
	struct list_head list;
	struct net_device *netdev;

	u32 identifier;

	struct list_head mgmt_registrations;
	spinlock_t mgmt_registrations_lock;

	struct mutex mtx;

	bool use_4addr, p2p_started, nan_started;

	u8 address[ETH_ALEN] __aligned(sizeof(u16));

	/* currently used for IBSS and SME - might be rearranged later */
	u8 ssid[IEEE80211_MAX_SSID_LEN];
	u8 ssid_len, mesh_id_len, mesh_id_up_len;
	struct cfg80211_conn *conn;
	struct cfg80211_cached_keys *connect_keys;
	enum ieee80211_bss_type conn_bss_type;
	u32 conn_owner_nlportid;

	struct work_struct disconnect_wk;
	u8 disconnect_bssid[ETH_ALEN];

	struct list_head event_list;
	spinlock_t event_lock;

	struct cfg80211_internal_bss *current_bss; /* associated / joined */
	struct cfg80211_chan_def preset_chandef;
	struct cfg80211_chan_def chandef;

	bool ibss_fixed;
	bool ibss_dfs_possible;

	bool ps;
	int ps_timeout;

	int beacon_interval;

	u32 ap_unexpected_nlportid;

	bool cac_started;
	unsigned long cac_start_time;
	unsigned int cac_time_ms;

	u32 owner_nlportid;

#ifdef CONFIG_CFG80211_WEXT
	/* wext data */
	struct {
		struct cfg80211_ibss_params ibss;
		struct cfg80211_connect_params connect;
		struct cfg80211_cached_keys *keys;
		const u8 *ie;
		size_t ie_len;
		u8 bssid[ETH_ALEN], prev_bssid[ETH_ALEN];
		u8 ssid[IEEE80211_MAX_SSID_LEN];
		s8 default_key, default_mgmt_key;
		bool prev_bssid_valid;
	} wext;
#endif
};

static inline u8 *wdev_address(struct wireless_dev *wdev)
{
	if (wdev->netdev)
		return wdev->netdev->dev_addr;
	return wdev->address;
}

/**
 * wdev_priv - return wiphy priv from wireless_dev
 *
 * @wdev: The wireless device whose wiphy's priv pointer to return
 * Return: The wiphy priv of @wdev.
 */
static inline void *wdev_priv(struct wireless_dev *wdev)
{
	BUG_ON(!wdev);
	return wiphy_priv(wdev->wiphy);
}

/**
 * DOC: Utility functions
 *
 * cfg80211 offers a number of utility functions that can be useful.
 */

/**
 * ieee80211_channel_to_frequency - convert channel number to frequency
 * @chan: channel number
 * @band: band, necessary due to channel number overlap
 * Return: The corresponding frequency (in MHz), or 0 if the conversion failed.
 */
int ieee80211_channel_to_frequency(int chan, enum nl80211_band band);

/**
 * ieee80211_frequency_to_channel - convert frequency to channel number
 * @freq: center frequency
 * Return: The corresponding channel, or 0 if the conversion failed.
 */
int ieee80211_frequency_to_channel(int freq);

/*
 * Name indirection necessary because the ieee80211 code also has
 * a function named "ieee80211_get_channel", so if you include
 * cfg80211's header file you get cfg80211's version, if you try
 * to include both header files you'll (rightfully!) get a symbol
 * clash.
 */
struct ieee80211_channel *__ieee80211_get_channel(struct wiphy *wiphy,
						  int freq);
/**
 * ieee80211_get_channel - get channel struct from wiphy for specified frequency
 * @wiphy: the struct wiphy to get the channel for
 * @freq: the center frequency of the channel
 * Return: The channel struct from @wiphy at @freq.
 */
static inline struct ieee80211_channel *
ieee80211_get_channel(struct wiphy *wiphy, int freq)
{
	return __ieee80211_get_channel(wiphy, freq);
}

/**
 * ieee80211_get_response_rate - get basic rate for a given rate
 *
 * @sband: the band to look for rates in
 * @basic_rates: bitmap of basic rates
 * @bitrate: the bitrate for which to find the basic rate
 *
 * Return: The basic rate corresponding to a given bitrate, that
 * is the next lower bitrate contained in the basic rate map,
 * which is, for this function, given as a bitmap of indices of
 * rates in the band's bitrate table.
 */
struct ieee80211_rate *
ieee80211_get_response_rate(struct ieee80211_supported_band *sband,
			    u32 basic_rates, int bitrate);

/**
 * ieee80211_mandatory_rates - get mandatory rates for a given band
 * @sband: the band to look for rates in
 * @scan_width: width of the control channel
 *
 * This function returns a bitmap of the mandatory rates for the given
 * band, bits are set according to the rate position in the bitrates array.
 */
u32 ieee80211_mandatory_rates(struct ieee80211_supported_band *sband,
			      enum nl80211_bss_scan_width scan_width);

/*
 * Radiotap parsing functions -- for controlled injection support
 *
 * Implemented in net/wireless/radiotap.c
 * Documentation in Documentation/networking/radiotap-headers.txt
 */

struct radiotap_align_size {
	uint8_t align:4, size:4;
};

struct ieee80211_radiotap_namespace {
	const struct radiotap_align_size *align_size;
	int n_bits;
	uint32_t oui;
	uint8_t subns;
};

struct ieee80211_radiotap_vendor_namespaces {
	const struct ieee80211_radiotap_namespace *ns;
	int n_ns;
};

/**
 * struct ieee80211_radiotap_iterator - tracks walk thru present radiotap args
 * @this_arg_index: index of current arg, valid after each successful call
 *	to ieee80211_radiotap_iterator_next()
 * @this_arg: pointer to current radiotap arg; it is valid after each
 *	call to ieee80211_radiotap_iterator_next() but also after
 *	ieee80211_radiotap_iterator_init() where it will point to
 *	the beginning of the actual data portion
 * @this_arg_size: length of the current arg, for convenience
 * @current_namespace: pointer to the current namespace definition
 *	(or internally %NULL if the current namespace is unknown)
 * @is_radiotap_ns: indicates whether the current namespace is the default
 *	radiotap namespace or not
 *
 * @_rtheader: pointer to the radiotap header we are walking through
 * @_max_length: length of radiotap header in cpu byte ordering
 * @_arg_index: next argument index
 * @_arg: next argument pointer
 * @_next_bitmap: internal pointer to next present u32
 * @_bitmap_shifter: internal shifter for curr u32 bitmap, b0 set == arg present
 * @_vns: vendor namespace definitions
 * @_next_ns_data: beginning of the next namespace's data
 * @_reset_on_ext: internal; reset the arg index to 0 when going to the
 *	next bitmap word
 *
 * Describes the radiotap parser state. Fields prefixed with an underscore
 * must not be used by users of the parser, only by the parser internally.
 */

struct ieee80211_radiotap_iterator {
	struct ieee80211_radiotap_header *_rtheader;
	const struct ieee80211_radiotap_vendor_namespaces *_vns;
	const struct ieee80211_radiotap_namespace *current_namespace;

	unsigned char *_arg, *_next_ns_data;
	__le32 *_next_bitmap;

	unsigned char *this_arg;
	int this_arg_index;
	int this_arg_size;

	int is_radiotap_ns;

	int _max_length;
	int _arg_index;
	uint32_t _bitmap_shifter;
	int _reset_on_ext;
};

int
ieee80211_radiotap_iterator_init(struct ieee80211_radiotap_iterator *iterator,
				 struct ieee80211_radiotap_header *radiotap_header,
				 int max_length,
				 const struct ieee80211_radiotap_vendor_namespaces *vns);

int
ieee80211_radiotap_iterator_next(struct ieee80211_radiotap_iterator *iterator);


extern const unsigned char rfc1042_header[6];
extern const unsigned char bridge_tunnel_header[6];

/**
 * ieee80211_get_hdrlen_from_skb - get header length from data
 *
 * @skb: the frame
 *
 * Given an skb with a raw 802.11 header at the data pointer this function
 * returns the 802.11 header length.
 *
 * Return: The 802.11 header length in bytes (not including encryption
 * headers). Or 0 if the data in the sk_buff is too short to contain a valid
 * 802.11 header.
 */
unsigned int ieee80211_get_hdrlen_from_skb(const struct sk_buff *skb);

/**
 * ieee80211_hdrlen - get header length in bytes from frame control
 * @fc: frame control field in little-endian format
 * Return: The header length in bytes.
 */
unsigned int __attribute_const__ ieee80211_hdrlen(__le16 fc);

/**
 * ieee80211_get_mesh_hdrlen - get mesh extension header length
 * @meshhdr: the mesh extension header, only the flags field
 *	(first byte) will be accessed
 * Return: The length of the extension header, which is always at
 * least 6 bytes and at most 18 if address 5 and 6 are present.
 */
unsigned int ieee80211_get_mesh_hdrlen(struct ieee80211s_hdr *meshhdr);

/**
 * DOC: Data path helpers
 *
 * In addition to generic utilities, cfg80211 also offers
 * functions that help implement the data path for devices
 * that do not do the 802.11/802.3 conversion on the device.
 */

/**
 * ieee80211_data_to_8023_exthdr - convert an 802.11 data frame to 802.3
 * @skb: the 802.11 data frame
 * @ehdr: pointer to a &struct ethhdr that will get the header, instead
 *	of it being pushed into the SKB
 * @addr: the device MAC address
 * @iftype: the virtual interface type
 * Return: 0 on success. Non-zero on error.
 */
int ieee80211_data_to_8023_exthdr(struct sk_buff *skb, struct ethhdr *ehdr,
				  const u8 *addr, enum nl80211_iftype iftype);

/**
 * ieee80211_data_to_8023 - convert an 802.11 data frame to 802.3
 * @skb: the 802.11 data frame
 * @addr: the device MAC address
 * @iftype: the virtual interface type
 * Return: 0 on success. Non-zero on error.
 */
static inline int ieee80211_data_to_8023(struct sk_buff *skb, const u8 *addr,
					 enum nl80211_iftype iftype)
{
	return ieee80211_data_to_8023_exthdr(skb, NULL, addr, iftype);
}

/**
 * ieee80211_amsdu_to_8023s - decode an IEEE 802.11n A-MSDU frame
 *
 * Decode an IEEE 802.11 A-MSDU and convert it to a list of 802.3 frames.
 * The @list will be empty if the decode fails. The @skb must be fully
 * header-less before being passed in here; it is freed in this function.
 *
 * @skb: The input A-MSDU frame without any headers.
 * @list: The output list of 802.3 frames. It must be allocated and
 *	initialized by by the caller.
 * @addr: The device MAC address.
 * @iftype: The device interface type.
 * @extra_headroom: The hardware extra headroom for SKBs in the @list.
 * @check_da: DA to check in the inner ethernet header, or NULL
 * @check_sa: SA to check in the inner ethernet header, or NULL
 */
void ieee80211_amsdu_to_8023s(struct sk_buff *skb, struct sk_buff_head *list,
			      const u8 *addr, enum nl80211_iftype iftype,
			      const unsigned int extra_headroom,
			      const u8 *check_da, const u8 *check_sa);

/**
 * cfg80211_classify8021d - determine the 802.1p/1d tag for a data frame
 * @skb: the data frame
 * @qos_map: Interworking QoS mapping or %NULL if not in use
 * Return: The 802.1p/1d tag.
 */
unsigned int cfg80211_classify8021d(struct sk_buff *skb,
				    struct cfg80211_qos_map *qos_map);

/**
 * cfg80211_find_ie_match - match information element and byte array in data
 *
 * @eid: element ID
 * @ies: data consisting of IEs
 * @len: length of data
 * @match: byte array to match
 * @match_len: number of bytes in the match array
 * @match_offset: offset in the IE where the byte array should match.
 *	If match_len is zero, this must also be set to zero.
 *	Otherwise this must be set to 2 or more, because the first
 *	byte is the element id, which is already compared to eid, and
 *	the second byte is the IE length.
 *
 * Return: %NULL if the element ID could not be found or if
 * the element is invalid (claims to be longer than the given
 * data) or if the byte array doesn't match, or a pointer to the first
 * byte of the requested element, that is the byte containing the
 * element ID.
 *
 * Note: There are no checks on the element length other than
 * having to fit into the given data and being large enough for the
 * byte array to match.
 */
const u8 *cfg80211_find_ie_match(u8 eid, const u8 *ies, int len,
				 const u8 *match, int match_len,
				 int match_offset);

/**
 * cfg80211_find_ie - find information element in data
 *
 * @eid: element ID
 * @ies: data consisting of IEs
 * @len: length of data
 *
 * Return: %NULL if the element ID could not be found or if
 * the element is invalid (claims to be longer than the given
 * data), or a pointer to the first byte of the requested
 * element, that is the byte containing the element ID.
 *
 * Note: There are no checks on the element length other than
 * having to fit into the given data.
 */
static inline const u8 *cfg80211_find_ie(u8 eid, const u8 *ies, int len)
{
	return cfg80211_find_ie_match(eid, ies, len, NULL, 0, 0);
}

/**
 * cfg80211_find_vendor_ie - find vendor specific information element in data
 *
 * @oui: vendor OUI
 * @oui_type: vendor-specific OUI type (must be < 0xff), negative means any
 * @ies: data consisting of IEs
 * @len: length of data
 *
 * Return: %NULL if the vendor specific element ID could not be found or if the
 * element is invalid (claims to be longer than the given data), or a pointer to
 * the first byte of the requested element, that is the byte containing the
 * element ID.
 *
 * Note: There are no checks on the element length other than having to fit into
 * the given data.
 */
const u8 *cfg80211_find_vendor_ie(unsigned int oui, int oui_type,
				  const u8 *ies, int len);

/**
 * cfg80211_send_layer2_update - send layer 2 update frame
 *
 * @dev: network device
 * @addr: STA MAC address
 *
 * Wireless drivers can use this function to update forwarding tables in bridge
 * devices upon STA association.
 */
void cfg80211_send_layer2_update(struct net_device *dev, const u8 *addr);

/**
 * DOC: Regulatory enforcement infrastructure
 *
 * TODO
 */

/**
 * regulatory_hint - driver hint to the wireless core a regulatory domain
 * @wiphy: the wireless device giving the hint (used only for reporting
 *	conflicts)
 * @alpha2: the ISO/IEC 3166 alpha2 the driver claims its regulatory domain
 * 	should be in. If @rd is set this should be NULL. Note that if you
 * 	set this to NULL you should still set rd->alpha2 to some accepted
 * 	alpha2.
 *
 * Wireless drivers can use this function to hint to the wireless core
 * what it believes should be the current regulatory domain by
 * giving it an ISO/IEC 3166 alpha2 country code it knows its regulatory
 * domain should be in or by providing a completely build regulatory domain.
 * If the driver provides an ISO/IEC 3166 alpha2 userspace will be queried
 * for a regulatory domain structure for the respective country.
 *
 * The wiphy must have been registered to cfg80211 prior to this call.
 * For cfg80211 drivers this means you must first use wiphy_register(),
 * for mac80211 drivers you must first use ieee80211_register_hw().
 *
 * Drivers should check the return value, its possible you can get
 * an -ENOMEM.
 *
 * Return: 0 on success. -ENOMEM.
 */
int regulatory_hint(struct wiphy *wiphy, const char *alpha2);

/**
 * regulatory_set_wiphy_regd - set regdom info for self managed drivers
 * @wiphy: the wireless device we want to process the regulatory domain on
 * @rd: the regulatory domain informatoin to use for this wiphy
 *
 * Set the regulatory domain information for self-managed wiphys, only they
 * may use this function. See %REGULATORY_WIPHY_SELF_MANAGED for more
 * information.
 *
 * Return: 0 on success. -EINVAL, -EPERM
 */
int regulatory_set_wiphy_regd(struct wiphy *wiphy,
			      struct ieee80211_regdomain *rd);

/**
 * regulatory_set_wiphy_regd_sync_rtnl - set regdom for self-managed drivers
 * @wiphy: the wireless device we want to process the regulatory domain on
 * @rd: the regulatory domain information to use for this wiphy
 *
 * This functions requires the RTNL to be held and applies the new regdomain
 * synchronously to this wiphy. For more details see
 * regulatory_set_wiphy_regd().
 *
 * Return: 0 on success. -EINVAL, -EPERM
 */
int regulatory_set_wiphy_regd_sync_rtnl(struct wiphy *wiphy,
					struct ieee80211_regdomain *rd);

/**
 * regulatory_hint_user - hint to the wireless core a regulatory domain
 * which the driver has received from an application
 * @alpha2: the ISO/IEC 3166 alpha2 the driver claims its regulatory domain
 *	should be in. If @rd is set this should be NULL. Note that if you
 *	set this to NULL you should still set rd->alpha2 to some accepted
 *	alpha2.
 * @user_reg_hint_type: the type of user regulatory hint.
 *
 * Wireless drivers can use this function to hint to the wireless core
 * the current regulatory domain as specified by trusted applications,
 * it is the driver's responsibilty to estbalish which applications it
 * trusts.
 *
 * The wiphy should be registered to cfg80211 prior to this call.
 * For cfg80211 drivers this means you must first use wiphy_register(),
 * for mac80211 drivers you must first use ieee80211_register_hw().
 *
 * Drivers should check the return value, its possible you can get
 * an -ENOMEM or an -EINVAL.
 *
 * Return: 0 on success. -ENOMEM, -EINVAL.
 */
int regulatory_hint_user(const char *alpha2,
			 enum nl80211_user_reg_hint_type user_reg_hint_type);

/**
 * wiphy_apply_custom_regulatory - apply a custom driver regulatory domain
 * @wiphy: the wireless device we want to process the regulatory domain on
 * @regd: the custom regulatory domain to use for this wiphy
 *
 * Drivers can sometimes have custom regulatory domains which do not apply
 * to a specific country. Drivers can use this to apply such custom regulatory
 * domains. This routine must be called prior to wiphy registration. The
 * custom regulatory domain will be trusted completely and as such previous
 * default channel settings will be disregarded. If no rule is found for a
 * channel on the regulatory domain the channel will be disabled.
 * Drivers using this for a wiphy should also set the wiphy flag
 * REGULATORY_CUSTOM_REG or cfg80211 will set it for the wiphy
 * that called this helper.
 */
void wiphy_apply_custom_regulatory(struct wiphy *wiphy,
				   const struct ieee80211_regdomain *regd);

/**
 * freq_reg_info - get regulatory information for the given frequency
 * @wiphy: the wiphy for which we want to process this rule for
 * @center_freq: Frequency in KHz for which we want regulatory information for
 *
 * Use this function to get the regulatory rule for a specific frequency on
 * a given wireless device. If the device has a specific regulatory domain
 * it wants to follow we respect that unless a country IE has been received
 * and processed already.
 *
 * Return: A valid pointer, or, when an error occurs, for example if no rule
 * can be found, the return value is encoded using ERR_PTR(). Use IS_ERR() to
 * check and PTR_ERR() to obtain the numeric return value. The numeric return
 * value will be -ERANGE if we determine the given center_freq does not even
 * have a regulatory rule for a frequency range in the center_freq's band.
 * See freq_in_rule_band() for our current definition of a band -- this is
 * purely subjective and right now it's 802.11 specific.
 */
const struct ieee80211_reg_rule *freq_reg_info(struct wiphy *wiphy,
					       u32 center_freq);

/**
 * reg_initiator_name - map regulatory request initiator enum to name
 * @initiator: the regulatory request initiator
 *
 * You can use this to map the regulatory request initiator enum to a
 * proper string representation.
 */
const char *reg_initiator_name(enum nl80211_reg_initiator initiator);

/*
 * callbacks for asynchronous cfg80211 methods, notification
 * functions and BSS handling helpers
 */

/**
 * cfg80211_scan_done - notify that scan finished
 *
 * @request: the corresponding scan request
 * @info: information about the completed scan
 */
void cfg80211_scan_done(struct cfg80211_scan_request *request,
			struct cfg80211_scan_info *info);

/**
 * cfg80211_sched_scan_results - notify that new scan results are available
 *
 * @wiphy: the wiphy which got scheduled scan results
 */
void cfg80211_sched_scan_results(struct wiphy *wiphy);

/**
 * cfg80211_sched_scan_stopped - notify that the scheduled scan has stopped
 *
 * @wiphy: the wiphy on which the scheduled scan stopped
 *
 * The driver can call this function to inform cfg80211 that the
 * scheduled scan had to be stopped, for whatever reason.  The driver
 * is then called back via the sched_scan_stop operation when done.
 */
void cfg80211_sched_scan_stopped(struct wiphy *wiphy);

/**
 * cfg80211_sched_scan_stopped_rtnl - notify that the scheduled scan has stopped
 *
 * @wiphy: the wiphy on which the scheduled scan stopped
 *
 * The driver can call this function to inform cfg80211 that the
 * scheduled scan had to be stopped, for whatever reason.  The driver
 * is then called back via the sched_scan_stop operation when done.
 * This function should be called with rtnl locked.
 */
void cfg80211_sched_scan_stopped_rtnl(struct wiphy *wiphy);

/**
 * cfg80211_inform_bss_frame_data - inform cfg80211 of a received BSS frame
 * @wiphy: the wiphy reporting the BSS
 * @data: the BSS metadata
 * @mgmt: the management frame (probe response or beacon)
 * @len: length of the management frame
 * @gfp: context flags
 *
 * This informs cfg80211 that BSS information was found and
 * the BSS should be updated/added.
 *
 * Return: A referenced struct, must be released with cfg80211_put_bss()!
 * Or %NULL on error.
 */
struct cfg80211_bss * __must_check
cfg80211_inform_bss_frame_data(struct wiphy *wiphy,
			       struct cfg80211_inform_bss *data,
			       struct ieee80211_mgmt *mgmt, size_t len,
			       gfp_t gfp);

static inline struct cfg80211_bss * __must_check
cfg80211_inform_bss_width_frame(struct wiphy *wiphy,
				struct ieee80211_channel *rx_channel,
				enum nl80211_bss_scan_width scan_width,
				struct ieee80211_mgmt *mgmt, size_t len,
				s32 signal, gfp_t gfp)
{
	struct cfg80211_inform_bss data = {
		.chan = rx_channel,
		.scan_width = scan_width,
		.signal = signal,
	};

	return cfg80211_inform_bss_frame_data(wiphy, &data, mgmt, len, gfp);
}

static inline struct cfg80211_bss * __must_check
cfg80211_inform_bss_frame(struct wiphy *wiphy,
			  struct ieee80211_channel *rx_channel,
			  struct ieee80211_mgmt *mgmt, size_t len,
			  s32 signal, gfp_t gfp)
{
	struct cfg80211_inform_bss data = {
		.chan = rx_channel,
		.scan_width = NL80211_BSS_CHAN_WIDTH_20,
		.signal = signal,
	};

	return cfg80211_inform_bss_frame_data(wiphy, &data, mgmt, len, gfp);
}

/**
 * enum cfg80211_bss_frame_type - frame type that the BSS data came from
 * @CFG80211_BSS_FTYPE_UNKNOWN: driver doesn't know whether the data is
 *	from a beacon or probe response
 * @CFG80211_BSS_FTYPE_BEACON: data comes from a beacon
 * @CFG80211_BSS_FTYPE_PRESP: data comes from a probe response
 */
enum cfg80211_bss_frame_type {
	CFG80211_BSS_FTYPE_UNKNOWN,
	CFG80211_BSS_FTYPE_BEACON,
	CFG80211_BSS_FTYPE_PRESP,
};

/**
 * cfg80211_inform_bss_data - inform cfg80211 of a new BSS
 *
 * @wiphy: the wiphy reporting the BSS
 * @data: the BSS metadata
 * @ftype: frame type (if known)
 * @bssid: the BSSID of the BSS
 * @tsf: the TSF sent by the peer in the beacon/probe response (or 0)
 * @capability: the capability field sent by the peer
 * @beacon_interval: the beacon interval announced by the peer
 * @ie: additional IEs sent by the peer
 * @ielen: length of the additional IEs
 * @gfp: context flags
 *
 * This informs cfg80211 that BSS information was found and
 * the BSS should be updated/added.
 *
 * Return: A referenced struct, must be released with cfg80211_put_bss()!
 * Or %NULL on error.
 */
struct cfg80211_bss * __must_check
cfg80211_inform_bss_data(struct wiphy *wiphy,
			 struct cfg80211_inform_bss *data,
			 enum cfg80211_bss_frame_type ftype,
			 const u8 *bssid, u64 tsf, u16 capability,
			 u16 beacon_interval, const u8 *ie, size_t ielen,
			 gfp_t gfp);

static inline struct cfg80211_bss * __must_check
cfg80211_inform_bss_width(struct wiphy *wiphy,
			  struct ieee80211_channel *rx_channel,
			  enum nl80211_bss_scan_width scan_width,
			  enum cfg80211_bss_frame_type ftype,
			  const u8 *bssid, u64 tsf, u16 capability,
			  u16 beacon_interval, const u8 *ie, size_t ielen,
			  s32 signal, gfp_t gfp)
{
	struct cfg80211_inform_bss data = {
		.chan = rx_channel,
		.scan_width = scan_width,
		.signal = signal,
	};

	return cfg80211_inform_bss_data(wiphy, &data, ftype, bssid, tsf,
					capability, beacon_interval, ie, ielen,
					gfp);
}

static inline struct cfg80211_bss * __must_check
cfg80211_inform_bss(struct wiphy *wiphy,
		    struct ieee80211_channel *rx_channel,
		    enum cfg80211_bss_frame_type ftype,
		    const u8 *bssid, u64 tsf, u16 capability,
		    u16 beacon_interval, const u8 *ie, size_t ielen,
		    s32 signal, gfp_t gfp)
{
	struct cfg80211_inform_bss data = {
		.chan = rx_channel,
		.scan_width = NL80211_BSS_CHAN_WIDTH_20,
		.signal = signal,
	};

	return cfg80211_inform_bss_data(wiphy, &data, ftype, bssid, tsf,
					capability, beacon_interval, ie, ielen,
					gfp);
}

struct cfg80211_bss *cfg80211_get_bss(struct wiphy *wiphy,
				      struct ieee80211_channel *channel,
				      const u8 *bssid,
				      const u8 *ssid, size_t ssid_len,
				      enum ieee80211_bss_type bss_type,
				      enum ieee80211_privacy);
static inline struct cfg80211_bss *
cfg80211_get_ibss(struct wiphy *wiphy,
		  struct ieee80211_channel *channel,
		  const u8 *ssid, size_t ssid_len)
{
	return cfg80211_get_bss(wiphy, channel, NULL, ssid, ssid_len,
				IEEE80211_BSS_TYPE_IBSS,
				IEEE80211_PRIVACY_ANY);
}

/**
 * cfg80211_ref_bss - reference BSS struct
 * @wiphy: the wiphy this BSS struct belongs to
 * @bss: the BSS struct to reference
 *
 * Increments the refcount of the given BSS struct.
 */
void cfg80211_ref_bss(struct wiphy *wiphy, struct cfg80211_bss *bss);

/**
 * cfg80211_put_bss - unref BSS struct
 * @wiphy: the wiphy this BSS struct belongs to
 * @bss: the BSS struct
 *
 * Decrements the refcount of the given BSS struct.
 */
void cfg80211_put_bss(struct wiphy *wiphy, struct cfg80211_bss *bss);

/**
 * cfg80211_unlink_bss - unlink BSS from internal data structures
 * @wiphy: the wiphy
 * @bss: the bss to remove
 *
 * This function removes the given BSS from the internal data structures
 * thereby making it no longer show up in scan results etc. Use this
 * function when you detect a BSS is gone. Normally BSSes will also time
 * out, so it is not necessary to use this function at all.
 */
void cfg80211_unlink_bss(struct wiphy *wiphy, struct cfg80211_bss *bss);

static inline enum nl80211_bss_scan_width
cfg80211_chandef_to_scan_width(const struct cfg80211_chan_def *chandef)
{
	switch (chandef->width) {
	case NL80211_CHAN_WIDTH_5:
		return NL80211_BSS_CHAN_WIDTH_5;
	case NL80211_CHAN_WIDTH_10:
		return NL80211_BSS_CHAN_WIDTH_10;
	default:
		return NL80211_BSS_CHAN_WIDTH_20;
	}
}

/**
 * cfg80211_rx_mlme_mgmt - notification of processed MLME management frame
 * @dev: network device
 * @buf: authentication frame (header + body)
 * @len: length of the frame data
 *
 * This function is called whenever an authentication, disassociation or
 * deauthentication frame has been received and processed in station mode.
 * After being asked to authenticate via cfg80211_ops::auth() the driver must
 * call either this function or cfg80211_auth_timeout().
 * After being asked to associate via cfg80211_ops::assoc() the driver must
 * call either this function or cfg80211_auth_timeout().
 * While connected, the driver must calls this for received and processed
 * disassociation and deauthentication frames. If the frame couldn't be used
 * because it was unprotected, the driver must call the function
 * cfg80211_rx_unprot_mlme_mgmt() instead.
 *
 * This function may sleep. The caller must hold the corresponding wdev's mutex.
 */
void cfg80211_rx_mlme_mgmt(struct net_device *dev, const u8 *buf, size_t len);

/**
 * cfg80211_auth_timeout - notification of timed out authentication
 * @dev: network device
 * @addr: The MAC address of the device with which the authentication timed out
 *
 * This function may sleep. The caller must hold the corresponding wdev's
 * mutex.
 */
void cfg80211_auth_timeout(struct net_device *dev, const u8 *addr);

/**
 * cfg80211_rx_assoc_resp - notification of processed association response
 * @dev: network device
 * @bss: the BSS that association was requested with, ownership of the pointer
 *	moves to cfg80211 in this call
 * @buf: authentication frame (header + body)
 * @len: length of the frame data
 * @uapsd_queues: bitmap of ACs configured to uapsd. -1 if n/a.
 *
 * After being asked to associate via cfg80211_ops::assoc() the driver must
 * call either this function or cfg80211_auth_timeout().
 *
 * This function may sleep. The caller must hold the corresponding wdev's mutex.
 */
void cfg80211_rx_assoc_resp(struct net_device *dev,
			    struct cfg80211_bss *bss,
			    const u8 *buf, size_t len,
			    int uapsd_queues);

/**
 * cfg80211_assoc_timeout - notification of timed out association
 * @dev: network device
 * @bss: The BSS entry with which association timed out.
 *
 * This function may sleep. The caller must hold the corresponding wdev's mutex.
 */
void cfg80211_assoc_timeout(struct net_device *dev, struct cfg80211_bss *bss);

/**
 * cfg80211_abandon_assoc - notify cfg80211 of abandoned association attempt
 * @dev: network device
 * @bss: The BSS entry with which association was abandoned.
 *
 * Call this whenever - for reasons reported through other API, like deauth RX,
 * an association attempt was abandoned.
 * This function may sleep. The caller must hold the corresponding wdev's mutex.
 */
void cfg80211_abandon_assoc(struct net_device *dev, struct cfg80211_bss *bss);

/**
 * cfg80211_tx_mlme_mgmt - notification of transmitted deauth/disassoc frame
 * @dev: network device
 * @buf: 802.11 frame (header + body)
 * @len: length of the frame data
 *
 * This function is called whenever deauthentication has been processed in
 * station mode. This includes both received deauthentication frames and
 * locally generated ones. This function may sleep. The caller must hold the
 * corresponding wdev's mutex.
 */
void cfg80211_tx_mlme_mgmt(struct net_device *dev, const u8 *buf, size_t len);

/**
 * cfg80211_rx_unprot_mlme_mgmt - notification of unprotected mlme mgmt frame
 * @dev: network device
 * @buf: deauthentication frame (header + body)
 * @len: length of the frame data
 *
 * This function is called whenever a received deauthentication or dissassoc
 * frame has been dropped in station mode because of MFP being used but the
 * frame was not protected. This function may sleep.
 */
void cfg80211_rx_unprot_mlme_mgmt(struct net_device *dev,
				  const u8 *buf, size_t len);

/**
 * cfg80211_michael_mic_failure - notification of Michael MIC failure (TKIP)
 * @dev: network device
 * @addr: The source MAC address of the frame
 * @key_type: The key type that the received frame used
 * @key_id: Key identifier (0..3). Can be -1 if missing.
 * @tsc: The TSC value of the frame that generated the MIC failure (6 octets)
 * @gfp: allocation flags
 *
 * This function is called whenever the local MAC detects a MIC failure in a
 * received frame. This matches with MLME-MICHAELMICFAILURE.indication()
 * primitive.
 */
void cfg80211_michael_mic_failure(struct net_device *dev, const u8 *addr,
				  enum nl80211_key_type key_type, int key_id,
				  const u8 *tsc, gfp_t gfp);

/**
 * cfg80211_ibss_joined - notify cfg80211 that device joined an IBSS
 *
 * @dev: network device
 * @bssid: the BSSID of the IBSS joined
 * @channel: the channel of the IBSS joined
 * @gfp: allocation flags
 *
 * This function notifies cfg80211 that the device joined an IBSS or
 * switched to a different BSSID. Before this function can be called,
 * either a beacon has to have been received from the IBSS, or one of
 * the cfg80211_inform_bss{,_frame} functions must have been called
 * with the locally generated beacon -- this guarantees that there is
 * always a scan result for this IBSS. cfg80211 will handle the rest.
 */
void cfg80211_ibss_joined(struct net_device *dev, const u8 *bssid,
			  struct ieee80211_channel *channel, gfp_t gfp);

/**
 * cfg80211_notify_new_candidate - notify cfg80211 of a new mesh peer candidate
 *
 * @dev: network device
 * @macaddr: the MAC address of the new candidate
 * @ie: information elements advertised by the peer candidate
 * @ie_len: lenght of the information elements buffer
 * @gfp: allocation flags
 *
 * This function notifies cfg80211 that the mesh peer candidate has been
 * detected, most likely via a beacon or, less likely, via a probe response.
 * cfg80211 then sends a notification to userspace.
 */
void cfg80211_notify_new_peer_candidate(struct net_device *dev,
		const u8 *macaddr, const u8 *ie, u8 ie_len, gfp_t gfp);

/**
 * DOC: RFkill integration
 *
 * RFkill integration in cfg80211 is almost invisible to drivers,
 * as cfg80211 automatically registers an rfkill instance for each
 * wireless device it knows about. Soft kill is also translated
 * into disconnecting and turning all interfaces off, drivers are
 * expected to turn off the device when all interfaces are down.
 *
 * However, devices may have a hard RFkill line, in which case they
 * also need to interact with the rfkill subsystem, via cfg80211.
 * They can do this with a few helper functions documented here.
 */

/**
 * wiphy_rfkill_set_hw_state - notify cfg80211 about hw block state
 * @wiphy: the wiphy
 * @blocked: block status
 */
void wiphy_rfkill_set_hw_state(struct wiphy *wiphy, bool blocked);

/**
 * wiphy_rfkill_start_polling - start polling rfkill
 * @wiphy: the wiphy
 */
void wiphy_rfkill_start_polling(struct wiphy *wiphy);

/**
 * wiphy_rfkill_stop_polling - stop polling rfkill
 * @wiphy: the wiphy
 */
void wiphy_rfkill_stop_polling(struct wiphy *wiphy);

/**
 * DOC: Vendor commands
 *
 * Occasionally, there are special protocol or firmware features that
 * can't be implemented very openly. For this and similar cases, the
 * vendor command functionality allows implementing the features with
 * (typically closed-source) userspace and firmware, using nl80211 as
 * the configuration mechanism.
 *
 * A driver supporting vendor commands must register them as an array
 * in struct wiphy, with handlers for each one, each command has an
 * OUI and sub command ID to identify it.
 *
 * Note that this feature should not be (ab)used to implement protocol
 * features that could openly be shared across drivers. In particular,
 * it must never be required to use vendor commands to implement any
 * "normal" functionality that higher-level userspace like connection
 * managers etc. need.
 */

struct sk_buff *__cfg80211_alloc_reply_skb(struct wiphy *wiphy,
					   enum nl80211_commands cmd,
					   enum nl80211_attrs attr,
					   int approxlen);

struct sk_buff *__cfg80211_alloc_event_skb(struct wiphy *wiphy,
					   struct wireless_dev *wdev,
					   enum nl80211_commands cmd,
					   enum nl80211_attrs attr,
					   int vendor_event_idx,
					   int approxlen, gfp_t gfp);

void __cfg80211_send_event_skb(struct sk_buff *skb, gfp_t gfp);

/**
 * cfg80211_vendor_cmd_alloc_reply_skb - allocate vendor command reply
 * @wiphy: the wiphy
 * @approxlen: an upper bound of the length of the data that will
 *	be put into the skb
 *
 * This function allocates and pre-fills an skb for a reply to
 * a vendor command. Since it is intended for a reply, calling
 * it outside of a vendor command's doit() operation is invalid.
 *
 * The returned skb is pre-filled with some identifying data in
 * a way that any data that is put into the skb (with skb_put(),
 * nla_put() or similar) will end up being within the
 * %NL80211_ATTR_VENDOR_DATA attribute, so all that needs to be done
 * with the skb is adding data for the corresponding userspace tool
 * which can then read that data out of the vendor data attribute.
 * You must not modify the skb in any other way.
 *
 * When done, call cfg80211_vendor_cmd_reply() with the skb and return
 * its error code as the result of the doit() operation.
 *
 * Return: An allocated and pre-filled skb. %NULL if any errors happen.
 */
static inline struct sk_buff *
cfg80211_vendor_cmd_alloc_reply_skb(struct wiphy *wiphy, int approxlen)
{
	return __cfg80211_alloc_reply_skb(wiphy, NL80211_CMD_VENDOR,
					  NL80211_ATTR_VENDOR_DATA, approxlen);
}

/**
 * cfg80211_vendor_cmd_reply - send the reply skb
 * @skb: The skb, must have been allocated with
 *	cfg80211_vendor_cmd_alloc_reply_skb()
 *
 * Since calling this function will usually be the last thing
 * before returning from the vendor command doit() you should
 * return the error code.  Note that this function consumes the
 * skb regardless of the return value.
 *
 * Return: An error code or 0 on success.
 */
int cfg80211_vendor_cmd_reply(struct sk_buff *skb);

/**
 * cfg80211_vendor_event_alloc - allocate vendor-specific event skb
 * @wiphy: the wiphy
 * @wdev: the wireless device
 * @event_idx: index of the vendor event in the wiphy's vendor_events
 * @approxlen: an upper bound of the length of the data that will
 *	be put into the skb
 * @gfp: allocation flags
 *
 * This function allocates and pre-fills an skb for an event on the
 * vendor-specific multicast group.
 *
 * If wdev != NULL, both the ifindex and identifier of the specified
 * wireless device are added to the event message before the vendor data
 * attribute.
 *
 * When done filling the skb, call cfg80211_vendor_event() with the
 * skb to send the event.
 *
 * Return: An allocated and pre-filled skb. %NULL if any errors happen.
 */
static inline struct sk_buff *
cfg80211_vendor_event_alloc(struct wiphy *wiphy, struct wireless_dev *wdev,
			     int approxlen, int event_idx, gfp_t gfp)
{
	return __cfg80211_alloc_event_skb(wiphy, wdev, NL80211_CMD_VENDOR,
					  NL80211_ATTR_VENDOR_DATA,
					  event_idx, approxlen, gfp);
}

/**
 * cfg80211_vendor_event - send the event
 * @skb: The skb, must have been allocated with cfg80211_vendor_event_alloc()
 * @gfp: allocation flags
 *
 * This function sends the given @skb, which must have been allocated
 * by cfg80211_vendor_event_alloc(), as an event. It always consumes it.
 */
static inline void cfg80211_vendor_event(struct sk_buff *skb, gfp_t gfp)
{
	__cfg80211_send_event_skb(skb, gfp);
}

#ifdef CONFIG_NL80211_TESTMODE
/**
 * DOC: Test mode
 *
 * Test mode is a set of utility functions to allow drivers to
 * interact with driver-specific tools to aid, for instance,
 * factory programming.
 *
 * This chapter describes how drivers interact with it, for more
 * information see the nl80211 book's chapter on it.
 */

/**
 * cfg80211_testmode_alloc_reply_skb - allocate testmode reply
 * @wiphy: the wiphy
 * @approxlen: an upper bound of the length of the data that will
 *	be put into the skb
 *
 * This function allocates and pre-fills an skb for a reply to
 * the testmode command. Since it is intended for a reply, calling
 * it outside of the @testmode_cmd operation is invalid.
 *
 * The returned skb is pre-filled with the wiphy index and set up in
 * a way that any data that is put into the skb (with skb_put(),
 * nla_put() or similar) will end up being within the
 * %NL80211_ATTR_TESTDATA attribute, so all that needs to be done
 * with the skb is adding data for the corresponding userspace tool
 * which can then read that data out of the testdata attribute. You
 * must not modify the skb in any other way.
 *
 * When done, call cfg80211_testmode_reply() with the skb and return
 * its error code as the result of the @testmode_cmd operation.
 *
 * Return: An allocated and pre-filled skb. %NULL if any errors happen.
 */
static inline struct sk_buff *
cfg80211_testmode_alloc_reply_skb(struct wiphy *wiphy, int approxlen)
{
	return __cfg80211_alloc_reply_skb(wiphy, NL80211_CMD_TESTMODE,
					  NL80211_ATTR_TESTDATA, approxlen);
}

/**
 * cfg80211_testmode_reply - send the reply skb
 * @skb: The skb, must have been allocated with
 *	cfg80211_testmode_alloc_reply_skb()
 *
 * Since calling this function will usually be the last thing
 * before returning from the @testmode_cmd you should return
 * the error code.  Note that this function consumes the skb
 * regardless of the return value.
 *
 * Return: An error code or 0 on success.
 */
static inline int cfg80211_testmode_reply(struct sk_buff *skb)
{
	return cfg80211_vendor_cmd_reply(skb);
}

/**
 * cfg80211_testmode_alloc_event_skb - allocate testmode event
 * @wiphy: the wiphy
 * @approxlen: an upper bound of the length of the data that will
 *	be put into the skb
 * @gfp: allocation flags
 *
 * This function allocates and pre-fills an skb for an event on the
 * testmode multicast group.
 *
 * The returned skb is set up in the same way as with
 * cfg80211_testmode_alloc_reply_skb() but prepared for an event. As
 * there, you should simply add data to it that will then end up in the
 * %NL80211_ATTR_TESTDATA attribute. Again, you must not modify the skb
 * in any other way.
 *
 * When done filling the skb, call cfg80211_testmode_event() with the
 * skb to send the event.
 *
 * Return: An allocated and pre-filled skb. %NULL if any errors happen.
 */
static inline struct sk_buff *
cfg80211_testmode_alloc_event_skb(struct wiphy *wiphy, int approxlen, gfp_t gfp)
{
	return __cfg80211_alloc_event_skb(wiphy, NULL, NL80211_CMD_TESTMODE,
					  NL80211_ATTR_TESTDATA, -1,
					  approxlen, gfp);
}

/**
 * cfg80211_testmode_event - send the event
 * @skb: The skb, must have been allocated with
 *	cfg80211_testmode_alloc_event_skb()
 * @gfp: allocation flags
 *
 * This function sends the given @skb, which must have been allocated
 * by cfg80211_testmode_alloc_event_skb(), as an event. It always
 * consumes it.
 */
static inline void cfg80211_testmode_event(struct sk_buff *skb, gfp_t gfp)
{
	__cfg80211_send_event_skb(skb, gfp);
}

#define CFG80211_TESTMODE_CMD(cmd)	.testmode_cmd = (cmd),
#define CFG80211_TESTMODE_DUMP(cmd)	.testmode_dump = (cmd),
#else
#define CFG80211_TESTMODE_CMD(cmd)
#define CFG80211_TESTMODE_DUMP(cmd)
#endif

/**
 * struct cfg80211_connect_resp_params - Connection response params
 * @status: Status code, %WLAN_STATUS_SUCCESS for successful connection, use
 *	%WLAN_STATUS_UNSPECIFIED_FAILURE if your device cannot give you
 *	the real status code for failures. If this call is used to report a
 *	failure due to a timeout (e.g., not receiving an Authentication frame
 *	from the AP) instead of an explicit rejection by the AP, -1 is used to
 *	indicate that this is a failure, but without a status code.
 *	@timeout_reason is used to report the reason for the timeout in that
 *	case.
 * @bssid: The BSSID of the AP (may be %NULL)
 * @bss: Entry of bss to which STA got connected to, can be obtained through
 *	cfg80211_get_bss() (may be %NULL). Only one parameter among @bssid and
 *	@bss needs to be specified.
 * @req_ie: Association request IEs (may be %NULL)
 * @req_ie_len: Association request IEs length
 * @resp_ie: Association response IEs (may be %NULL)
 * @resp_ie_len: Association response IEs length
 * @fils_kek: KEK derived from a successful FILS connection (may be %NULL)
 * @fils_kek_len: Length of @fils_kek in octets
 * @update_erp_next_seq_num: Boolean value to specify whether the value in
 *	@fils_erp_next_seq_num is valid.
 * @fils_erp_next_seq_num: The next sequence number to use in ERP message in
 *	FILS Authentication. This value should be specified irrespective of the
 *	status for a FILS connection.
 * @pmk: A new PMK if derived from a successful FILS connection (may be %NULL).
 * @pmk_len: Length of @pmk in octets
 * @pmkid: A new PMKID if derived from a successful FILS connection or the PMKID
 *	used for this FILS connection (may be %NULL).
 * @timeout_reason: Reason for connection timeout. This is used when the
 *	connection fails due to a timeout instead of an explicit rejection from
 *	the AP. %NL80211_TIMEOUT_UNSPECIFIED is used when the timeout reason is
 *	not known. This value is used only if @status < 0 to indicate that the
 *	failure is due to a timeout and not due to explicit rejection by the AP.
 *	This value is ignored in other cases (@status >= 0).
 */
struct cfg80211_connect_resp_params {
	int status;
	const u8 *bssid;
	struct cfg80211_bss *bss;
	const u8 *req_ie;
	size_t req_ie_len;
	const u8 *resp_ie;
	size_t resp_ie_len;
	const u8 *fils_kek;
	size_t fils_kek_len;
	bool update_erp_next_seq_num;
	u16 fils_erp_next_seq_num;
	const u8 *pmk;
	size_t pmk_len;
	const u8 *pmkid;
	enum nl80211_timeout_reason timeout_reason;
};

/**
 * cfg80211_connect_done - notify cfg80211 of connection result
 *
 * @dev: network device
 * @params: connection response parameters
 * @gfp: allocation flags
 *
 * It should be called by the underlying driver once execution of the connection
 * request from connect() has been completed. This is similar to
 * cfg80211_connect_bss(), but takes a structure pointer for connection response
 * parameters. Only one of the functions among cfg80211_connect_bss(),
 * cfg80211_connect_result(), cfg80211_connect_timeout(),
 * and cfg80211_connect_done() should be called.
 */
void cfg80211_connect_done(struct net_device *dev,
			   struct cfg80211_connect_resp_params *params,
			   gfp_t gfp);

/**
 * cfg80211_connect_bss - notify cfg80211 of connection result
 *
 * @dev: network device
 * @bssid: the BSSID of the AP
 * @bss: entry of bss to which STA got connected to, can be obtained
 *	through cfg80211_get_bss (may be %NULL)
 * @req_ie: association request IEs (maybe be %NULL)
 * @req_ie_len: association request IEs length
 * @resp_ie: association response IEs (may be %NULL)
 * @resp_ie_len: assoc response IEs length
 * @status: status code, %WLAN_STATUS_SUCCESS for successful connection, use
 *	%WLAN_STATUS_UNSPECIFIED_FAILURE if your device cannot give you
 *	the real status code for failures. If this call is used to report a
 *	failure due to a timeout (e.g., not receiving an Authentication frame
 *	from the AP) instead of an explicit rejection by the AP, -1 is used to
 *	indicate that this is a failure, but without a status code.
 *	@timeout_reason is used to report the reason for the timeout in that
 *	case.
 * @gfp: allocation flags
 * @timeout_reason: reason for connection timeout. This is used when the
 *	connection fails due to a timeout instead of an explicit rejection from
 *	the AP. %NL80211_TIMEOUT_UNSPECIFIED is used when the timeout reason is
 *	not known. This value is used only if @status < 0 to indicate that the
 *	failure is due to a timeout and not due to explicit rejection by the AP.
 *	This value is ignored in other cases (@status >= 0).
 *
 * It should be called by the underlying driver once execution of the connection
 * request from connect() has been completed. This is similar to
 * cfg80211_connect_result(), but with the option of identifying the exact bss
 * entry for the connection. Only one of the functions among
 * cfg80211_connect_bss(), cfg80211_connect_result(),
 * cfg80211_connect_timeout(), and cfg80211_connect_done() should be called.
 */
static inline void
cfg80211_connect_bss(struct net_device *dev, const u8 *bssid,
		     struct cfg80211_bss *bss, const u8 *req_ie,
		     size_t req_ie_len, const u8 *resp_ie,
		     size_t resp_ie_len, int status, gfp_t gfp,
		     enum nl80211_timeout_reason timeout_reason)
{
	struct cfg80211_connect_resp_params params;

	memset(&params, 0, sizeof(params));
	params.status = status;
	params.bssid = bssid;
	params.bss = bss;
	params.req_ie = req_ie;
	params.req_ie_len = req_ie_len;
	params.resp_ie = resp_ie;
	params.resp_ie_len = resp_ie_len;
	params.timeout_reason = timeout_reason;

	cfg80211_connect_done(dev, &params, gfp);
}

/**
 * cfg80211_connect_result - notify cfg80211 of connection result
 *
 * @dev: network device
 * @bssid: the BSSID of the AP
 * @req_ie: association request IEs (maybe be %NULL)
 * @req_ie_len: association request IEs length
 * @resp_ie: association response IEs (may be %NULL)
 * @resp_ie_len: assoc response IEs length
 * @status: status code, %WLAN_STATUS_SUCCESS for successful connection, use
 *	%WLAN_STATUS_UNSPECIFIED_FAILURE if your device cannot give you
 *	the real status code for failures.
 * @gfp: allocation flags
 *
 * It should be called by the underlying driver once execution of the connection
 * request from connect() has been completed. This is similar to
 * cfg80211_connect_bss() which allows the exact bss entry to be specified. Only
 * one of the functions among cfg80211_connect_bss(), cfg80211_connect_result(),
 * cfg80211_connect_timeout(), and cfg80211_connect_done() should be called.
 */
static inline void
cfg80211_connect_result(struct net_device *dev, const u8 *bssid,
			const u8 *req_ie, size_t req_ie_len,
			const u8 *resp_ie, size_t resp_ie_len,
			u16 status, gfp_t gfp)
{
	cfg80211_connect_bss(dev, bssid, NULL, req_ie, req_ie_len, resp_ie,
			     resp_ie_len, status, gfp,
			     NL80211_TIMEOUT_UNSPECIFIED);
}

/**
 * cfg80211_connect_timeout - notify cfg80211 of connection timeout
 *
 * @dev: network device
 * @bssid: the BSSID of the AP
 * @req_ie: association request IEs (maybe be %NULL)
 * @req_ie_len: association request IEs length
 * @gfp: allocation flags
 * @timeout_reason: reason for connection timeout.
 *
 * It should be called by the underlying driver whenever connect() has failed
 * in a sequence where no explicit authentication/association rejection was
 * received from the AP. This could happen, e.g., due to not being able to send
 * out the Authentication or Association Request frame or timing out while
 * waiting for the response. Only one of the functions among
 * cfg80211_connect_bss(), cfg80211_connect_result(),
 * cfg80211_connect_timeout(), and cfg80211_connect_done() should be called.
 */
static inline void
cfg80211_connect_timeout(struct net_device *dev, const u8 *bssid,
			 const u8 *req_ie, size_t req_ie_len, gfp_t gfp,
			 enum nl80211_timeout_reason timeout_reason)
{
	cfg80211_connect_bss(dev, bssid, NULL, req_ie, req_ie_len, NULL, 0, -1,
			     gfp, timeout_reason);
}

/**
 * struct cfg80211_roam_info - driver initiated roaming information
 *
 * @channel: the channel of the new AP
 * @bss: entry of bss to which STA got roamed (may be %NULL if %bssid is set)
 * @bssid: the BSSID of the new AP (may be %NULL if %bss is set)
 * @req_ie: association request IEs (maybe be %NULL)
 * @req_ie_len: association request IEs length
 * @resp_ie: association response IEs (may be %NULL)
 * @resp_ie_len: assoc response IEs length
 * @authorized: true if the 802.1X authentication was done by the driver or is
 *	not needed (e.g., when Fast Transition protocol was used), false
 *	otherwise. Ignored for networks that don't use 802.1X authentication.
 */
struct cfg80211_roam_info {
	struct ieee80211_channel *channel;
	struct cfg80211_bss *bss;
	const u8 *bssid;
	const u8 *req_ie;
	size_t req_ie_len;
	const u8 *resp_ie;
	size_t resp_ie_len;
	bool authorized;
};

/**
 * cfg80211_roamed - notify cfg80211 of roaming
 *
 * @dev: network device
 * @info: information about the new BSS. struct &cfg80211_roam_info.
 * @gfp: allocation flags
 *
 * This function may be called with the driver passing either the BSSID of the
 * new AP or passing the bss entry to avoid a race in timeout of the bss entry.
 * It should be called by the underlying driver whenever it roamed from one AP
 * to another while connected. Drivers which have roaming implemented in
 * firmware should pass the bss entry to avoid a race in bss entry timeout where
 * the bss entry of the new AP is seen in the driver, but gets timed out by the
 * time it is accessed in __cfg80211_roamed() due to delay in scheduling
 * rdev->event_work. In case of any failures, the reference is released
 * either in cfg80211_roamed() or in __cfg80211_romed(), Otherwise, it will be
 * released while diconneting from the current bss.
 */
void cfg80211_roamed(struct net_device *dev, struct cfg80211_roam_info *info,
		     gfp_t gfp);

/**
 * cfg80211_disconnected - notify cfg80211 that connection was dropped
 *
 * @dev: network device
 * @ie: information elements of the deauth/disassoc frame (may be %NULL)
 * @ie_len: length of IEs
 * @reason: reason code for the disconnection, set it to 0 if unknown
 * @locally_generated: disconnection was requested locally
 * @gfp: allocation flags
 *
 * After it calls this function, the driver should enter an idle state
 * and not try to connect to any AP any more.
 */
void cfg80211_disconnected(struct net_device *dev, u16 reason,
			   const u8 *ie, size_t ie_len,
			   bool locally_generated, gfp_t gfp);

/**
 * cfg80211_ready_on_channel - notification of remain_on_channel start
 * @wdev: wireless device
 * @cookie: the request cookie
 * @chan: The current channel (from remain_on_channel request)
 * @duration: Duration in milliseconds that the driver intents to remain on the
 *	channel
 * @gfp: allocation flags
 */
void cfg80211_ready_on_channel(struct wireless_dev *wdev, u64 cookie,
			       struct ieee80211_channel *chan,
			       unsigned int duration, gfp_t gfp);

/**
 * cfg80211_remain_on_channel_expired - remain_on_channel duration expired
 * @wdev: wireless device
 * @cookie: the request cookie
 * @chan: The current channel (from remain_on_channel request)
 * @gfp: allocation flags
 */
void cfg80211_remain_on_channel_expired(struct wireless_dev *wdev, u64 cookie,
					struct ieee80211_channel *chan,
					gfp_t gfp);


/**
 * cfg80211_new_sta - notify userspace about station
 *
 * @dev: the netdev
 * @mac_addr: the station's address
 * @sinfo: the station information
 * @gfp: allocation flags
 */
void cfg80211_new_sta(struct net_device *dev, const u8 *mac_addr,
		      struct station_info *sinfo, gfp_t gfp);

/**
 * cfg80211_del_sta_sinfo - notify userspace about deletion of a station
 * @dev: the netdev
 * @mac_addr: the station's address
 * @sinfo: the station information/statistics
 * @gfp: allocation flags
 */
void cfg80211_del_sta_sinfo(struct net_device *dev, const u8 *mac_addr,
			    struct station_info *sinfo, gfp_t gfp);

/**
 * cfg80211_del_sta - notify userspace about deletion of a station
 *
 * @dev: the netdev
 * @mac_addr: the station's address
 * @gfp: allocation flags
 */
static inline void cfg80211_del_sta(struct net_device *dev,
				    const u8 *mac_addr, gfp_t gfp)
{
	cfg80211_del_sta_sinfo(dev, mac_addr, NULL, gfp);
}

/**
 * cfg80211_conn_failed - connection request failed notification
 *
 * @dev: the netdev
 * @mac_addr: the station's address
 * @reason: the reason for connection failure
 * @gfp: allocation flags
 *
 * Whenever a station tries to connect to an AP and if the station
 * could not connect to the AP as the AP has rejected the connection
 * for some reasons, this function is called.
 *
 * The reason for connection failure can be any of the value from
 * nl80211_connect_failed_reason enum
 */
void cfg80211_conn_failed(struct net_device *dev, const u8 *mac_addr,
			  enum nl80211_connect_failed_reason reason,
			  gfp_t gfp);

/**
 * cfg80211_rx_mgmt - notification of received, unprocessed management frame
 * @wdev: wireless device receiving the frame
 * @freq: Frequency on which the frame was received in MHz
 * @sig_dbm: signal strength in mBm, or 0 if unknown
 * @buf: Management frame (header + body)
 * @len: length of the frame data
 * @flags: flags, as defined in enum nl80211_rxmgmt_flags
 *
 * This function is called whenever an Action frame is received for a station
 * mode interface, but is not processed in kernel.
 *
 * Return: %true if a user space application has registered for this frame.
 * For action frames, that makes it responsible for rejecting unrecognized
 * action frames; %false otherwise, in which case for action frames the
 * driver is responsible for rejecting the frame.
 */
bool cfg80211_rx_mgmt(struct wireless_dev *wdev, int freq, int sig_dbm,
		      const u8 *buf, size_t len, u32 flags);

/**
 * cfg80211_mgmt_tx_status - notification of TX status for management frame
 * @wdev: wireless device receiving the frame
 * @cookie: Cookie returned by cfg80211_ops::mgmt_tx()
 * @buf: Management frame (header + body)
 * @len: length of the frame data
 * @ack: Whether frame was acknowledged
 * @gfp: context flags
 *
 * This function is called whenever a management frame was requested to be
 * transmitted with cfg80211_ops::mgmt_tx() to report the TX status of the
 * transmission attempt.
 */
void cfg80211_mgmt_tx_status(struct wireless_dev *wdev, u64 cookie,
			     const u8 *buf, size_t len, bool ack, gfp_t gfp);


/**
 * cfg80211_cqm_rssi_notify - connection quality monitoring rssi event
 * @dev: network device
 * @rssi_event: the triggered RSSI event
 * @gfp: context flags
 *
 * This function is called when a configured connection quality monitoring
 * rssi threshold reached event occurs.
 */
void cfg80211_cqm_rssi_notify(struct net_device *dev,
			      enum nl80211_cqm_rssi_threshold_event rssi_event,
			      gfp_t gfp);

/**
 * cfg80211_cqm_pktloss_notify - notify userspace about packetloss to peer
 * @dev: network device
 * @peer: peer's MAC address
 * @num_packets: how many packets were lost -- should be a fixed threshold
 *	but probably no less than maybe 50, or maybe a throughput dependent
 *	threshold (to account for temporary interference)
 * @gfp: context flags
 */
void cfg80211_cqm_pktloss_notify(struct net_device *dev,
				 const u8 *peer, u32 num_packets, gfp_t gfp);

/**
 * cfg80211_cqm_txe_notify - TX error rate event
 * @dev: network device
 * @peer: peer's MAC address
 * @num_packets: how many packets were lost
 * @rate: % of packets which failed transmission
 * @intvl: interval (in s) over which the TX failure threshold was breached.
 * @gfp: context flags
 *
 * Notify userspace when configured % TX failures over number of packets in a
 * given interval is exceeded.
 */
void cfg80211_cqm_txe_notify(struct net_device *dev, const u8 *peer,
			     u32 num_packets, u32 rate, u32 intvl, gfp_t gfp);

/**
 * cfg80211_cqm_beacon_loss_notify - beacon loss event
 * @dev: network device
 * @gfp: context flags
 *
 * Notify userspace about beacon loss from the connected AP.
 */
void cfg80211_cqm_beacon_loss_notify(struct net_device *dev, gfp_t gfp);

/**
 * cfg80211_radar_event - radar detection event
 * @wiphy: the wiphy
 * @chandef: chandef for the current channel
 * @gfp: context flags
 *
 * This function is called when a radar is detected on the current chanenl.
 */
void cfg80211_radar_event(struct wiphy *wiphy,
			  struct cfg80211_chan_def *chandef, gfp_t gfp);

/**
 * cfg80211_cac_event - Channel availability check (CAC) event
 * @netdev: network device
 * @chandef: chandef for the current channel
 * @event: type of event
 * @gfp: context flags
 *
 * This function is called when a Channel availability check (CAC) is finished
 * or aborted. This must be called to notify the completion of a CAC process,
 * also by full-MAC drivers.
 */
void cfg80211_cac_event(struct net_device *netdev,
			const struct cfg80211_chan_def *chandef,
			enum nl80211_radar_event event, gfp_t gfp);


/**
 * cfg80211_gtk_rekey_notify - notify userspace about driver rekeying
 * @dev: network device
 * @bssid: BSSID of AP (to avoid races)
 * @replay_ctr: new replay counter
 * @gfp: allocation flags
 */
void cfg80211_gtk_rekey_notify(struct net_device *dev, const u8 *bssid,
			       const u8 *replay_ctr, gfp_t gfp);

/**
 * cfg80211_pmksa_candidate_notify - notify about PMKSA caching candidate
 * @dev: network device
 * @index: candidate index (the smaller the index, the higher the priority)
 * @bssid: BSSID of AP
 * @preauth: Whether AP advertises support for RSN pre-authentication
 * @gfp: allocation flags
 */
void cfg80211_pmksa_candidate_notify(struct net_device *dev, int index,
				     const u8 *bssid, bool preauth, gfp_t gfp);

/**
 * cfg80211_rx_spurious_frame - inform userspace about a spurious frame
 * @dev: The device the frame matched to
 * @addr: the transmitter address
 * @gfp: context flags
 *
 * This function is used in AP mode (only!) to inform userspace that
 * a spurious class 3 frame was received, to be able to deauth the
 * sender.
 * Return: %true if the frame was passed to userspace (or this failed
 * for a reason other than not having a subscription.)
 */
bool cfg80211_rx_spurious_frame(struct net_device *dev,
				const u8 *addr, gfp_t gfp);

/**
 * cfg80211_rx_unexpected_4addr_frame - inform about unexpected WDS frame
 * @dev: The device the frame matched to
 * @addr: the transmitter address
 * @gfp: context flags
 *
 * This function is used in AP mode (only!) to inform userspace that
 * an associated station sent a 4addr frame but that wasn't expected.
 * It is allowed and desirable to send this event only once for each
 * station to avoid event flooding.
 * Return: %true if the frame was passed to userspace (or this failed
 * for a reason other than not having a subscription.)
 */
bool cfg80211_rx_unexpected_4addr_frame(struct net_device *dev,
					const u8 *addr, gfp_t gfp);

/**
 * cfg80211_probe_status - notify userspace about probe status
 * @dev: the device the probe was sent on
 * @addr: the address of the peer
 * @cookie: the cookie filled in @probe_client previously
 * @acked: indicates whether probe was acked or not
 * @gfp: allocation flags
 */
void cfg80211_probe_status(struct net_device *dev, const u8 *addr,
			   u64 cookie, bool acked, gfp_t gfp);

/**
 * cfg80211_report_obss_beacon - report beacon from other APs
 * @wiphy: The wiphy that received the beacon
 * @frame: the frame
 * @len: length of the frame
 * @freq: frequency the frame was received on
 * @sig_dbm: signal strength in mBm, or 0 if unknown
 *
 * Use this function to report to userspace when a beacon was
 * received. It is not useful to call this when there is no
 * netdev that is in AP/GO mode.
 */
void cfg80211_report_obss_beacon(struct wiphy *wiphy,
				 const u8 *frame, size_t len,
				 int freq, int sig_dbm);

/**
 * cfg80211_reg_can_beacon - check if beaconing is allowed
 * @wiphy: the wiphy
 * @chandef: the channel definition
 * @iftype: interface type
 *
 * Return: %true if there is no secondary channel or the secondary channel(s)
 * can be used for beaconing (i.e. is not a radar channel etc.)
 */
bool cfg80211_reg_can_beacon(struct wiphy *wiphy,
			     struct cfg80211_chan_def *chandef,
			     enum nl80211_iftype iftype);

/**
 * cfg80211_reg_can_beacon_relax - check if beaconing is allowed with relaxation
 * @wiphy: the wiphy
 * @chandef: the channel definition
 * @iftype: interface type
 *
 * Return: %true if there is no secondary channel or the secondary channel(s)
 * can be used for beaconing (i.e. is not a radar channel etc.). This version
 * also checks if IR-relaxation conditions apply, to allow beaconing under
 * more permissive conditions.
 *
 * Requires the RTNL to be held.
 */
bool cfg80211_reg_can_beacon_relax(struct wiphy *wiphy,
				   struct cfg80211_chan_def *chandef,
				   enum nl80211_iftype iftype);

/*
 * cfg80211_ch_switch_notify - update wdev channel and notify userspace
 * @dev: the device which switched channels
 * @chandef: the new channel definition
 *
 * Caller must acquire wdev_lock, therefore must only be called from sleepable
 * driver context!
 */
void cfg80211_ch_switch_notify(struct net_device *dev,
			       struct cfg80211_chan_def *chandef);

/*
 * cfg80211_ch_switch_started_notify - notify channel switch start
 * @dev: the device on which the channel switch started
 * @chandef: the future channel definition
 * @count: the number of TBTTs until the channel switch happens
 *
 * Inform the userspace about the channel switch that has just
 * started, so that it can take appropriate actions (eg. starting
 * channel switch on other vifs), if necessary.
 */
void cfg80211_ch_switch_started_notify(struct net_device *dev,
				       struct cfg80211_chan_def *chandef,
				       u8 count);

/**
 * ieee80211_operating_class_to_band - convert operating class to band
 *
 * @operating_class: the operating class to convert
 * @band: band pointer to fill
 *
 * Returns %true if the conversion was successful, %false otherwise.
 */
bool ieee80211_operating_class_to_band(u8 operating_class,
				       enum nl80211_band *band);

/**
 * ieee80211_chandef_to_operating_class - convert chandef to operation class
 *
 * @chandef: the chandef to convert
 * @op_class: a pointer to the resulting operating class
 *
 * Returns %true if the conversion was successful, %false otherwise.
 */
bool ieee80211_chandef_to_operating_class(struct cfg80211_chan_def *chandef,
					  u8 *op_class);

/*
 * cfg80211_tdls_oper_request - request userspace to perform TDLS operation
 * @dev: the device on which the operation is requested
 * @peer: the MAC address of the peer device
 * @oper: the requested TDLS operation (NL80211_TDLS_SETUP or
 *	NL80211_TDLS_TEARDOWN)
 * @reason_code: the reason code for teardown request
 * @gfp: allocation flags
 *
 * This function is used to request userspace to perform TDLS operation that
 * requires knowledge of keys, i.e., link setup or teardown when the AP
 * connection uses encryption. This is optional mechanism for the driver to use
 * if it can automatically determine when a TDLS link could be useful (e.g.,
 * based on traffic and signal strength for a peer).
 */
void cfg80211_tdls_oper_request(struct net_device *dev, const u8 *peer,
				enum nl80211_tdls_operation oper,
				u16 reason_code, gfp_t gfp);

/*
 * cfg80211_calculate_bitrate - calculate actual bitrate (in 100Kbps units)
 * @rate: given rate_info to calculate bitrate from
 *
 * return 0 if MCS index >= 32
 */
u32 cfg80211_calculate_bitrate(struct rate_info *rate);

/**
 * cfg80211_unregister_wdev - remove the given wdev
 * @wdev: struct wireless_dev to remove
 *
 * Call this function only for wdevs that have no netdev assigned,
 * e.g. P2P Devices. It removes the device from the list so that
 * it can no longer be used. It is necessary to call this function
 * even when cfg80211 requests the removal of the interface by
 * calling the del_virtual_intf() callback. The function must also
 * be called when the driver wishes to unregister the wdev, e.g.
 * when the device is unbound from the driver.
 *
 * Requires the RTNL to be held.
 */
void cfg80211_unregister_wdev(struct wireless_dev *wdev);

/**
 * struct cfg80211_ft_event - FT Information Elements
 * @ies: FT IEs
 * @ies_len: length of the FT IE in bytes
 * @target_ap: target AP's MAC address
 * @ric_ies: RIC IE
 * @ric_ies_len: length of the RIC IE in bytes
 */
struct cfg80211_ft_event_params {
	const u8 *ies;
	size_t ies_len;
	const u8 *target_ap;
	const u8 *ric_ies;
	size_t ric_ies_len;
};

/**
 * cfg80211_ft_event - notify userspace about FT IE and RIC IE
 * @netdev: network device
 * @ft_event: IE information
 */
void cfg80211_ft_event(struct net_device *netdev,
		       struct cfg80211_ft_event_params *ft_event);

/**
 * cfg80211_get_p2p_attr - find and copy a P2P attribute from IE buffer
 * @ies: the input IE buffer
 * @len: the input length
 * @attr: the attribute ID to find
 * @buf: output buffer, can be %NULL if the data isn't needed, e.g.
 *	if the function is only called to get the needed buffer size
 * @bufsize: size of the output buffer
 *
 * The function finds a given P2P attribute in the (vendor) IEs and
 * copies its contents to the given buffer.
 *
 * Return: A negative error code (-%EILSEQ or -%ENOENT) if the data is
 * malformed or the attribute can't be found (respectively), or the
 * length of the found attribute (which can be zero).
 */
int cfg80211_get_p2p_attr(const u8 *ies, unsigned int len,
			  enum ieee80211_p2p_attr_id attr,
			  u8 *buf, unsigned int bufsize);

/**
 * ieee80211_ie_split_ric - split an IE buffer according to ordering (with RIC)
 * @ies: the IE buffer
 * @ielen: the length of the IE buffer
 * @ids: an array with element IDs that are allowed before
 *	the split
 * @n_ids: the size of the element ID array
 * @after_ric: array IE types that come after the RIC element
 * @n_after_ric: size of the @after_ric array
 * @offset: offset where to start splitting in the buffer
 *
 * This function splits an IE buffer by updating the @offset
 * variable to point to the location where the buffer should be
 * split.
 *
 * It assumes that the given IE buffer is well-formed, this
 * has to be guaranteed by the caller!
 *
 * It also assumes that the IEs in the buffer are ordered
 * correctly, if not the result of using this function will not
 * be ordered correctly either, i.e. it does no reordering.
 *
 * The function returns the offset where the next part of the
 * buffer starts, which may be @ielen if the entire (remainder)
 * of the buffer should be used.
 */
size_t ieee80211_ie_split_ric(const u8 *ies, size_t ielen,
			      const u8 *ids, int n_ids,
			      const u8 *after_ric, int n_after_ric,
			      size_t offset);

/**
 * ieee80211_ie_split - split an IE buffer according to ordering
 * @ies: the IE buffer
 * @ielen: the length of the IE buffer
 * @ids: an array with element IDs that are allowed before
 *	the split
 * @n_ids: the size of the element ID array
 * @offset: offset where to start splitting in the buffer
 *
 * This function splits an IE buffer by updating the @offset
 * variable to point to the location where the buffer should be
 * split.
 *
 * It assumes that the given IE buffer is well-formed, this
 * has to be guaranteed by the caller!
 *
 * It also assumes that the IEs in the buffer are ordered
 * correctly, if not the result of using this function will not
 * be ordered correctly either, i.e. it does no reordering.
 *
 * The function returns the offset where the next part of the
 * buffer starts, which may be @ielen if the entire (remainder)
 * of the buffer should be used.
 */
static inline size_t ieee80211_ie_split(const u8 *ies, size_t ielen,
					const u8 *ids, int n_ids, size_t offset)
{
	return ieee80211_ie_split_ric(ies, ielen, ids, n_ids, NULL, 0, offset);
}

/**
 * cfg80211_report_wowlan_wakeup - report wakeup from WoWLAN
 * @wdev: the wireless device reporting the wakeup
 * @wakeup: the wakeup report
 * @gfp: allocation flags
 *
 * This function reports that the given device woke up. If it
 * caused the wakeup, report the reason(s), otherwise you may
 * pass %NULL as the @wakeup parameter to advertise that something
 * else caused the wakeup.
 */
void cfg80211_report_wowlan_wakeup(struct wireless_dev *wdev,
				   struct cfg80211_wowlan_wakeup *wakeup,
				   gfp_t gfp);

/**
 * cfg80211_crit_proto_stopped() - indicate critical protocol stopped by driver.
 *
 * @wdev: the wireless device for which critical protocol is stopped.
 * @gfp: allocation flags
 *
 * This function can be called by the driver to indicate it has reverted
 * operation back to normal. One reason could be that the duration given
 * by .crit_proto_start() has expired.
 */
void cfg80211_crit_proto_stopped(struct wireless_dev *wdev, gfp_t gfp);

/**
 * cfg80211_ap_stopped - notify userspace that AP mode stopped
 * @netdev: network device
 * @gfp: context flags
 */
void cfg80211_ap_stopped(struct net_device *netdev, gfp_t gfp);

/**
 * ieee80211_get_num_supported_channels - get number of channels device has
 * @wiphy: the wiphy
 *
 * Return: the number of channels supported by the device.
 */
unsigned int ieee80211_get_num_supported_channels(struct wiphy *wiphy);

/**
 * cfg80211_check_combinations - check interface combinations
 *
 * @wiphy: the wiphy
 * @params: the interface combinations parameter
 *
 * This function can be called by the driver to check whether a
 * combination of interfaces and their types are allowed according to
 * the interface combinations.
 */
int cfg80211_check_combinations(struct wiphy *wiphy,
				struct iface_combination_params *params);

/**
 * cfg80211_iter_combinations - iterate over matching combinations
 *
 * @wiphy: the wiphy
 * @params: the interface combinations parameter
 * @iter: function to call for each matching combination
 * @data: pointer to pass to iter function
 *
 * This function can be called by the driver to check what possible
 * combinations it fits in at a given moment, e.g. for channel switching
 * purposes.
 */
int cfg80211_iter_combinations(struct wiphy *wiphy,
			       struct iface_combination_params *params,
			       void (*iter)(const struct ieee80211_iface_combination *c,
					    void *data),
			       void *data);

/*
 * cfg80211_stop_iface - trigger interface disconnection
 *
 * @wiphy: the wiphy
 * @wdev: wireless device
 * @gfp: context flags
 *
 * Trigger interface to be stopped as if AP was stopped, IBSS/mesh left, STA
 * disconnected.
 *
 * Note: This doesn't need any locks and is asynchronous.
 */
void cfg80211_stop_iface(struct wiphy *wiphy, struct wireless_dev *wdev,
			 gfp_t gfp);

/**
 * cfg80211_shutdown_all_interfaces - shut down all interfaces for a wiphy
 * @wiphy: the wiphy to shut down
 *
 * This function shuts down all interfaces belonging to this wiphy by
 * calling dev_close() (and treating non-netdev interfaces as needed).
 * It shouldn't really be used unless there are some fatal device errors
 * that really can't be recovered in any other way.
 *
 * Callers must hold the RTNL and be able to deal with callbacks into
 * the driver while the function is running.
 */
void cfg80211_shutdown_all_interfaces(struct wiphy *wiphy);

/**
 * wiphy_ext_feature_set - set the extended feature flag
 *
 * @wiphy: the wiphy to modify.
 * @ftidx: extended feature bit index.
 *
 * The extended features are flagged in multiple bytes (see
 * &struct wiphy.@ext_features)
 */
static inline void wiphy_ext_feature_set(struct wiphy *wiphy,
					 enum nl80211_ext_feature_index ftidx)
{
	u8 *ft_byte;

	ft_byte = &wiphy->ext_features[ftidx / 8];
	*ft_byte |= BIT(ftidx % 8);
}

/**
 * wiphy_ext_feature_isset - check the extended feature flag
 *
 * @wiphy: the wiphy to modify.
 * @ftidx: extended feature bit index.
 *
 * The extended features are flagged in multiple bytes (see
 * &struct wiphy.@ext_features)
 */
static inline bool
wiphy_ext_feature_isset(struct wiphy *wiphy,
			enum nl80211_ext_feature_index ftidx)
{
	u8 ft_byte;

	ft_byte = wiphy->ext_features[ftidx / 8];
	return (ft_byte & BIT(ftidx % 8)) != 0;
}

/**
 * cfg80211_free_nan_func - free NAN function
 * @f: NAN function that should be freed
 *
 * Frees all the NAN function and all it's allocated members.
 */
void cfg80211_free_nan_func(struct cfg80211_nan_func *f);

/**
 * struct cfg80211_nan_match_params - NAN match parameters
 * @type: the type of the function that triggered a match. If it is
 *	 %NL80211_NAN_FUNC_SUBSCRIBE it means that we replied to a subscriber.
 *	 If it is %NL80211_NAN_FUNC_PUBLISH, it means that we got a discovery
 *	 result.
 *	 If it is %NL80211_NAN_FUNC_FOLLOW_UP, we received a follow up.
 * @inst_id: the local instance id
 * @peer_inst_id: the instance id of the peer's function
 * @addr: the MAC address of the peer
 * @info_len: the length of the &info
 * @info: the Service Specific Info from the peer (if any)
 * @cookie: unique identifier of the corresponding function
 */
struct cfg80211_nan_match_params {
	enum nl80211_nan_function_type type;
	u8 inst_id;
	u8 peer_inst_id;
	const u8 *addr;
	u8 info_len;
	const u8 *info;
	u64 cookie;
};

/**
 * cfg80211_nan_match - report a match for a NAN function.
 * @wdev: the wireless device reporting the match
 * @match: match notification parameters
 * @gfp: allocation flags
 *
 * This function reports that the a NAN function had a match. This
 * can be a subscribe that had a match or a solicited publish that
 * was sent. It can also be a follow up that was received.
 */
void cfg80211_nan_match(struct wireless_dev *wdev,
			struct cfg80211_nan_match_params *match, gfp_t gfp);

/**
 * cfg80211_nan_func_terminated - notify about NAN function termination.
 *
 * @wdev: the wireless device reporting the match
 * @inst_id: the local instance id
 * @reason: termination reason (one of the NL80211_NAN_FUNC_TERM_REASON_*)
 * @cookie: unique NAN function identifier
 * @gfp: allocation flags
 *
 * This function reports that the a NAN function is terminated.
 */
void cfg80211_nan_func_terminated(struct wireless_dev *wdev,
				  u8 inst_id,
				  enum nl80211_nan_func_term_reason reason,
				  u64 cookie, gfp_t gfp);

/* ethtool helper */
void cfg80211_get_drvinfo(struct net_device *dev, struct ethtool_drvinfo *info);

/**
 * cfg80211_is_gratuitous_arp_unsolicited_na - packet is grat. ARP/unsol. NA
 * @skb: the input packet, must be an ethernet frame already
 *
 * Return: %true if the packet is a gratuitous ARP or unsolicited NA packet.
 * This is used to drop packets that shouldn't occur because the AP implements
 * a proxy service.
 */
bool cfg80211_is_gratuitous_arp_unsolicited_na(struct sk_buff *skb);

/**
 * cfg80211_external_auth_request - userspace request for authentication
 * @netdev: network device
 * @params: External authentication parameters
 * @gfp: allocation flags
 * Returns: 0 on success, < 0 on error
 */
int cfg80211_external_auth_request(struct net_device *netdev,
				   struct cfg80211_external_auth_params *params,
				   gfp_t gfp);

/* Logging, debugging and troubleshooting/diagnostic helpers. */

/* wiphy_printk helpers, similar to dev_printk */

#define wiphy_printk(level, wiphy, format, args...)		\
	dev_printk(level, &(wiphy)->dev, format, ##args)
#define wiphy_emerg(wiphy, format, args...)			\
	dev_emerg(&(wiphy)->dev, format, ##args)
#define wiphy_alert(wiphy, format, args...)			\
	dev_alert(&(wiphy)->dev, format, ##args)
#define wiphy_crit(wiphy, format, args...)			\
	dev_crit(&(wiphy)->dev, format, ##args)
#define wiphy_err(wiphy, format, args...)			\
	dev_err(&(wiphy)->dev, format, ##args)
#define wiphy_warn(wiphy, format, args...)			\
	dev_warn(&(wiphy)->dev, format, ##args)
#define wiphy_notice(wiphy, format, args...)			\
	dev_notice(&(wiphy)->dev, format, ##args)
#define wiphy_info(wiphy, format, args...)			\
	dev_info(&(wiphy)->dev, format, ##args)

#define wiphy_debug(wiphy, format, args...)			\
	wiphy_printk(KERN_DEBUG, wiphy, format, ##args)

#define wiphy_dbg(wiphy, format, args...)			\
	dev_dbg(&(wiphy)->dev, format, ##args)

#if defined(VERBOSE_DEBUG)
#define wiphy_vdbg	wiphy_dbg
#else
#define wiphy_vdbg(wiphy, format, args...)				\
({									\
	if (0)								\
		wiphy_printk(KERN_DEBUG, wiphy, format, ##args);	\
	0;								\
})
#endif

/*
 * wiphy_WARN() acts like wiphy_printk(), but with the key difference
 * of using a WARN/WARN_ON to get the message out, including the
 * file/line information and a backtrace.
 */
#define wiphy_WARN(wiphy, format, args...)			\
	WARN(1, "wiphy: %s\n" format, wiphy_name(wiphy), ##args);

/**
 * cfg80211_update_owe_info_event - Notify the peer's OWE info to user space
 * @netdev: network device
 * @owe_info: peer's owe info
 * @gfp: allocation flags
 */
void cfg80211_update_owe_info_event(struct net_device *netdev,
				    struct cfg80211_update_owe_info *owe_info,
				    gfp_t gfp);

#endif /* __NET_CFG80211_H */<|MERGE_RESOLUTION|>--- conflicted
+++ resolved
@@ -48,12 +48,9 @@
 /* Indicate support for including KEK length in rekey data */
 #define CFG80211_REKEY_DATA_KEK_LEN 1
 
-<<<<<<< HEAD
-=======
 /* Indicate backport support for key configuration for Beacon protection*/
 #define CFG80211_BIGTK_CONFIGURATION_SUPPORT 1
 
->>>>>>> d6d7f6f8
 /**
  * Indicate backport support for the new cfg80211_roamed event which unifies the
  * old APIs cfg80211_roamed and cfg80211_roamed_bss and takes a structure to
@@ -79,12 +76,9 @@
 /* Indicate backport support for DH IE creation/update*/
 #define CFG80211_EXTERNAL_DH_UPDATE_SUPPORT 1
 
-<<<<<<< HEAD
-=======
 /* Indicate backport support for supported AKM advertisement per interface*/
 #define CFG80211_IFTYPE_AKM_SUITES_SUPPORT 1
 
->>>>>>> d6d7f6f8
 /**
  * DOC: Introduction
  *
