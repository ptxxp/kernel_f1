/*
 *  linux/include/linux/mmc/host.h
 *
 * This program is free software; you can redistribute it and/or modify
 * it under the terms of the GNU General Public License version 2 as
 * published by the Free Software Foundation.
 *
 *  Host driver specific definitions.
 */
#ifndef LINUX_MMC_HOST_H
#define LINUX_MMC_HOST_H

#include <linux/leds.h>
#include <linux/mutex.h>
#include <linux/timer.h>
#include <linux/sched.h>
#include <linux/device.h>
#include <linux/devfreq.h>
#include <linux/fault-inject.h>
#include <linux/blkdev.h>
<<<<<<< HEAD
#include <linux/extcon.h>
=======
>>>>>>> a9d02737

#include <linux/mmc/core.h>
#include <linux/mmc/card.h>
#include <linux/mmc/mmc.h>
#include <linux/mmc/pm.h>
#include <linux/mmc/ring_buffer.h>

#define MMC_AUTOSUSPEND_DELAY_MS	3000

struct mmc_ios {
	unsigned int	clock;			/* clock rate */
	unsigned int	old_rate;       /* saved clock rate */
	unsigned long	clk_ts;         /* time stamp of last updated clock */
	unsigned short	vdd;

/* vdd stores the bit number of the selected voltage range from below. */

	unsigned char	bus_mode;		/* command output mode */

#define MMC_BUSMODE_OPENDRAIN	1
#define MMC_BUSMODE_PUSHPULL	2

	unsigned char	chip_select;		/* SPI chip select */

#define MMC_CS_DONTCARE		0
#define MMC_CS_HIGH		1
#define MMC_CS_LOW		2

	unsigned char	power_mode;		/* power supply mode */

#define MMC_POWER_OFF		0
#define MMC_POWER_UP		1
#define MMC_POWER_ON		2
#define MMC_POWER_UNDEFINED	3

	unsigned char	bus_width;		/* data bus width */

#define MMC_BUS_WIDTH_1		0
#define MMC_BUS_WIDTH_4		2
#define MMC_BUS_WIDTH_8		3

	unsigned char	timing;			/* timing specification used */

#define MMC_TIMING_LEGACY	0
#define MMC_TIMING_MMC_HS	1
#define MMC_TIMING_SD_HS	2
#define MMC_TIMING_UHS_SDR12	3
#define MMC_TIMING_UHS_SDR25	4
#define MMC_TIMING_UHS_SDR50	5
#define MMC_TIMING_UHS_SDR104	6
#define MMC_TIMING_UHS_DDR50	7
#define MMC_TIMING_MMC_DDR52	8
#define MMC_TIMING_MMC_HS200	9
#define MMC_TIMING_MMC_HS400	10

	unsigned char	signal_voltage;		/* signalling voltage (1.8V or 3.3V) */

#define MMC_SIGNAL_VOLTAGE_330	0
#define MMC_SIGNAL_VOLTAGE_180	1
#define MMC_SIGNAL_VOLTAGE_120	2

	unsigned char	drv_type;		/* driver type (A, B, C, D) */

#define MMC_SET_DRIVER_TYPE_B	0
#define MMC_SET_DRIVER_TYPE_A	1
#define MMC_SET_DRIVER_TYPE_C	2
#define MMC_SET_DRIVER_TYPE_D	3

	bool enhanced_strobe;			/* hs400es selection */
};

/* states to represent load on the host */
enum mmc_load {
	MMC_LOAD_HIGH,
	MMC_LOAD_LOW,
};

enum {
	MMC_ERR_CMD_TIMEOUT,
	MMC_ERR_CMD_CRC,
	MMC_ERR_DAT_TIMEOUT,
	MMC_ERR_DAT_CRC,
	MMC_ERR_AUTO_CMD,
	MMC_ERR_ADMA,
	MMC_ERR_TUNING,
	MMC_ERR_CMDQ_RED,
	MMC_ERR_CMDQ_GCE,
	MMC_ERR_CMDQ_ICCE,
	MMC_ERR_REQ_TIMEOUT,
	MMC_ERR_CMDQ_REQ_TIMEOUT,
	MMC_ERR_ICE_CFG,
	MMC_ERR_MAX,
};

struct mmc_cmdq_host_ops {
	int (*init)(struct mmc_host *host);
	int (*enable)(struct mmc_host *host);
	void (*disable)(struct mmc_host *host, bool soft);
	int (*request)(struct mmc_host *host, struct mmc_request *mrq);
	void (*post_req)(struct mmc_host *host, int tag, int err);
	int (*halt)(struct mmc_host *host, bool halt);
	void (*reset)(struct mmc_host *host, bool soft);
	void (*dumpstate)(struct mmc_host *host);
};

struct mmc_host_ops {
	int (*init)(struct mmc_host *host);
	/*
	 * 'enable' is called when the host is claimed and 'disable' is called
	 * when the host is released. 'enable' and 'disable' are deprecated.
	 */
	int (*enable)(struct mmc_host *host);
	int (*disable)(struct mmc_host *host);
	/*
	 * It is optional for the host to implement pre_req and post_req in
	 * order to support double buffering of requests (prepare one
	 * request while another request is active).
	 * pre_req() must always be followed by a post_req().
	 * To undo a call made to pre_req(), call post_req() with
	 * a nonzero err condition.
	 */
	void	(*post_req)(struct mmc_host *host, struct mmc_request *req,
			    int err);
	void	(*pre_req)(struct mmc_host *host, struct mmc_request *req,
			   bool is_first_req);
	void	(*request)(struct mmc_host *host, struct mmc_request *req);

	/*
	 * Avoid calling the next three functions too often or in a "fast
	 * path", since underlaying controller might implement them in an
	 * expensive and/or slow way. Also note that these functions might
	 * sleep, so don't call them in the atomic contexts!
	 */

	/*
	 * Notes to the set_ios callback:
	 * ios->clock might be 0. For some controllers, setting 0Hz
	 * as any other frequency works. However, some controllers
	 * explicitly need to disable the clock. Otherwise e.g. voltage
	 * switching might fail because the SDCLK is not really quiet.
	 */
	void	(*set_ios)(struct mmc_host *host, struct mmc_ios *ios);

	/*
	 * Return values for the get_ro callback should be:
	 *   0 for a read/write card
	 *   1 for a read-only card
	 *   -ENOSYS when not supported (equal to NULL callback)
	 *   or a negative errno value when something bad happened
	 */
	int	(*get_ro)(struct mmc_host *host);

	/*
	 * Return values for the get_cd callback should be:
	 *   0 for a absent card
	 *   1 for a present card
	 *   -ENOSYS when not supported (equal to NULL callback)
	 *   or a negative errno value when something bad happened
	 */
	int	(*get_cd)(struct mmc_host *host);

	void	(*enable_sdio_irq)(struct mmc_host *host, int enable);

	/* optional callback for HC quirks */
	void	(*init_card)(struct mmc_host *host, struct mmc_card *card);

	int	(*start_signal_voltage_switch)(struct mmc_host *host, struct mmc_ios *ios);

	/* Check if the card is pulling dat[0:3] low */
	int	(*card_busy)(struct mmc_host *host);

	/* The tuning command opcode value is different for SD and eMMC cards */
	int	(*execute_tuning)(struct mmc_host *host, u32 opcode);

	/* Prepare HS400 target operating frequency depending host driver */
	int	(*prepare_hs400_tuning)(struct mmc_host *host, struct mmc_ios *ios);
	int	(*enhanced_strobe)(struct mmc_host *host);
	/* Prepare enhanced strobe depending host driver */
	void	(*hs400_enhanced_strobe)(struct mmc_host *host,
					 struct mmc_ios *ios);
	int	(*select_drive_strength)(struct mmc_card *card,
					 unsigned int max_dtr, int host_drv,
					 int card_drv, int *drv_type);
	void	(*hw_reset)(struct mmc_host *host);
	void	(*card_event)(struct mmc_host *host);

	/*
	 * Optional callback to support controllers with HW issues for multiple
	 * I/O. Returns the number of supported blocks for the request.
	 */
	int	(*multi_io_quirk)(struct mmc_card *card,
				  unsigned int direction, int blk_size);

	unsigned long (*get_max_frequency)(struct mmc_host *host);
	unsigned long (*get_min_frequency)(struct mmc_host *host);

	int	(*notify_load)(struct mmc_host *, enum mmc_load);
	void	(*notify_halt)(struct mmc_host *mmc, bool halt);
	void	(*force_err_irq)(struct mmc_host *host, u64 errmask);
};

struct mmc_card;
struct device;

struct mmc_cmdq_req {
	unsigned int cmd_flags;
	u32 blk_addr;
	/* active mmc request */
	struct mmc_request	mrq;
	struct mmc_data		data;
	struct mmc_command	cmd;
#define DCMD		(1 << 0)
#define QBR		(1 << 1)
#define DIR		(1 << 2)
#define PRIO		(1 << 3)
#define REL_WR		(1 << 4)
#define DAT_TAG	(1 << 5)
#define FORCED_PRG	(1 << 6)
	unsigned int		cmdq_req_flags;

	unsigned int		resp_idx;
	unsigned int		resp_arg;
	unsigned int		dev_pend_tasks;
	bool			resp_err;
	bool			skip_err_handling;
	int			tag; /* used for command queuing */
	u8			ctx_id;
};

struct mmc_async_req {
	/* active mmc request */
	struct mmc_request	*mrq;
	/*
	 * Check error status of completed mmc request.
	 * Returns 0 if success otherwise non zero.
	 */
	int (*err_check) (struct mmc_card *, struct mmc_async_req *);
};

/**
 * struct mmc_slot - MMC slot functions
 *
 * @cd_irq:		MMC/SD-card slot hotplug detection IRQ or -EINVAL
 * @handler_priv:	MMC/SD-card slot context
 *
 * Some MMC/SD host controllers implement slot-functions like card and
 * write-protect detection natively. However, a large number of controllers
 * leave these functions to the CPU. This struct provides a hook to attach
 * such slot-function drivers.
 */
struct mmc_slot {
	int cd_irq;
	void *handler_priv;
};


/**
 * mmc_cmdq_context_info - describes the contexts of cmdq
 * @active_reqs		requests being processed
 * @data_active_reqs	data requests being processed
 * @curr_state		state of cmdq engine
 * @cmdq_ctx_lock	acquire this before accessing this structure
 * @queue_empty_wq	workqueue for waiting for all
 *			the outstanding requests to be completed
 * @wait		waiting for all conditions described in
 *			mmc_cmdq_ready_wait to be satisified before
 *			issuing the new request to LLD.
 */
struct mmc_cmdq_context_info {
	unsigned long	active_reqs; /* in-flight requests */
	unsigned long	data_active_reqs; /* in-flight data requests */
	unsigned long	curr_state;
#define	CMDQ_STATE_ERR 0
#define	CMDQ_STATE_DCMD_ACTIVE 1
#define	CMDQ_STATE_HALT 2
#define	CMDQ_STATE_CQ_DISABLE 3
#define	CMDQ_STATE_REQ_TIMED_OUT 4
	wait_queue_head_t	queue_empty_wq;
	wait_queue_head_t	wait;
	int active_small_sector_read_reqs;
};

/**
 * mmc_context_info - synchronization details for mmc context
 * @is_done_rcv		wake up reason was done request
 * @is_new_req		wake up reason was new request
 * @is_waiting_last_req	mmc context waiting for single running request
 * @wait		wait queue
 * @lock		lock to protect data fields
 */
struct mmc_context_info {
	bool			is_done_rcv;
	bool			is_new_req;
	bool			is_waiting_last_req;
	wait_queue_head_t	wait;
	spinlock_t		lock;
};

struct regulator;
struct mmc_pwrseq;

struct mmc_supply {
	struct regulator *vmmc;		/* Card power supply */
	struct regulator *vqmmc;	/* Optional Vccq supply */
};

enum dev_state {
	DEV_SUSPENDING = 1,
	DEV_SUSPENDED,
	DEV_RESUMED,
};

/**
 * struct mmc_devfeq_clk_scaling - main context for MMC clock scaling logic
 *
 * @lock: spinlock to protect statistics
 * @devfreq: struct that represent mmc-host as a client for devfreq
 * @devfreq_profile: MMC device profile, mostly polling interval and callbacks
 * @ondemand_gov_data: struct supplied to ondemmand governor (thresholds)
 * @state: load state, can be HIGH or LOW. used to notify mmc_host_ops callback
 * @start_busy: timestamped armed once a data request is started
 * @measure_interval_start: timestamped armed once a measure interval started
 * @devfreq_abort: flag to sync between different contexts relevant to devfreq
 * @skip_clk_scale_freq_update: flag that enable/disable frequency change
 * @freq_table_sz: table size of frequencies supplied to devfreq
 * @freq_table: frequencies table supplied to devfreq
 * @curr_freq: current frequency
 * @polling_delay_ms: polling interval for status collection used by devfreq
 * @upthreshold: up-threshold supplied to ondemand governor
 * @downthreshold: down-threshold supplied to ondemand governor
 * @need_freq_change: flag indicating if a frequency change is required
 * @clk_scaling_in_progress: flag indicating if there's ongoing frequency change
 * @is_busy_started: flag indicating if a request is handled by the HW
 * @enable: flag indicating if the clock scaling logic is enabled for this host
 */
struct mmc_devfeq_clk_scaling {
	spinlock_t	lock;
	struct		devfreq *devfreq;
	struct		devfreq_dev_profile devfreq_profile;
	struct		devfreq_simple_ondemand_data ondemand_gov_data;
	enum mmc_load	state;
	ktime_t		start_busy;
	ktime_t		measure_interval_start;
	atomic_t	devfreq_abort;
	bool		skip_clk_scale_freq_update;
	int		freq_table_sz;
	int		pltfm_freq_table_sz;
	u32		*freq_table;
	u32		*pltfm_freq_table;
	unsigned long	total_busy_time_us;
	unsigned long	target_freq;
	unsigned long	curr_freq;
	unsigned long	polling_delay_ms;
	unsigned int	upthreshold;
	unsigned int	downthreshold;
	unsigned int	lower_bus_speed_mode;
#define MMC_SCALING_LOWER_DDR52_MODE	1
	bool		need_freq_change;
	bool		clk_scaling_in_progress;
	bool		is_busy_started;
	bool		enable;
};

struct mmc_host {
	struct device		*parent;
	struct device		class_dev;
	struct mmc_devfeq_clk_scaling	clk_scaling;
	int			index;
	const struct mmc_host_ops *ops;
	const struct mmc_cmdq_host_ops *cmdq_ops;
	struct mmc_pwrseq	*pwrseq;
	unsigned int		f_min;
	unsigned int		f_max;
	unsigned int		f_init;
	u32			ocr_avail;
	u32			ocr_avail_sdio;	/* SDIO-specific OCR */
	u32			ocr_avail_sd;	/* SD-specific OCR */
	u32			ocr_avail_mmc;	/* MMC-specific OCR */
#ifdef CONFIG_PM_SLEEP
	struct notifier_block	pm_notify;
#endif
	u32			max_current_330;
	u32			max_current_300;
	u32			max_current_180;

#define MMC_VDD_165_195		0x00000080	/* VDD voltage 1.65 - 1.95 */
#define MMC_VDD_20_21		0x00000100	/* VDD voltage 2.0 ~ 2.1 */
#define MMC_VDD_21_22		0x00000200	/* VDD voltage 2.1 ~ 2.2 */
#define MMC_VDD_22_23		0x00000400	/* VDD voltage 2.2 ~ 2.3 */
#define MMC_VDD_23_24		0x00000800	/* VDD voltage 2.3 ~ 2.4 */
#define MMC_VDD_24_25		0x00001000	/* VDD voltage 2.4 ~ 2.5 */
#define MMC_VDD_25_26		0x00002000	/* VDD voltage 2.5 ~ 2.6 */
#define MMC_VDD_26_27		0x00004000	/* VDD voltage 2.6 ~ 2.7 */
#define MMC_VDD_27_28		0x00008000	/* VDD voltage 2.7 ~ 2.8 */
#define MMC_VDD_28_29		0x00010000	/* VDD voltage 2.8 ~ 2.9 */
#define MMC_VDD_29_30		0x00020000	/* VDD voltage 2.9 ~ 3.0 */
#define MMC_VDD_30_31		0x00040000	/* VDD voltage 3.0 ~ 3.1 */
#define MMC_VDD_31_32		0x00080000	/* VDD voltage 3.1 ~ 3.2 */
#define MMC_VDD_32_33		0x00100000	/* VDD voltage 3.2 ~ 3.3 */
#define MMC_VDD_33_34		0x00200000	/* VDD voltage 3.3 ~ 3.4 */
#define MMC_VDD_34_35		0x00400000	/* VDD voltage 3.4 ~ 3.5 */
#define MMC_VDD_35_36		0x00800000	/* VDD voltage 3.5 ~ 3.6 */

	u32			caps;		/* Host capabilities */

#define MMC_CAP_4_BIT_DATA	(1 << 0)	/* Can the host do 4 bit transfers */
#define MMC_CAP_MMC_HIGHSPEED	(1 << 1)	/* Can do MMC high-speed timing */
#define MMC_CAP_SD_HIGHSPEED	(1 << 2)	/* Can do SD high-speed timing */
#define MMC_CAP_SDIO_IRQ	(1 << 3)	/* Can signal pending SDIO IRQs */
#define MMC_CAP_SPI		(1 << 4)	/* Talks only SPI protocols */
#define MMC_CAP_NEEDS_POLL	(1 << 5)	/* Needs polling for card-detection */
#define MMC_CAP_8_BIT_DATA	(1 << 6)	/* Can the host do 8 bit transfers */
#define MMC_CAP_AGGRESSIVE_PM	(1 << 7)	/* Suspend (e)MMC/SD at idle  */
#define MMC_CAP_NONREMOVABLE	(1 << 8)	/* Nonremovable e.g. eMMC */
#define MMC_CAP_WAIT_WHILE_BUSY	(1 << 9)	/* Waits while card is busy */
#define MMC_CAP_ERASE		(1 << 10)	/* Allow erase/trim commands */
#define MMC_CAP_1_8V_DDR	(1 << 11)	/* can support */
						/* DDR mode at 1.8V */
#define MMC_CAP_1_2V_DDR	(1 << 12)	/* can support */
						/* DDR mode at 1.2V */
#define MMC_CAP_POWER_OFF_CARD	(1 << 13)	/* Can power off after boot */
#define MMC_CAP_BUS_WIDTH_TEST	(1 << 14)	/* CMD14/CMD19 bus width ok */
#define MMC_CAP_UHS_SDR12	(1 << 15)	/* Host supports UHS SDR12 mode */
#define MMC_CAP_UHS_SDR25	(1 << 16)	/* Host supports UHS SDR25 mode */
#define MMC_CAP_UHS_SDR50	(1 << 17)	/* Host supports UHS SDR50 mode */
#define MMC_CAP_UHS_SDR104	(1 << 18)	/* Host supports UHS SDR104 mode */
#define MMC_CAP_UHS_DDR50	(1 << 19)	/* Host supports UHS DDR50 mode */
#define MMC_CAP_DRIVER_TYPE_A	(1 << 23)	/* Host supports Driver Type A */
#define MMC_CAP_DRIVER_TYPE_C	(1 << 24)	/* Host supports Driver Type C */
#define MMC_CAP_DRIVER_TYPE_D	(1 << 25)	/* Host supports Driver Type D */
#define MMC_CAP_CMD_DURING_TFR	(1 << 29)	/* Commands during data transfer */
#define MMC_CAP_CMD23		(1 << 30)	/* CMD23 supported. */
#define MMC_CAP_HW_RESET	(1 << 31)	/* Hardware reset */

	u32			caps2;		/* More host capabilities */

#define MMC_CAP2_BOOTPART_NOACC	(1 << 0)	/* Boot partition no access */
#define MMC_CAP2_FULL_PWR_CYCLE	(1 << 2)	/* Can do full power cycle */
#define MMC_CAP2_HS200_1_8V_SDR	(1 << 5)        /* can support */
#define MMC_CAP2_HS200_1_2V_SDR	(1 << 6)        /* can support */
#define MMC_CAP2_HS200		(MMC_CAP2_HS200_1_8V_SDR | \
				 MMC_CAP2_HS200_1_2V_SDR)
#define MMC_CAP2_HC_ERASE_SZ	(1 << 9)	/* High-capacity erase size */
#define MMC_CAP2_CD_ACTIVE_HIGH	(1 << 10)	/* Card-detect signal active high */
#define MMC_CAP2_RO_ACTIVE_HIGH	(1 << 11)	/* Write-protect signal active high */
#define MMC_CAP2_PACKED_RD	(1 << 12)	/* Allow packed read */
#define MMC_CAP2_PACKED_WR	(1 << 13)	/* Allow packed write */
#define MMC_CAP2_PACKED_CMD	(MMC_CAP2_PACKED_RD | \
				 MMC_CAP2_PACKED_WR)
#define MMC_CAP2_NO_PRESCAN_POWERUP (1 << 14)	/* Don't power up before scan */
#define MMC_CAP2_HS400_1_8V	(1 << 15)	/* Can support HS400 1.8V */
#define MMC_CAP2_HS400_1_2V	(1 << 16)	/* Can support HS400 1.2V */
#define MMC_CAP2_HS400		(MMC_CAP2_HS400_1_8V | \
				 MMC_CAP2_HS400_1_2V)
#define MMC_CAP2_HSX00_1_2V	(MMC_CAP2_HS200_1_2V_SDR | MMC_CAP2_HS400_1_2V)
#define MMC_CAP2_SDIO_IRQ_NOTHREAD (1 << 17)
#define MMC_CAP2_NO_WRITE_PROTECT (1 << 18)	/* No physical write protect pin, assume that card is always read-write */
#define MMC_CAP2_NO_SDIO	(1 << 19)	/* Do not send SDIO commands during initialization */
#define MMC_CAP2_HS400_ES	(1 << 20)	/* Host supports enhanced strobe */
#define MMC_CAP2_NO_SD		(1 << 21)	/* Do not send SD commands during initialization */
#define MMC_CAP2_NO_MMC		(1 << 22)	/* Do not send (e)MMC commands during initialization */
#define MMC_CAP2_PACKED_WR_CONTROL (1 << 23)	/* Allow write packing control */
#define MMC_CAP2_CLK_SCALE	(1 << 24)	/* Allow dynamic clk scaling */
#define MMC_CAP2_ASYNC_SDIO_IRQ_4BIT_MODE (1 << 25)	/* Allows Asynchronous SDIO irq while card is in 4-bit mode */
#define MMC_CAP2_NONHOTPLUG	(1 << 26)	/*Don't support hotplug*/
/* Some hosts need additional tuning */
#define MMC_CAP2_HS400_POST_TUNING	(1 << 27)
#define MMC_CAP2_CMD_QUEUE	(1 << 28)	/* support eMMC command queue */
#define MMC_CAP2_SANITIZE       (1 << 29)               /* Support Sanitize */
#define MMC_CAP2_SLEEP_AWAKE	(1 << 30)	/* Use Sleep/Awake (CMD5) */
/* use max discard ignoring max_busy_timeout parameter */
#define MMC_CAP2_MAX_DISCARD_SIZE	(1 << 31)

	mmc_pm_flag_t		pm_caps;	/* supported pm features */

#ifdef CONFIG_MMC_CLKGATE
	int			clk_requests;	/* internal reference counter */
	unsigned int		clk_delay;	/* number of MCI clk hold cycles */
	bool			clk_gated;	/* clock gated */
	struct workqueue_struct *clk_gate_wq;	/* clock gate work queue */
	struct delayed_work	clk_gate_work; /* delayed clock gate */
	unsigned int		clk_old;	/* old clock value cache */
	spinlock_t		clk_lock;	/* lock for clk fields */
	struct mutex		clk_gate_mutex;	/* mutex for clock gating */
	struct device_attribute clkgate_delay_attr;
	unsigned long           clkgate_delay;
#endif

	/* host specific block data */
	unsigned int		max_seg_size;	/* see blk_queue_max_segment_size */
	unsigned short		max_segs;	/* see blk_queue_max_segments */
	unsigned short		unused;
	unsigned int		max_req_size;	/* maximum number of bytes in one req */
	unsigned int		max_blk_size;	/* maximum size of one mmc block */
	unsigned int		max_blk_count;	/* maximum number of blocks in one req */
	unsigned int		max_busy_timeout; /* max busy timeout in ms */

	/* private data */
	spinlock_t		lock;		/* lock for claim and bus ops */

	struct mmc_ios		ios;		/* current io bus settings */
	struct mmc_ios		cached_ios;

	/* group bitfields together to minimize padding */
	unsigned int		use_spi_crc:1;
	unsigned int		claimed:1;	/* host exclusively claimed */
	unsigned int		bus_dead:1;	/* bus has been released */
#ifdef CONFIG_MMC_DEBUG
	unsigned int		removed:1;	/* host is being removed */
#endif
	unsigned int		can_retune:1;	/* re-tuning can be used */
	unsigned int		doing_retune:1;	/* re-tuning in progress */
	unsigned int		retune_now:1;	/* do re-tuning at next req */
	unsigned int		retune_paused:1; /* re-tuning is temporarily disabled */

	int			rescan_disable;	/* disable card detection */
	int			rescan_entered;	/* used with nonremovable devices */

	int			need_retune;	/* re-tuning is needed */
	int			hold_retune;	/* hold off re-tuning */
	unsigned int		retune_period;	/* re-tuning period in secs */
	struct timer_list	retune_timer;	/* for periodic re-tuning */

	bool			trigger_card_event; /* card_event necessary */

	struct mmc_card		*card;		/* device attached to this host */

	wait_queue_head_t	wq;
	struct task_struct	*claimer;	/* task that has host claimed */
	struct task_struct	*suspend_task;
	int			claim_cnt;	/* "claim" nesting count */

	struct delayed_work	detect;
	int			detect_change;	/* card detect flag */
	struct mmc_slot		slot;

	const struct mmc_bus_ops *bus_ops;	/* current bus driver */
	unsigned int		bus_refs;	/* reference counter */

	unsigned int		bus_resume_flags;
#define MMC_BUSRESUME_MANUAL_RESUME	(1 << 0)
#define MMC_BUSRESUME_NEEDS_RESUME	(1 << 1)
	bool ignore_bus_resume_flags;

	unsigned int		sdio_irqs;
	struct task_struct	*sdio_irq_thread;
	bool			sdio_irq_pending;
	atomic_t		sdio_irq_thread_abort;

	mmc_pm_flag_t		pm_flags;	/* requested pm features */

	struct led_trigger	*led;		/* activity led */

#ifdef CONFIG_REGULATOR
	bool			regulator_enabled; /* regulator state */
#endif
	struct mmc_supply	supply;

	struct dentry		*debugfs_root;

	bool			err_occurred;
	u32			err_stats[MMC_ERR_MAX];

	struct mmc_async_req	*areq;		/* active async req */
	struct mmc_context_info	context_info;	/* async synchronization info */

	/* Ongoing data transfer that allows commands during transfer */
	struct mmc_request	*ongoing_mrq;

#ifdef CONFIG_FAIL_MMC_REQUEST
	struct fault_attr	fail_mmc_request;
#endif

	unsigned int		actual_clock;	/* Actual HC clock rate */

	unsigned int		slotno;	/* used for sdio acpi binding */

	int			dsr_req;	/* DSR value is valid */
	u32			dsr;	/* optional driver stage (DSR) value */

#ifdef CONFIG_MMC_EMBEDDED_SDIO
	struct {
		struct sdio_cis			*cis;
		struct sdio_cccr		*cccr;
		struct sdio_embedded_func	*funcs;
		int				num_funcs;
	} embedded_sdio_data;
#endif

#ifdef CONFIG_BLOCK
	int			latency_hist_enabled;
<<<<<<< HEAD
	struct io_latency_state io_lat_s;
#endif

	bool sdr104_wa;

	/*
	 * Set to 1 to just stop the SDCLK to the card without
	 * actually disabling the clock from it's source.
	 */
	bool			card_clock_off;
	struct extcon_dev	*extcon;
	struct notifier_block card_detect_nb;

#ifdef CONFIG_MMC_PERF_PROFILING
	struct {

		unsigned long rbytes_drv;  /* Rd bytes MMC Host  */
		unsigned long wbytes_drv;  /* Wr bytes MMC Host  */
		ktime_t rtime_drv;	   /* Rd time  MMC Host  */
		ktime_t wtime_drv;	   /* Wr time  MMC Host  */
		ktime_t start;
	} perf;
	bool perf_enable;
#endif
	struct mmc_trace_buffer trace_buf;
	enum dev_state dev_status;
	bool			wakeup_on_idle;
	struct mmc_cmdq_context_info	cmdq_ctx;
	int num_cq_slots;
	int dcmd_cq_slot;
	bool			cmdq_thist_enabled;
	/*
	 * several cmdq supporting host controllers are extensions
	 * of legacy controllers. This variable can be used to store
	 * a reference to the cmdq extension of the existing host
	 * controller.
	 */
	void *cmdq_private;
	struct mmc_request	*err_mrq;
=======
	struct io_latency_state io_lat_read;
	struct io_latency_state io_lat_write;
#endif

>>>>>>> a9d02737
	unsigned long		private[0] ____cacheline_aligned;
};

struct mmc_host *mmc_alloc_host(int extra, struct device *);
extern bool mmc_host_may_gate_card(struct mmc_card *);
int mmc_add_host(struct mmc_host *);
void mmc_remove_host(struct mmc_host *);
void mmc_free_host(struct mmc_host *);
int mmc_of_parse(struct mmc_host *host);

#ifdef CONFIG_MMC_EMBEDDED_SDIO
extern void mmc_set_embedded_sdio_data(struct mmc_host *host,
				       struct sdio_cis *cis,
				       struct sdio_cccr *cccr,
				       struct sdio_embedded_func *funcs,
				       int num_funcs);
#endif

static inline void *mmc_priv(struct mmc_host *host)
{
	return (void *)host->private;
}

static inline void *mmc_cmdq_private(struct mmc_host *host)
{
	return host->cmdq_private;
}

#define mmc_host_is_spi(host)	((host)->caps & MMC_CAP_SPI)

#define mmc_dev(x)	((x)->parent)
#define mmc_classdev(x)	(&(x)->class_dev)
#define mmc_hostname(x)	(dev_name(&(x)->class_dev))
#define mmc_bus_needs_resume(host) ((host)->bus_resume_flags & \
				    MMC_BUSRESUME_NEEDS_RESUME)
#define mmc_bus_manual_resume(host) ((host)->bus_resume_flags & \
				MMC_BUSRESUME_MANUAL_RESUME)

static inline void mmc_set_bus_resume_policy(struct mmc_host *host, int manual)
{
	if (manual)
		host->bus_resume_flags |= MMC_BUSRESUME_MANUAL_RESUME;
	else
		host->bus_resume_flags &= ~MMC_BUSRESUME_MANUAL_RESUME;
}

extern int mmc_resume_bus(struct mmc_host *host);

int mmc_power_save_host(struct mmc_host *host);
int mmc_power_restore_host(struct mmc_host *host);

void mmc_detect_change(struct mmc_host *, unsigned long delay);
void mmc_request_done(struct mmc_host *, struct mmc_request *);
void mmc_command_done(struct mmc_host *host, struct mmc_request *mrq);

static inline void mmc_signal_sdio_irq(struct mmc_host *host)
{
	host->ops->enable_sdio_irq(host, 0);
	host->sdio_irq_pending = true;
	if (host->sdio_irq_thread)
		wake_up_process(host->sdio_irq_thread);
}

void sdio_run_irqs(struct mmc_host *host);

#ifdef CONFIG_REGULATOR
int mmc_regulator_get_ocrmask(struct regulator *supply);
int mmc_regulator_set_ocr(struct mmc_host *mmc,
			struct regulator *supply,
			unsigned short vdd_bit);
int mmc_regulator_set_vqmmc(struct mmc_host *mmc, struct mmc_ios *ios);
#else
static inline int mmc_regulator_get_ocrmask(struct regulator *supply)
{
	return 0;
}

static inline int mmc_regulator_set_ocr(struct mmc_host *mmc,
				 struct regulator *supply,
				 unsigned short vdd_bit)
{
	return 0;
}

static inline int mmc_regulator_set_vqmmc(struct mmc_host *mmc,
					  struct mmc_ios *ios)
{
	return -EINVAL;
}
#endif

int mmc_regulator_get_supply(struct mmc_host *mmc);

static inline int mmc_card_is_removable(struct mmc_host *host)
{
	return !(host->caps & MMC_CAP_NONREMOVABLE);
}

static inline int mmc_card_keep_power(struct mmc_host *host)
{
	return host->pm_flags & MMC_PM_KEEP_POWER;
}

static inline int mmc_card_wake_sdio_irq(struct mmc_host *host)
{
	return host->pm_flags & MMC_PM_WAKE_SDIO_IRQ;
}

static inline int mmc_host_cmd23(struct mmc_host *host)
{
	return host->caps & MMC_CAP_CMD23;
}

static inline int mmc_boot_partition_access(struct mmc_host *host)
{
	return !(host->caps2 & MMC_CAP2_BOOTPART_NOACC);
}

static inline bool mmc_card_and_host_support_async_int(struct mmc_host *host)
{
	return ((host->caps2 & MMC_CAP2_ASYNC_SDIO_IRQ_4BIT_MODE) &&
			(host->card->cccr.async_intr_sup));
}

static inline int mmc_host_uhs(struct mmc_host *host)
{
	return host->caps &
		(MMC_CAP_UHS_SDR12 | MMC_CAP_UHS_SDR25 |
		 MMC_CAP_UHS_SDR50 | MMC_CAP_UHS_SDR104 |
		 MMC_CAP_UHS_DDR50);
}

static inline void mmc_host_clear_sdr104(struct mmc_host *host)
{
	host->caps &= ~MMC_CAP_UHS_SDR104;
}

static inline void mmc_host_set_sdr104(struct mmc_host *host)
{
	host->caps |= MMC_CAP_UHS_SDR104;
}

static inline int mmc_host_packed_wr(struct mmc_host *host)
{
	return host->caps2 & MMC_CAP2_PACKED_WR;
}

static inline void mmc_host_set_halt(struct mmc_host *host)
{
	set_bit(CMDQ_STATE_HALT, &host->cmdq_ctx.curr_state);
}

static inline void mmc_host_clr_halt(struct mmc_host *host)
{
	clear_bit(CMDQ_STATE_HALT, &host->cmdq_ctx.curr_state);
}

static inline int mmc_host_halt(struct mmc_host *host)
{
	return test_bit(CMDQ_STATE_HALT, &host->cmdq_ctx.curr_state);
}

static inline void mmc_host_set_cq_disable(struct mmc_host *host)
{
	set_bit(CMDQ_STATE_CQ_DISABLE, &host->cmdq_ctx.curr_state);
}

static inline void mmc_host_clr_cq_disable(struct mmc_host *host)
{
	clear_bit(CMDQ_STATE_CQ_DISABLE, &host->cmdq_ctx.curr_state);
}

static inline int mmc_host_cq_disable(struct mmc_host *host)
{
	return test_bit(CMDQ_STATE_CQ_DISABLE, &host->cmdq_ctx.curr_state);
}

#ifdef CONFIG_MMC_CLKGATE
void mmc_host_clk_hold(struct mmc_host *host);
void mmc_host_clk_release(struct mmc_host *host);
unsigned int mmc_host_clk_rate(struct mmc_host *host);

#else
static inline void mmc_host_clk_hold(struct mmc_host *host)
{
}

static inline void mmc_host_clk_release(struct mmc_host *host)
{
}

static inline unsigned int mmc_host_clk_rate(struct mmc_host *host)
{
	return host->ios.clock;
}
#endif

static inline int mmc_card_hs(struct mmc_card *card)
{
	return card->host->ios.timing == MMC_TIMING_SD_HS ||
		card->host->ios.timing == MMC_TIMING_MMC_HS;
}

static inline int mmc_card_uhs(struct mmc_card *card)
{
	return card->host->ios.timing >= MMC_TIMING_UHS_SDR12 &&
		card->host->ios.timing <= MMC_TIMING_UHS_DDR50;
}

static inline bool mmc_card_hs200(struct mmc_card *card)
{
	return card->host->ios.timing == MMC_TIMING_MMC_HS200;
}

static inline bool mmc_card_ddr52(struct mmc_card *card)
{
	return card->host->ios.timing == MMC_TIMING_MMC_DDR52;
}

static inline bool mmc_card_hs400(struct mmc_card *card)
{
	return card->host->ios.timing == MMC_TIMING_MMC_HS400;
}

static inline bool mmc_card_hs400es(struct mmc_card *card)
{
	return card->host->ios.enhanced_strobe;
}

void mmc_retune_enable(struct mmc_host *host);
void mmc_retune_disable(struct mmc_host *host);
void mmc_retune_timer_stop(struct mmc_host *host);

static inline void mmc_retune_needed(struct mmc_host *host)
{
	if (host->can_retune)
		host->need_retune = 1;
}

static inline void mmc_retune_recheck(struct mmc_host *host)
{
	if (host->hold_retune <= 1)
		host->retune_now = 1;
}

void mmc_retune_pause(struct mmc_host *host);
void mmc_retune_unpause(struct mmc_host *host);

#endif /* LINUX_MMC_HOST_H */<|MERGE_RESOLUTION|>--- conflicted
+++ resolved
@@ -18,10 +18,7 @@
 #include <linux/devfreq.h>
 #include <linux/fault-inject.h>
 #include <linux/blkdev.h>
-<<<<<<< HEAD
 #include <linux/extcon.h>
-=======
->>>>>>> a9d02737
 
 #include <linux/mmc/core.h>
 #include <linux/mmc/card.h>
@@ -613,8 +610,8 @@
 
 #ifdef CONFIG_BLOCK
 	int			latency_hist_enabled;
-<<<<<<< HEAD
-	struct io_latency_state io_lat_s;
+	struct io_latency_state io_lat_read;
+	struct io_latency_state io_lat_write;
 #endif
 
 	bool sdr104_wa;
@@ -653,12 +650,6 @@
 	 */
 	void *cmdq_private;
 	struct mmc_request	*err_mrq;
-=======
-	struct io_latency_state io_lat_read;
-	struct io_latency_state io_lat_write;
-#endif
-
->>>>>>> a9d02737
 	unsigned long		private[0] ____cacheline_aligned;
 };
 
