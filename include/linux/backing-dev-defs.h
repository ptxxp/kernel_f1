--- conflicted
+++ resolved
@@ -162,11 +162,8 @@
 #ifdef CONFIG_CGROUP_WRITEBACK
 	struct radix_tree_root cgwb_tree; /* radix tree of active cgroup wbs */
 	struct rb_root cgwb_congested_tree; /* their congested states */
-<<<<<<< HEAD
-=======
 	atomic_t usage_cnt; /* counts both cgwbs and cgwb_contested's */
 	struct rw_semaphore wb_switch_rwsem; /* no cgwb switch while syncing */
->>>>>>> df08e347
 #else
 	struct bdi_writeback_congested *wb_congested;
 #endif
