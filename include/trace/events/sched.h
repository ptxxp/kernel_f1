#undef TRACE_SYSTEM
#define TRACE_SYSTEM sched

#if !defined(_TRACE_SCHED_H) || defined(TRACE_HEADER_MULTI_READ)
#define _TRACE_SCHED_H

#include <linux/sched.h>
#include <linux/tracepoint.h>
#include <linux/binfmts.h>

struct rq;

/*
 * Tracepoint for calling kthread_stop, performed to end a kthread:
 */
TRACE_EVENT(sched_kthread_stop,

	TP_PROTO(struct task_struct *t),

	TP_ARGS(t),

	TP_STRUCT__entry(
		__array(	char,	comm,	TASK_COMM_LEN	)
		__field(	pid_t,	pid			)
	),

	TP_fast_assign(
		memcpy(__entry->comm, t->comm, TASK_COMM_LEN);
		__entry->pid	= t->pid;
	),

	TP_printk("comm=%s pid=%d", __entry->comm, __entry->pid)
);

/*
 * Tracepoint for the return value of the kthread stopping:
 */
TRACE_EVENT(sched_kthread_stop_ret,

	TP_PROTO(int ret),

	TP_ARGS(ret),

	TP_STRUCT__entry(
		__field(	int,	ret	)
	),

	TP_fast_assign(
		__entry->ret	= ret;
	),

	TP_printk("ret=%d", __entry->ret)
);

/*
 * Tracepoint for task enqueue/dequeue:
 */
TRACE_EVENT(sched_enq_deq_task,

	TP_PROTO(struct task_struct *p, bool enqueue, unsigned int cpus_allowed),

	TP_ARGS(p, enqueue, cpus_allowed),

	TP_STRUCT__entry(
		__array(	char,	comm,	TASK_COMM_LEN	)
		__field(	pid_t,	pid			)
		__field(	int,	prio			)
		__field(	int,	cpu			)
		__field(	bool,	enqueue			)
		__field(unsigned int,	nr_running		)
		__field(unsigned long,	cpu_load		)
		__field(unsigned int,	rt_nr_running		)
		__field(unsigned int,	cpus_allowed		)
		__field(unsigned int,	demand			)
		__field(unsigned int,	pred_demand		)
	),

	TP_fast_assign(
		memcpy(__entry->comm, p->comm, TASK_COMM_LEN);
		__entry->pid		= p->pid;
		__entry->prio		= p->prio;
		__entry->cpu		= task_cpu(p);
		__entry->enqueue	= enqueue;
		__entry->nr_running	= task_rq(p)->nr_running;
		__entry->cpu_load	= task_rq(p)->cpu_load[0];
		__entry->rt_nr_running	= task_rq(p)->rt.rt_nr_running;
		__entry->cpus_allowed	= cpus_allowed;
		__entry->demand		= task_load(p);
		__entry->pred_demand	= task_pl(p);
	),

	TP_printk("cpu=%d %s comm=%s pid=%d prio=%d nr_running=%u cpu_load=%lu rt_nr_running=%u affine=%x demand=%u pred_demand=%u",
			__entry->cpu,
			__entry->enqueue ? "enqueue" : "dequeue",
			__entry->comm, __entry->pid,
			__entry->prio, __entry->nr_running,
			__entry->cpu_load, __entry->rt_nr_running, __entry->cpus_allowed
			, __entry->demand, __entry->pred_demand
			)
);

#ifdef CONFIG_SCHED_WALT
struct group_cpu_time;
extern const char *task_event_names[];

#if defined(CREATE_TRACE_POINTS) && defined(CONFIG_SCHED_WALT)
static inline void __window_data(u32 *dst, u32 *src)
{
	if (src)
		memcpy(dst, src, nr_cpu_ids * sizeof(u32));
	else
		memset(dst, 0, nr_cpu_ids * sizeof(u32));
}

struct trace_seq;
const char *__window_print(struct trace_seq *p, const u32 *buf, int buf_len)
{
	int i;
	const char *ret = p->buffer + seq_buf_used(&p->seq);

	for (i = 0; i < buf_len; i++)
		trace_seq_printf(p, "%u ", buf[i]);

	trace_seq_putc(p, 0);

	return ret;
}

static inline s64 __rq_update_sum(struct rq *rq, bool curr, bool new)
{
	if (curr)
		if (new)
			return rq->nt_curr_runnable_sum;
		else
			return rq->curr_runnable_sum;
	else
		if (new)
			return rq->nt_prev_runnable_sum;
		else
			return rq->prev_runnable_sum;
}

static inline s64 __grp_update_sum(struct rq *rq, bool curr, bool new)
{
	if (curr)
		if (new)
			return rq->grp_time.nt_curr_runnable_sum;
		else
			return rq->grp_time.curr_runnable_sum;
	else
		if (new)
			return rq->grp_time.nt_prev_runnable_sum;
		else
			return rq->grp_time.prev_runnable_sum;
}

static inline s64
__get_update_sum(struct rq *rq, enum migrate_types migrate_type,
		 bool src, bool new, bool curr)
{
	switch (migrate_type) {
	case RQ_TO_GROUP:
		if (src)
			return __rq_update_sum(rq, curr, new);
		else
			return __grp_update_sum(rq, curr, new);
	case GROUP_TO_RQ:
		if (src)
			return __grp_update_sum(rq, curr, new);
		else
			return __rq_update_sum(rq, curr, new);
	default:
		WARN_ON_ONCE(1);
		return -1;
	}
}
#endif

TRACE_EVENT(sched_update_pred_demand,

	TP_PROTO(struct rq *rq, struct task_struct *p, u32 runtime, int pct,
		 unsigned int pred_demand),

	TP_ARGS(rq, p, runtime, pct, pred_demand),

	TP_STRUCT__entry(
		__array(	char,	comm,   TASK_COMM_LEN	)
		__field(       pid_t,	pid			)
		__field(unsigned int,	runtime			)
		__field(	 int,	pct			)
		__field(unsigned int,	pred_demand		)
		__array(	  u8,	bucket, NUM_BUSY_BUCKETS)
		__field(	 int,	cpu			)
	),

	TP_fast_assign(
		memcpy(__entry->comm, p->comm, TASK_COMM_LEN);
		__entry->pid            = p->pid;
		__entry->runtime        = runtime;
		__entry->pct            = pct;
		__entry->pred_demand     = pred_demand;
		memcpy(__entry->bucket, p->ravg.busy_buckets,
					NUM_BUSY_BUCKETS * sizeof(u8));
		__entry->cpu            = rq->cpu;
	),

	TP_printk("%d (%s): runtime %u pct %d cpu %d pred_demand %u (buckets: %u %u %u %u %u %u %u %u %u %u)",
		__entry->pid, __entry->comm,
		__entry->runtime, __entry->pct, __entry->cpu,
		__entry->pred_demand, __entry->bucket[0], __entry->bucket[1],
		__entry->bucket[2], __entry->bucket[3],__entry->bucket[4],
		__entry->bucket[5], __entry->bucket[6], __entry->bucket[7],
		__entry->bucket[8], __entry->bucket[9])
);

TRACE_EVENT(sched_update_history,

	TP_PROTO(struct rq *rq, struct task_struct *p, u32 runtime, int samples,
			enum task_event evt),

	TP_ARGS(rq, p, runtime, samples, evt),

	TP_STRUCT__entry(
		__array(	char,	comm,   TASK_COMM_LEN	)
		__field(	pid_t,	pid			)
		__field(unsigned int,	runtime			)
		__field(	 int,	samples			)
		__field(enum task_event,	evt		)
		__field(unsigned int,	demand			)
		__field(unsigned int,	coloc_demand		)
		__field(unsigned int,	pred_demand		)
		__array(	 u32,	hist, RAVG_HIST_SIZE_MAX)
		__field(unsigned int,	nr_big_tasks		)
		__field(	 int,	cpu			)
	),

	TP_fast_assign(
		memcpy(__entry->comm, p->comm, TASK_COMM_LEN);
		__entry->pid            = p->pid;
		__entry->runtime        = runtime;
		__entry->samples        = samples;
		__entry->evt            = evt;
		__entry->demand         = p->ravg.demand;
		__entry->coloc_demand   = p->ravg.coloc_demand;
		__entry->pred_demand     = p->ravg.pred_demand;
		memcpy(__entry->hist, p->ravg.sum_history,
					RAVG_HIST_SIZE_MAX * sizeof(u32));
		__entry->nr_big_tasks   = rq->walt_stats.nr_big_tasks;
		__entry->cpu            = rq->cpu;
	),

	TP_printk("%d (%s): runtime %u samples %d event %s demand %u coloc_demand %u pred_demand %u"
		" (hist: %u %u %u %u %u) cpu %d nr_big %u",
		__entry->pid, __entry->comm,
		__entry->runtime, __entry->samples,
		task_event_names[__entry->evt],
		__entry->demand, __entry->coloc_demand, __entry->pred_demand,
		__entry->hist[0], __entry->hist[1],
		__entry->hist[2], __entry->hist[3],
		__entry->hist[4], __entry->cpu, __entry->nr_big_tasks)
);

TRACE_EVENT(sched_get_task_cpu_cycles,

	TP_PROTO(int cpu, int event, u64 cycles, u64 exec_time, struct task_struct *p),

	TP_ARGS(cpu, event, cycles, exec_time, p),

	TP_STRUCT__entry(
		__field(int,		cpu		)
		__field(int,		event		)
		__field(u64,		cycles		)
		__field(u64,		exec_time	)
		__field(u32,		freq		)
		__field(u32,		legacy_freq	)
		__field(u32,		max_freq	)
		__field(pid_t,		pid		)
		__array(char,	comm,   TASK_COMM_LEN	)
	),

	TP_fast_assign(
		__entry->cpu		= cpu;
		__entry->event		= event;
		__entry->cycles		= cycles;
		__entry->exec_time	= exec_time;
		__entry->freq		= cpu_cycles_to_freq(cycles, exec_time);
		__entry->legacy_freq	= cpu_cur_freq(cpu);
		__entry->max_freq	= cpu_max_freq(cpu);
		__entry->pid            = p->pid;
		memcpy(__entry->comm, p->comm, TASK_COMM_LEN);
	),

	TP_printk("cpu=%d event=%d cycles=%llu exec_time=%llu freq=%u legacy_freq=%u max_freq=%u task=%d (%s)",
		  __entry->cpu, __entry->event, __entry->cycles,
		  __entry->exec_time, __entry->freq, __entry->legacy_freq,
		  __entry->max_freq, __entry->pid, __entry->comm)
);

TRACE_EVENT(sched_update_task_ravg,

	TP_PROTO(struct task_struct *p, struct rq *rq, enum task_event evt,
		 u64 wallclock, u64 irqtime, u64 cycles, u64 exec_time,
		 struct group_cpu_time *cpu_time),

	TP_ARGS(p, rq, evt, wallclock, irqtime, cycles, exec_time, cpu_time),

	TP_STRUCT__entry(
		__array(	char,	comm,   TASK_COMM_LEN	)
		__field(	pid_t,	pid			)
		__field(	pid_t,	cur_pid			)
		__field(unsigned int,	cur_freq		)
		__field(	u64,	wallclock		)
		__field(	u64,	mark_start		)
		__field(	u64,	delta_m			)
		__field(	u64,	win_start		)
		__field(	u64,	delta			)
		__field(	u64,	irqtime			)
		__field(enum task_event,	evt		)
		__field(unsigned int,	demand			)
		__field(unsigned int,	coloc_demand		)
		__field(unsigned int,	sum			)
		__field(	 int,	cpu			)
		__field(unsigned int,	pred_demand		)
		__field(	u64,	rq_cs			)
		__field(	u64,	rq_ps			)
		__field(	u64,	grp_cs			)
		__field(	u64,	grp_ps			)
		__field(	u64,	grp_nt_cs		)
		__field(	u64,	grp_nt_ps		)
		__field(	u32,	curr_window		)
		__field(	u32,	prev_window		)
		__dynamic_array(u32,	curr_sum, nr_cpu_ids	)
		__dynamic_array(u32,	prev_sum, nr_cpu_ids	)
		__field(	u64,	nt_cs			)
		__field(	u64,	nt_ps			)
		__field(	u32,	active_windows		)
		__field(	u8,	curr_top		)
		__field(	u8,	prev_top		)
	),

	TP_fast_assign(
		__entry->wallclock      = wallclock;
		__entry->win_start      = rq->window_start;
		__entry->delta          = (wallclock - rq->window_start);
		__entry->evt            = evt;
		__entry->cpu            = rq->cpu;
		__entry->cur_pid        = rq->curr->pid;
		__entry->cur_freq       = cpu_cycles_to_freq(cycles, exec_time);
		memcpy(__entry->comm, p->comm, TASK_COMM_LEN);
		__entry->pid            = p->pid;
		__entry->mark_start     = p->ravg.mark_start;
		__entry->delta_m        = (wallclock - p->ravg.mark_start);
		__entry->demand         = p->ravg.demand;
		__entry->coloc_demand	= p->ravg.coloc_demand;
		__entry->sum            = p->ravg.sum;
		__entry->irqtime        = irqtime;
		__entry->pred_demand     = p->ravg.pred_demand;
		__entry->rq_cs          = rq->curr_runnable_sum;
		__entry->rq_ps          = rq->prev_runnable_sum;
		__entry->grp_cs = cpu_time ? cpu_time->curr_runnable_sum : 0;
		__entry->grp_ps = cpu_time ? cpu_time->prev_runnable_sum : 0;
		__entry->grp_nt_cs = cpu_time ? cpu_time->nt_curr_runnable_sum : 0;
		__entry->grp_nt_ps = cpu_time ? cpu_time->nt_prev_runnable_sum : 0;
		__entry->curr_window	= p->ravg.curr_window;
		__entry->prev_window	= p->ravg.prev_window;
		__window_data(__get_dynamic_array(curr_sum), p->ravg.curr_window_cpu);
		__window_data(__get_dynamic_array(prev_sum), p->ravg.prev_window_cpu);
		__entry->nt_cs		= rq->nt_curr_runnable_sum;
		__entry->nt_ps		= rq->nt_prev_runnable_sum;
		__entry->active_windows	= p->ravg.active_windows;
		__entry->curr_top	= rq->curr_top;
		__entry->prev_top	= rq->prev_top;
	),

	TP_printk("wc %llu ws %llu delta %llu event %s cpu %d cur_freq %u cur_pid %d task %d (%s) ms %llu delta %llu demand %u coloc_demand: %u sum %u irqtime %llu pred_demand %u rq_cs %llu rq_ps %llu cur_window %u (%s) prev_window %u (%s) nt_cs %llu nt_ps %llu active_wins %u grp_cs %lld grp_ps %lld, grp_nt_cs %llu, grp_nt_ps: %llu curr_top %u prev_top %u",
		__entry->wallclock, __entry->win_start, __entry->delta,
		task_event_names[__entry->evt], __entry->cpu,
		__entry->cur_freq, __entry->cur_pid,
		__entry->pid, __entry->comm, __entry->mark_start,
		__entry->delta_m, __entry->demand, __entry->coloc_demand,
		__entry->sum, __entry->irqtime, __entry->pred_demand,
		__entry->rq_cs, __entry->rq_ps, __entry->curr_window,
		__window_print(p, __get_dynamic_array(curr_sum), nr_cpu_ids),
		__entry->prev_window,
		__window_print(p, __get_dynamic_array(prev_sum), nr_cpu_ids),
		__entry->nt_cs, __entry->nt_ps,
		__entry->active_windows, __entry->grp_cs,
		__entry->grp_ps, __entry->grp_nt_cs, __entry->grp_nt_ps,
		__entry->curr_top, __entry->prev_top)
);

TRACE_EVENT(sched_update_task_ravg_mini,

	TP_PROTO(struct task_struct *p, struct rq *rq, enum task_event evt,
		 u64 wallclock, u64 irqtime, u64 cycles, u64 exec_time,
		 struct group_cpu_time *cpu_time),

	TP_ARGS(p, rq, evt, wallclock, irqtime, cycles, exec_time, cpu_time),

	TP_STRUCT__entry(
		__array(	char,	comm,   TASK_COMM_LEN	)
		__field(	pid_t,	pid			)
		__field(	u64,	wallclock		)
		__field(	u64,	mark_start		)
		__field(	u64,	delta_m			)
		__field(	u64,	win_start		)
		__field(	u64,	delta			)
		__field(enum task_event,	evt		)
		__field(unsigned int,	demand			)
		__field(	 int,	cpu			)
		__field(	u64,	rq_cs			)
		__field(	u64,	rq_ps			)
		__field(	u64,	grp_cs			)
		__field(	u64,	grp_ps			)
		__field(	u32,	curr_window		)
		__field(	u32,	prev_window		)
	),

	TP_fast_assign(
		__entry->wallclock      = wallclock;
		__entry->win_start      = rq->window_start;
		__entry->delta          = (wallclock - rq->window_start);
		__entry->evt            = evt;
		__entry->cpu            = rq->cpu;
		memcpy(__entry->comm, p->comm, TASK_COMM_LEN);
		__entry->pid            = p->pid;
		__entry->mark_start     = p->ravg.mark_start;
		__entry->delta_m        = (wallclock - p->ravg.mark_start);
		__entry->demand         = p->ravg.demand;
		__entry->rq_cs          = rq->curr_runnable_sum;
		__entry->rq_ps          = rq->prev_runnable_sum;
		__entry->grp_cs = cpu_time ? cpu_time->curr_runnable_sum : 0;
		__entry->grp_ps = cpu_time ? cpu_time->prev_runnable_sum : 0;
		__entry->curr_window	= p->ravg.curr_window;
		__entry->prev_window	= p->ravg.prev_window;
	),

	TP_printk("wc %llu ws %llu delta %llu event %s cpu %d task %d (%s) ms %llu delta %llu demand %u rq_cs %llu rq_ps %llu cur_window %u prev_window %u grp_cs %lld grp_ps %lld",
		__entry->wallclock, __entry->win_start, __entry->delta,
		task_event_names[__entry->evt], __entry->cpu,
		__entry->pid, __entry->comm, __entry->mark_start,
		__entry->delta_m, __entry->demand,
		__entry->rq_cs, __entry->rq_ps, __entry->curr_window,
		__entry->prev_window,
		__entry->grp_cs,
		__entry->grp_ps)
);

struct migration_sum_data;
extern const char *migrate_type_names[];

TRACE_EVENT(sched_set_preferred_cluster,

	TP_PROTO(struct related_thread_group *grp, u64 total_demand),

	TP_ARGS(grp, total_demand),

	TP_STRUCT__entry(
		__field(	int,	id			)
		__field(	u64,	demand			)
		__field(	int,	cluster_first_cpu	)
		__array(	char,	comm,	TASK_COMM_LEN	)
		__field(	pid_t,	pid			)
		__field(unsigned int,	task_demand			)
	),

	TP_fast_assign(
		__entry->id			= grp->id;
		__entry->demand			= total_demand;
		__entry->cluster_first_cpu	= grp->preferred_cluster ?
							cluster_first_cpu(grp->preferred_cluster)
							: -1;
	),

	TP_printk("group_id %d total_demand %llu preferred_cluster_first_cpu %d",
			__entry->id, __entry->demand,
			__entry->cluster_first_cpu)
);

TRACE_EVENT(sched_migration_update_sum,

	TP_PROTO(struct task_struct *p, enum migrate_types migrate_type, struct rq *rq),

	TP_ARGS(p, migrate_type, rq),

	TP_STRUCT__entry(
		__field(int,		tcpu			)
		__field(int,		pid			)
		__field(enum migrate_types,	migrate_type	)
		__field(	s64,	src_cs			)
		__field(	s64,	src_ps			)
		__field(	s64,	dst_cs			)
		__field(	s64,	dst_ps			)
		__field(	s64,	src_nt_cs		)
		__field(	s64,	src_nt_ps		)
		__field(	s64,	dst_nt_cs		)
		__field(	s64,	dst_nt_ps		)
	),

	TP_fast_assign(
		__entry->tcpu		= task_cpu(p);
		__entry->pid		= p->pid;
		__entry->migrate_type	= migrate_type;
		__entry->src_cs		= __get_update_sum(rq, migrate_type,
							   true, false, true);
		__entry->src_ps		= __get_update_sum(rq, migrate_type,
							   true, false, false);
		__entry->dst_cs		= __get_update_sum(rq, migrate_type,
							   false, false, true);
		__entry->dst_ps		= __get_update_sum(rq, migrate_type,
							   false, false, false);
		__entry->src_nt_cs	= __get_update_sum(rq, migrate_type,
							   true, true, true);
		__entry->src_nt_ps	= __get_update_sum(rq, migrate_type,
							   true, true, false);
		__entry->dst_nt_cs	= __get_update_sum(rq, migrate_type,
							   false, true, true);
		__entry->dst_nt_ps	= __get_update_sum(rq, migrate_type,
							   false, true, false);
	),

	TP_printk("pid %d task_cpu %d migrate_type %s src_cs %llu src_ps %llu dst_cs %lld dst_ps %lld src_nt_cs %llu src_nt_ps %llu dst_nt_cs %lld dst_nt_ps %lld",
		__entry->pid, __entry->tcpu, migrate_type_names[__entry->migrate_type],
		__entry->src_cs, __entry->src_ps, __entry->dst_cs, __entry->dst_ps,
		__entry->src_nt_cs, __entry->src_nt_ps, __entry->dst_nt_cs, __entry->dst_nt_ps)
);

TRACE_EVENT(sched_set_boost,

	TP_PROTO(int type),

	TP_ARGS(type),

	TP_STRUCT__entry(
		__field(int, type			)
	),

	TP_fast_assign(
		__entry->type = type;
	),

	TP_printk("type %d", __entry->type)
);

#endif

#ifdef CONFIG_SCHED_WALT
DECLARE_EVENT_CLASS(sched_cpu_load,

	TP_PROTO(struct rq *rq, int idle, u64 irqload, unsigned int power_cost),

	TP_ARGS(rq, idle, irqload, power_cost),

	TP_STRUCT__entry(
		__field(unsigned int, cpu			)
		__field(unsigned int, idle			)
		__field(unsigned int, nr_running		)
		__field(unsigned int, nr_big_tasks		)
		__field(unsigned int, load_scale_factor		)
		__field(unsigned int, capacity			)
		__field(	 u64, cumulative_runnable_avg	)
		__field(	 u64, irqload			)
		__field(unsigned int, max_freq			)
		__field(unsigned int, power_cost		)
		__field(	 int, cstate			)
		__field(	 int, dstate			)
	),

	TP_fast_assign(
		__entry->cpu			= rq->cpu;
		__entry->idle			= idle;
		__entry->nr_running		= rq->nr_running;
		__entry->nr_big_tasks		= rq->walt_stats.nr_big_tasks;
		__entry->load_scale_factor	= cpu_load_scale_factor(rq->cpu);
		__entry->capacity		= cpu_capacity(rq->cpu);
		__entry->cumulative_runnable_avg = rq->walt_stats.cumulative_runnable_avg;
		__entry->irqload		= irqload;
		__entry->max_freq		= cpu_max_freq(rq->cpu);
		__entry->power_cost		= power_cost;
		__entry->cstate			= rq->cstate;
		__entry->dstate			= rq->cluster->dstate;
	),

	TP_printk("cpu %u idle %d nr_run %u nr_big %u lsf %u capacity %u cr_avg %llu irqload %llu fmax %u power_cost %u cstate %d dstate %d",
	__entry->cpu, __entry->idle, __entry->nr_running, __entry->nr_big_tasks,
	__entry->load_scale_factor, __entry->capacity,
	__entry->cumulative_runnable_avg, __entry->irqload,
	__entry->max_freq, __entry->power_cost, __entry->cstate,
	__entry->dstate)
);

DEFINE_EVENT(sched_cpu_load, sched_cpu_load_lb,
	TP_PROTO(struct rq *rq, int idle, u64 irqload, unsigned int power_cost),
	TP_ARGS(rq, idle, irqload, power_cost)
);

TRACE_EVENT(sched_load_to_gov,

	TP_PROTO(struct rq *rq, u64 aggr_grp_load, u32 tt_load,
		u64 freq_aggr_thresh, u64 load, int policy,
		int big_task_rotation,
		unsigned int sysctl_sched_little_cluster_coloc_fmin_khz,
		u64 coloc_boost_load),
	TP_ARGS(rq, aggr_grp_load, tt_load, freq_aggr_thresh, load, policy,
		big_task_rotation, sysctl_sched_little_cluster_coloc_fmin_khz,
		coloc_boost_load),

	TP_STRUCT__entry(
		__field(	int,	cpu			)
		__field(	int,    policy			)
		__field(	int,	ed_task_pid		)
		__field(	u64,    aggr_grp_load		)
		__field(	u64,    freq_aggr_thresh	)
		__field(	u64,    tt_load			)
		__field(	u64,	rq_ps			)
		__field(	u64,	grp_rq_ps		)
		__field(	u64,	nt_ps			)
		__field(	u64,	grp_nt_ps		)
		__field(	u64,	pl			)
		__field(	u64,    load			)
		__field(	int,    big_task_rotation	)
		__field(unsigned int,
				sysctl_sched_little_cluster_coloc_fmin_khz)
		__field(	u64,	coloc_boost_load	)
	),

	TP_fast_assign(
		__entry->cpu		= cpu_of(rq);
		__entry->policy		= policy;
		__entry->ed_task_pid	= rq->ed_task ? rq->ed_task->pid : -1;
		__entry->aggr_grp_load	= aggr_grp_load;
		__entry->freq_aggr_thresh = freq_aggr_thresh;
		__entry->tt_load	= tt_load;
		__entry->rq_ps		= rq->prev_runnable_sum;
		__entry->grp_rq_ps	= rq->grp_time.prev_runnable_sum;
		__entry->nt_ps		= rq->nt_prev_runnable_sum;
		__entry->grp_nt_ps	= rq->grp_time.nt_prev_runnable_sum;
		__entry->pl		= rq->walt_stats.pred_demands_sum;
		__entry->load		= load;
		__entry->big_task_rotation = big_task_rotation;
		__entry->sysctl_sched_little_cluster_coloc_fmin_khz =
				sysctl_sched_little_cluster_coloc_fmin_khz;
		__entry->coloc_boost_load = coloc_boost_load;
	),

	TP_printk("cpu=%d policy=%d ed_task_pid=%d aggr_grp_load=%llu freq_aggr_thresh=%llu tt_load=%llu rq_ps=%llu grp_rq_ps=%llu nt_ps=%llu grp_nt_ps=%llu pl=%llu load=%llu big_task_rotation=%d sysctl_sched_little_cluster_coloc_fmin_khz=%u coloc_boost_load=%llu",
		__entry->cpu, __entry->policy, __entry->ed_task_pid,
		__entry->aggr_grp_load, __entry->freq_aggr_thresh,
		__entry->tt_load, __entry->rq_ps, __entry->grp_rq_ps,
		__entry->nt_ps, __entry->grp_nt_ps, __entry->pl, __entry->load,
		__entry->big_task_rotation,
		__entry->sysctl_sched_little_cluster_coloc_fmin_khz,
		__entry->coloc_boost_load)
);
#endif

#ifdef CONFIG_SMP
TRACE_EVENT(sched_cpu_util,

	TP_PROTO(int cpu),

	TP_ARGS(cpu),

	TP_STRUCT__entry(
		__field(unsigned int, cpu			)
		__field(unsigned int, nr_running		)
		__field(long, cpu_util				)
		__field(long, cpu_util_cum			)
		__field(unsigned int, capacity_curr		)
		__field(unsigned int, capacity			)
		__field(unsigned int, capacity_orig		)
		__field(int, idle_state				)
		__field(u64, irqload				)
		__field(int, online				)
		__field(int, isolated				)
		__field(int, reserved				)
		__field(int, high_irq_load			)
	),

	TP_fast_assign(
		__entry->cpu			= cpu;
		__entry->nr_running		= cpu_rq(cpu)->nr_running;
		__entry->cpu_util		= cpu_util(cpu);
		__entry->cpu_util_cum		= cpu_util_cum(cpu, 0);
		__entry->capacity_curr		= capacity_curr_of(cpu);
		__entry->capacity		= capacity_of(cpu);
		__entry->capacity_orig		= capacity_orig_of(cpu);
		__entry->idle_state		= idle_get_state_idx(cpu_rq(cpu));
		__entry->irqload		= sched_irqload(cpu);
		__entry->online			= cpu_online(cpu);
		__entry->isolated		= cpu_isolated(cpu);
		__entry->reserved		= is_reserved(cpu);
		__entry->high_irq_load          = sched_cpu_high_irqload(cpu);
	),

	TP_printk("cpu=%d nr_running=%d cpu_util=%ld cpu_util_cum=%ld capacity_curr=%u capacity=%u capacity_orig=%u idle_state=%d irqload=%llu online=%u isolated=%u reserved=%u high_irq_load=%u",
		__entry->cpu, __entry->nr_running, __entry->cpu_util, __entry->cpu_util_cum, __entry->capacity_curr, __entry->capacity, __entry->capacity_orig, __entry->idle_state, __entry->irqload, __entry->online, __entry->isolated, __entry->reserved, __entry->high_irq_load)
);

TRACE_EVENT(sched_energy_diff,

	TP_PROTO(struct task_struct *p, int prev_cpu, unsigned int prev_energy,
		 int next_cpu, unsigned int next_energy,
		 int backup_cpu, unsigned int backup_energy),

	TP_ARGS(p, prev_cpu, prev_energy, next_cpu, next_energy,
		backup_cpu, backup_energy),

	TP_STRUCT__entry(
		__field(int, pid		)
		__field(int, prev_cpu		)
		__field(int, prev_energy	)
		__field(int, next_cpu		)
		__field(int, next_energy	)
		__field(int, backup_cpu		)
		__field(int, backup_energy	)
	),

	TP_fast_assign(
		__entry->pid			= p->pid;
		__entry->prev_cpu		= prev_cpu;
		__entry->prev_energy		= prev_energy;
		__entry->next_cpu		= next_cpu;
		__entry->next_energy		= next_energy;
		__entry->backup_cpu		= backup_cpu;
		__entry->backup_energy		= backup_energy;
	),

	TP_printk("pid=%d prev_cpu=%d prev_energy=%u next_cpu=%d next_energy=%u backup_cpu=%d backup_energy=%u",
		__entry->pid, __entry->prev_cpu, __entry->prev_energy,
		__entry->next_cpu, __entry->next_energy,
		__entry->backup_cpu, __entry->backup_energy)
);

TRACE_EVENT(sched_task_util,

	TP_PROTO(struct task_struct *p, int next_cpu, int backup_cpu,
		 int target_cpu, bool sync, bool need_idle, int fastpath,
		 bool placement_boost, int rtg_cpu, u64 start_t),

	TP_ARGS(p, next_cpu, backup_cpu, target_cpu, sync, need_idle, fastpath,
		placement_boost, rtg_cpu, start_t),

	TP_STRUCT__entry(
		__field(int, pid			)
		__array(char, comm, TASK_COMM_LEN	)
		__field(unsigned long, util		)
		__field(int, prev_cpu			)
		__field(int, next_cpu			)
		__field(int, backup_cpu			)
		__field(int, target_cpu			)
		__field(bool, sync			)
		__field(bool, need_idle			)
		__field(int, fastpath			)
		__field(bool, placement_boost		)
		__field(int, rtg_cpu			)
		__field(u64, latency			)
	),

	TP_fast_assign(
		__entry->pid			= p->pid;
		memcpy(__entry->comm, p->comm, TASK_COMM_LEN);
		__entry->util			= task_util(p);
		__entry->prev_cpu		= task_cpu(p);
		__entry->next_cpu		= next_cpu;
		__entry->backup_cpu		= backup_cpu;
		__entry->target_cpu		= target_cpu;
		__entry->sync			= sync;
		__entry->need_idle		= need_idle;
		__entry->fastpath		= fastpath;
		__entry->placement_boost	= placement_boost;
		__entry->rtg_cpu		= rtg_cpu;
		__entry->latency		= (sched_clock() - start_t);
	),

	TP_printk("pid=%d comm=%s util=%lu prev_cpu=%d next_cpu=%d backup_cpu=%d target_cpu=%d sync=%d need_idle=%d fastpath=%d placement_boost=%d rtg_cpu=%d latency=%llu",
		__entry->pid, __entry->comm, __entry->util, __entry->prev_cpu, __entry->next_cpu, __entry->backup_cpu, __entry->target_cpu, __entry->sync, __entry->need_idle,  __entry->fastpath, __entry->placement_boost, __entry->rtg_cpu, __entry->latency)
);

#endif

/*
 * Tracepoint for waking up a task:
 */
DECLARE_EVENT_CLASS(sched_wakeup_template,

	TP_PROTO(struct task_struct *p),

	TP_ARGS(__perf_task(p)),

	TP_STRUCT__entry(
		__array(	char,	comm,	TASK_COMM_LEN	)
		__field(	pid_t,	pid			)
		__field(	int,	prio			)
		__field(	int,	success			)
		__field(	int,	target_cpu		)
	),

	TP_fast_assign(
		memcpy(__entry->comm, p->comm, TASK_COMM_LEN);
		__entry->pid		= p->pid;
		__entry->prio		= p->prio;
		__entry->success	= 1; /* rudiment, kill when possible */
		__entry->target_cpu	= task_cpu(p);
	),

	TP_printk("comm=%s pid=%d prio=%d target_cpu=%03d",
		  __entry->comm, __entry->pid, __entry->prio,
		  __entry->target_cpu)
);

/*
 * Tracepoint called when waking a task; this tracepoint is guaranteed to be
 * called from the waking context.
 */
DEFINE_EVENT(sched_wakeup_template, sched_waking,
	     TP_PROTO(struct task_struct *p),
	     TP_ARGS(p));

/*
 * Tracepoint called when the task is actually woken; p->state == TASK_RUNNNG.
 * It it not always called from the waking context.
 */
DEFINE_EVENT(sched_wakeup_template, sched_wakeup,
	     TP_PROTO(struct task_struct *p),
	     TP_ARGS(p));

/*
 * Tracepoint for waking up a new task:
 */
DEFINE_EVENT(sched_wakeup_template, sched_wakeup_new,
	     TP_PROTO(struct task_struct *p),
	     TP_ARGS(p));

#ifdef CREATE_TRACE_POINTS
static inline long __trace_sched_switch_state(bool preempt, struct task_struct *p)
{
#ifdef CONFIG_SCHED_DEBUG
	BUG_ON(p != current);
#endif /* CONFIG_SCHED_DEBUG */

	/*
	 * Preemption ignores task state, therefore preempted tasks are always
	 * RUNNING (we will not have dequeued if state != RUNNING).
	 */
	return preempt ? TASK_RUNNING | TASK_STATE_MAX : p->state;
}
#endif /* CREATE_TRACE_POINTS */

/*
 * Tracepoint for task switches, performed by the scheduler:
 */
TRACE_EVENT(sched_switch,

	TP_PROTO(bool preempt,
		 struct task_struct *prev,
		 struct task_struct *next),

	TP_ARGS(preempt, prev, next),

	TP_STRUCT__entry(
		__array(	char,	prev_comm,	TASK_COMM_LEN	)
		__field(	pid_t,	prev_pid			)
		__field(	int,	prev_prio			)
		__field(	long,	prev_state			)
		__array(	char,	next_comm,	TASK_COMM_LEN	)
		__field(	pid_t,	next_pid			)
		__field(	int,	next_prio			)
	),

	TP_fast_assign(
		memcpy(__entry->next_comm, next->comm, TASK_COMM_LEN);
		__entry->prev_pid	= prev->pid;
		__entry->prev_prio	= prev->prio;
		__entry->prev_state	= __trace_sched_switch_state(preempt, prev);
		memcpy(__entry->prev_comm, prev->comm, TASK_COMM_LEN);
		__entry->next_pid	= next->pid;
		__entry->next_prio	= next->prio;
	),

	TP_printk("prev_comm=%s prev_pid=%d prev_prio=%d prev_state=%s%s ==> next_comm=%s next_pid=%d next_prio=%d",
		__entry->prev_comm, __entry->prev_pid, __entry->prev_prio,
		__entry->prev_state & (TASK_STATE_MAX-1) ?
		  __print_flags(__entry->prev_state & (TASK_STATE_MAX-1), "|",
				{ 1, "S"} , { 2, "D" }, { 4, "T" }, { 8, "t" },
				{ 16, "Z" }, { 32, "X" }, { 64, "x" },
				{ 128, "K" }, { 256, "W" }, { 512, "P" },
				{ 1024, "N" }) : "R",
		__entry->prev_state & TASK_STATE_MAX ? "+" : "",
		__entry->next_comm, __entry->next_pid, __entry->next_prio)
);

/*
 * Tracepoint for a task being migrated:
 */
TRACE_EVENT(sched_migrate_task,

	TP_PROTO(struct task_struct *p, int dest_cpu, unsigned int load),

	TP_ARGS(p, dest_cpu, load),

	TP_STRUCT__entry(
		__array(	char,	comm,	TASK_COMM_LEN	)
		__field(	pid_t,	pid			)
		__field(	int,	prio			)
		__field(unsigned int,	load			)
		__field(	int,	orig_cpu		)
		__field(	int,	dest_cpu		)
	),

	TP_fast_assign(
		memcpy(__entry->comm, p->comm, TASK_COMM_LEN);
		__entry->pid		= p->pid;
		__entry->prio		= p->prio;
		__entry->load		= load;
		__entry->orig_cpu	= task_cpu(p);
		__entry->dest_cpu	= dest_cpu;
	),

	TP_printk("comm=%s pid=%d prio=%d load=%d orig_cpu=%d dest_cpu=%d",
		  __entry->comm, __entry->pid, __entry->prio,  __entry->load,
		  __entry->orig_cpu, __entry->dest_cpu)
);

/*
 * Tracepoint for a CPU going offline/online:
 */
TRACE_EVENT(sched_cpu_hotplug,

	TP_PROTO(int affected_cpu, int error, int status),

	TP_ARGS(affected_cpu, error, status),

	TP_STRUCT__entry(
		__field(	int,	affected_cpu		)
		__field(	int,	error			)
		__field(	int,	status			)
	),

	TP_fast_assign(
		__entry->affected_cpu	= affected_cpu;
		__entry->error		= error;
		__entry->status		= status;
	),

	TP_printk("cpu %d %s error=%d", __entry->affected_cpu,
		__entry->status ? "online" : "offline", __entry->error)
);

/*
 * Tracepoint for load balancing:
 */
#if NR_CPUS > 32
#error "Unsupported NR_CPUS for lb tracepoint."
#endif
TRACE_EVENT(sched_load_balance,

	TP_PROTO(int cpu, enum cpu_idle_type idle, int balance,
		 unsigned long group_mask, int busiest_nr_running,
		 unsigned long imbalance, unsigned int env_flags, int ld_moved,
		 unsigned int balance_interval),

	TP_ARGS(cpu, idle, balance, group_mask, busiest_nr_running,
		imbalance, env_flags, ld_moved, balance_interval),

	TP_STRUCT__entry(
		__field(	int,			cpu)
		__field(	enum cpu_idle_type,	idle)
		__field(	int,			balance)
		__field(	unsigned long,		group_mask)
		__field(	int,			busiest_nr_running)
		__field(	unsigned long,		imbalance)
		__field(	unsigned int,		env_flags)
		__field(	int,			ld_moved)
		__field(	unsigned int,		balance_interval)
	),

	TP_fast_assign(
		__entry->cpu			= cpu;
		__entry->idle			= idle;
		__entry->balance		= balance;
		__entry->group_mask		= group_mask;
		__entry->busiest_nr_running	= busiest_nr_running;
		__entry->imbalance		= imbalance;
		__entry->env_flags		= env_flags;
		__entry->ld_moved		= ld_moved;
		__entry->balance_interval	= balance_interval;
	),

	TP_printk("cpu=%d state=%s balance=%d group=%#lx busy_nr=%d imbalance=%ld flags=%#x ld_moved=%d bal_int=%d",
		  __entry->cpu,
		  __entry->idle == CPU_IDLE ? "idle" :
		  (__entry->idle == CPU_NEWLY_IDLE ? "newly_idle" : "busy"),
		  __entry->balance,
		  __entry->group_mask, __entry->busiest_nr_running,
		  __entry->imbalance, __entry->env_flags, __entry->ld_moved,
		  __entry->balance_interval)
);

DECLARE_EVENT_CLASS(sched_process_template,

	TP_PROTO(struct task_struct *p),

	TP_ARGS(p),

	TP_STRUCT__entry(
		__array(	char,	comm,	TASK_COMM_LEN	)
		__field(	pid_t,	pid			)
		__field(	int,	prio			)
	),

	TP_fast_assign(
		memcpy(__entry->comm, p->comm, TASK_COMM_LEN);
		__entry->pid		= p->pid;
		__entry->prio		= p->prio;
	),

	TP_printk("comm=%s pid=%d prio=%d",
		  __entry->comm, __entry->pid, __entry->prio)
);

/*
 * Tracepoint for freeing a task:
 */
DEFINE_EVENT(sched_process_template, sched_process_free,
	     TP_PROTO(struct task_struct *p),
	     TP_ARGS(p));


/*
 * Tracepoint for a task exiting:
 */
DEFINE_EVENT(sched_process_template, sched_process_exit,
	     TP_PROTO(struct task_struct *p),
	     TP_ARGS(p));

/*
 * Tracepoint for waiting on task to unschedule:
 */
DEFINE_EVENT(sched_process_template, sched_wait_task,
	TP_PROTO(struct task_struct *p),
	TP_ARGS(p));

/*
 * Tracepoint for a waiting task:
 */
TRACE_EVENT(sched_process_wait,

	TP_PROTO(struct pid *pid),

	TP_ARGS(pid),

	TP_STRUCT__entry(
		__array(	char,	comm,	TASK_COMM_LEN	)
		__field(	pid_t,	pid			)
		__field(	int,	prio			)
	),

	TP_fast_assign(
		memcpy(__entry->comm, current->comm, TASK_COMM_LEN);
		__entry->pid		= pid_nr(pid);
		__entry->prio		= current->prio;
	),

	TP_printk("comm=%s pid=%d prio=%d",
		  __entry->comm, __entry->pid, __entry->prio)
);

/*
 * Tracepoint for do_fork:
 */
TRACE_EVENT(sched_process_fork,

	TP_PROTO(struct task_struct *parent, struct task_struct *child),

	TP_ARGS(parent, child),

	TP_STRUCT__entry(
		__array(	char,	parent_comm,	TASK_COMM_LEN	)
		__field(	pid_t,	parent_pid			)
		__array(	char,	child_comm,	TASK_COMM_LEN	)
		__field(	pid_t,	child_pid			)
	),

	TP_fast_assign(
		memcpy(__entry->parent_comm, parent->comm, TASK_COMM_LEN);
		__entry->parent_pid	= parent->pid;
		memcpy(__entry->child_comm, child->comm, TASK_COMM_LEN);
		__entry->child_pid	= child->pid;
	),

	TP_printk("comm=%s pid=%d child_comm=%s child_pid=%d",
		__entry->parent_comm, __entry->parent_pid,
		__entry->child_comm, __entry->child_pid)
);

/*
 * Tracepoint for exec:
 */
TRACE_EVENT(sched_process_exec,

	TP_PROTO(struct task_struct *p, pid_t old_pid,
		 struct linux_binprm *bprm),

	TP_ARGS(p, old_pid, bprm),

	TP_STRUCT__entry(
		__string(	filename,	bprm->filename	)
		__field(	pid_t,		pid		)
		__field(	pid_t,		old_pid		)
	),

	TP_fast_assign(
		__assign_str(filename, bprm->filename);
		__entry->pid		= p->pid;
		__entry->old_pid	= old_pid;
	),

	TP_printk("filename=%s pid=%d old_pid=%d", __get_str(filename),
		  __entry->pid, __entry->old_pid)
);

/*
 * XXX the below sched_stat tracepoints only apply to SCHED_OTHER/BATCH/IDLE
 *     adding sched_stat support to SCHED_FIFO/RR would be welcome.
 */
DECLARE_EVENT_CLASS(sched_stat_template,

	TP_PROTO(struct task_struct *tsk, u64 delay),

	TP_ARGS(__perf_task(tsk), __perf_count(delay)),

	TP_STRUCT__entry(
		__array( char,	comm,	TASK_COMM_LEN	)
		__field( pid_t,	pid			)
		__field( u64,	delay			)
	),

	TP_fast_assign(
		memcpy(__entry->comm, tsk->comm, TASK_COMM_LEN);
		__entry->pid	= tsk->pid;
		__entry->delay	= delay;
	),

	TP_printk("comm=%s pid=%d delay=%Lu [ns]",
			__entry->comm, __entry->pid,
			(unsigned long long)__entry->delay)
);


/*
 * Tracepoint for accounting wait time (time the task is runnable
 * but not actually running due to scheduler contention).
 */
DEFINE_EVENT(sched_stat_template, sched_stat_wait,
	     TP_PROTO(struct task_struct *tsk, u64 delay),
	     TP_ARGS(tsk, delay));

/*
 * Tracepoint for accounting sleep time (time the task is not runnable,
 * including iowait, see below).
 */
DEFINE_EVENT(sched_stat_template, sched_stat_sleep,
	     TP_PROTO(struct task_struct *tsk, u64 delay),
	     TP_ARGS(tsk, delay));

/*
 * Tracepoint for accounting iowait time (time the task is not runnable
 * due to waiting on IO to complete).
 */
DEFINE_EVENT(sched_stat_template, sched_stat_iowait,
	     TP_PROTO(struct task_struct *tsk, u64 delay),
	     TP_ARGS(tsk, delay));

/*
 * Tracepoint for accounting blocked time (time the task is in uninterruptible).
 */
DEFINE_EVENT(sched_stat_template, sched_stat_blocked,
	     TP_PROTO(struct task_struct *tsk, u64 delay),
	     TP_ARGS(tsk, delay));

/*
 * Tracepoint for recording the cause of uninterruptible sleep.
 */
TRACE_EVENT(sched_blocked_reason,

	TP_PROTO(struct task_struct *tsk),

	TP_ARGS(tsk),

	TP_STRUCT__entry(
		__field( pid_t,	pid	)
		__field( void*, caller	)
		__field( bool, io_wait	)
	),

	TP_fast_assign(
		__entry->pid	= tsk->pid;
		__entry->caller = (void*)get_wchan(tsk);
		__entry->io_wait = tsk->in_iowait;
	),

	TP_printk("pid=%d iowait=%d caller=%pS", __entry->pid, __entry->io_wait, __entry->caller)
);

/*
 * Tracepoint for accounting runtime (time the task is executing
 * on a CPU).
 */
DECLARE_EVENT_CLASS(sched_stat_runtime,

	TP_PROTO(struct task_struct *tsk, u64 runtime, u64 vruntime),

	TP_ARGS(tsk, __perf_count(runtime), vruntime),

	TP_STRUCT__entry(
		__array( char,	comm,	TASK_COMM_LEN	)
		__field( pid_t,	pid			)
		__field( u64,	runtime			)
		__field( u64,	vruntime			)
	),

	TP_fast_assign(
		memcpy(__entry->comm, tsk->comm, TASK_COMM_LEN);
		__entry->pid		= tsk->pid;
		__entry->runtime	= runtime;
		__entry->vruntime	= vruntime;
	),

	TP_printk("comm=%s pid=%d runtime=%Lu [ns] vruntime=%Lu [ns]",
			__entry->comm, __entry->pid,
			(unsigned long long)__entry->runtime,
			(unsigned long long)__entry->vruntime)
);

DEFINE_EVENT(sched_stat_runtime, sched_stat_runtime,
	     TP_PROTO(struct task_struct *tsk, u64 runtime, u64 vruntime),
	     TP_ARGS(tsk, runtime, vruntime));

/*
 * Tracepoint for showing priority inheritance modifying a tasks
 * priority.
 */
TRACE_EVENT(sched_pi_setprio,

	TP_PROTO(struct task_struct *tsk, int newprio),

	TP_ARGS(tsk, newprio),

	TP_STRUCT__entry(
		__array( char,	comm,	TASK_COMM_LEN	)
		__field( pid_t,	pid			)
		__field( int,	oldprio			)
		__field( int,	newprio			)
	),

	TP_fast_assign(
		memcpy(__entry->comm, tsk->comm, TASK_COMM_LEN);
		__entry->pid		= tsk->pid;
		__entry->oldprio	= tsk->prio;
		__entry->newprio	= newprio;
	),

	TP_printk("comm=%s pid=%d oldprio=%d newprio=%d",
			__entry->comm, __entry->pid,
			__entry->oldprio, __entry->newprio)
);

#ifdef CONFIG_DETECT_HUNG_TASK
TRACE_EVENT(sched_process_hang,
	TP_PROTO(struct task_struct *tsk),
	TP_ARGS(tsk),

	TP_STRUCT__entry(
		__array( char,	comm,	TASK_COMM_LEN	)
		__field( pid_t,	pid			)
	),

	TP_fast_assign(
		memcpy(__entry->comm, tsk->comm, TASK_COMM_LEN);
		__entry->pid = tsk->pid;
	),

	TP_printk("comm=%s pid=%d", __entry->comm, __entry->pid)
);
#endif /* CONFIG_DETECT_HUNG_TASK */

DECLARE_EVENT_CLASS(sched_move_task_template,

	TP_PROTO(struct task_struct *tsk, int src_cpu, int dst_cpu),

	TP_ARGS(tsk, src_cpu, dst_cpu),

	TP_STRUCT__entry(
		__field( pid_t,	pid			)
		__field( pid_t,	tgid			)
		__field( pid_t,	ngid			)
		__field( int,	src_cpu			)
		__field( int,	src_nid			)
		__field( int,	dst_cpu			)
		__field( int,	dst_nid			)
	),

	TP_fast_assign(
		__entry->pid		= task_pid_nr(tsk);
		__entry->tgid		= task_tgid_nr(tsk);
		__entry->ngid		= task_numa_group_id(tsk);
		__entry->src_cpu	= src_cpu;
		__entry->src_nid	= cpu_to_node(src_cpu);
		__entry->dst_cpu	= dst_cpu;
		__entry->dst_nid	= cpu_to_node(dst_cpu);
	),

	TP_printk("pid=%d tgid=%d ngid=%d src_cpu=%d src_nid=%d dst_cpu=%d dst_nid=%d",
			__entry->pid, __entry->tgid, __entry->ngid,
			__entry->src_cpu, __entry->src_nid,
			__entry->dst_cpu, __entry->dst_nid)
);

/*
 * Tracks migration of tasks from one runqueue to another. Can be used to
 * detect if automatic NUMA balancing is bouncing between nodes
 */
DEFINE_EVENT(sched_move_task_template, sched_move_numa,
	TP_PROTO(struct task_struct *tsk, int src_cpu, int dst_cpu),

	TP_ARGS(tsk, src_cpu, dst_cpu)
);

DEFINE_EVENT(sched_move_task_template, sched_stick_numa,
	TP_PROTO(struct task_struct *tsk, int src_cpu, int dst_cpu),

	TP_ARGS(tsk, src_cpu, dst_cpu)
);

TRACE_EVENT(sched_swap_numa,

	TP_PROTO(struct task_struct *src_tsk, int src_cpu,
		 struct task_struct *dst_tsk, int dst_cpu),

	TP_ARGS(src_tsk, src_cpu, dst_tsk, dst_cpu),

	TP_STRUCT__entry(
		__field( pid_t,	src_pid			)
		__field( pid_t,	src_tgid		)
		__field( pid_t,	src_ngid		)
		__field( int,	src_cpu			)
		__field( int,	src_nid			)
		__field( pid_t,	dst_pid			)
		__field( pid_t,	dst_tgid		)
		__field( pid_t,	dst_ngid		)
		__field( int,	dst_cpu			)
		__field( int,	dst_nid			)
	),

	TP_fast_assign(
		__entry->src_pid	= task_pid_nr(src_tsk);
		__entry->src_tgid	= task_tgid_nr(src_tsk);
		__entry->src_ngid	= task_numa_group_id(src_tsk);
		__entry->src_cpu	= src_cpu;
		__entry->src_nid	= cpu_to_node(src_cpu);
		__entry->dst_pid	= task_pid_nr(dst_tsk);
		__entry->dst_tgid	= task_tgid_nr(dst_tsk);
		__entry->dst_ngid	= task_numa_group_id(dst_tsk);
		__entry->dst_cpu	= dst_cpu;
		__entry->dst_nid	= cpu_to_node(dst_cpu);
	),

	TP_printk("src_pid=%d src_tgid=%d src_ngid=%d src_cpu=%d src_nid=%d dst_pid=%d dst_tgid=%d dst_ngid=%d dst_cpu=%d dst_nid=%d",
			__entry->src_pid, __entry->src_tgid, __entry->src_ngid,
			__entry->src_cpu, __entry->src_nid,
			__entry->dst_pid, __entry->dst_tgid, __entry->dst_ngid,
			__entry->dst_cpu, __entry->dst_nid)
);

/*
 * Tracepoint for waking a polling cpu without an IPI.
 */
TRACE_EVENT(sched_wake_idle_without_ipi,

	TP_PROTO(int cpu),

	TP_ARGS(cpu),

	TP_STRUCT__entry(
		__field(	int,	cpu	)
	),

	TP_fast_assign(
		__entry->cpu	= cpu;
	),

	TP_printk("cpu=%d", __entry->cpu)
);

TRACE_EVENT(sched_contrib_scale_f,
	TP_PROTO(int cpu, unsigned long freq_scale_factor,
		 unsigned long cpu_scale_factor),
	TP_ARGS(cpu, freq_scale_factor, cpu_scale_factor),
	TP_STRUCT__entry(
		__field(int, cpu)
		__field(unsigned long, freq_scale_factor)
		__field(unsigned long, cpu_scale_factor)
	),
	TP_fast_assign(
		__entry->cpu = cpu;
		__entry->freq_scale_factor = freq_scale_factor;
		__entry->cpu_scale_factor = cpu_scale_factor;
	),
	TP_printk("cpu=%d freq_scale_factor=%lu cpu_scale_factor=%lu",
		  __entry->cpu, __entry->freq_scale_factor,
		  __entry->cpu_scale_factor)
);

#ifdef CONFIG_SMP

#ifdef CONFIG_SCHED_WALT
extern unsigned int sysctl_sched_use_walt_cpu_util;
extern unsigned int sysctl_sched_use_walt_task_util;
extern unsigned int sched_ravg_window;
extern unsigned int walt_disabled;
#endif

/*
 * Tracepoint for accounting sched averages for tasks.
 */
TRACE_EVENT(sched_load_avg_task,

	TP_PROTO(struct task_struct *tsk, struct sched_avg *avg, void *_ravg),

	TP_ARGS(tsk, avg, _ravg),

	TP_STRUCT__entry(
		__array( char,	comm,	TASK_COMM_LEN		)
		__field( pid_t,	pid				)
		__field( int,	cpu				)
		__field( unsigned long,	load_avg		)
		__field( unsigned long,	util_avg		)
		__field( unsigned long,	util_avg_pelt		)
		__field( u32,		util_avg_walt		)
		__field( u64,		load_sum		)
		__field( u32,		util_sum		)
		__field( u32,		period_contrib		)
	),

	TP_fast_assign(
		memcpy(__entry->comm, tsk->comm, TASK_COMM_LEN);
		__entry->pid			= tsk->pid;
		__entry->cpu			= task_cpu(tsk);
		__entry->load_avg		= avg->load_avg;
		__entry->util_avg		= avg->util_avg;
		__entry->load_sum		= avg->load_sum;
		__entry->util_sum		= avg->util_sum;
		__entry->period_contrib		= avg->period_contrib;
		__entry->util_avg_pelt  = avg->util_avg;
		__entry->util_avg_walt  = 0;
#ifdef CONFIG_SCHED_WALT
		__entry->util_avg_walt = ((struct ravg*)_ravg)->demand /
					 (sched_ravg_window >> SCHED_CAPACITY_SHIFT);
		if (!walt_disabled && sysctl_sched_use_walt_task_util)
			__entry->util_avg = __entry->util_avg_walt;
#endif
	),
	TP_printk("comm=%s pid=%d cpu=%d load_avg=%lu util_avg=%lu "
			"util_avg_pelt=%lu util_avg_walt=%u load_sum=%llu"
		  " util_sum=%u period_contrib=%u",
		  __entry->comm,
		  __entry->pid,
		  __entry->cpu,
		  __entry->load_avg,
		  __entry->util_avg,
		  __entry->util_avg_pelt,
		  __entry->util_avg_walt,
		  (u64)__entry->load_sum,
		  (u32)__entry->util_sum,
		  (u32)__entry->period_contrib)
);

/*
 * Tracepoint for accounting sched averages for cpus.
 */
TRACE_EVENT(sched_load_avg_cpu,

	TP_PROTO(int cpu, struct cfs_rq *cfs_rq),

	TP_ARGS(cpu, cfs_rq),

	TP_STRUCT__entry(
		__field( int,	cpu				)
		__field( unsigned long,	load_avg		)
		__field( unsigned long,	util_avg		)
		__field( unsigned long,	util_avg_pelt		)
		__field( u32,		util_avg_walt		)
	),

	TP_fast_assign(
		__entry->cpu			= cpu;
		__entry->load_avg		= cfs_rq->avg.load_avg;
		__entry->util_avg		= cfs_rq->avg.util_avg;
		__entry->util_avg_pelt	= cfs_rq->avg.util_avg;
		__entry->util_avg_walt	= 0;
#ifdef CONFIG_SCHED_WALT
		__entry->util_avg_walt = div64_ul(cpu_rq(cpu)->prev_runnable_sum,
					 sched_ravg_window >> SCHED_CAPACITY_SHIFT);
		if (!walt_disabled && sysctl_sched_use_walt_cpu_util)
			__entry->util_avg		= __entry->util_avg_walt;
#endif
	),

	TP_printk("cpu=%d load_avg=%lu util_avg=%lu "
			  "util_avg_pelt=%lu util_avg_walt=%u",
		  __entry->cpu, __entry->load_avg, __entry->util_avg,
		  __entry->util_avg_pelt, __entry->util_avg_walt)
);

/*
 * Tracepoint for sched_tune_config settings
 */
TRACE_EVENT(sched_tune_config,

	TP_PROTO(int boost),

	TP_ARGS(boost),

	TP_STRUCT__entry(
		__field( int,	boost		)
	),

	TP_fast_assign(
		__entry->boost 	= boost;
	),

	TP_printk("boost=%d ", __entry->boost)
);

/*
 * Tracepoint for accounting CPU  boosted utilization
 */
TRACE_EVENT(sched_boost_cpu,

	TP_PROTO(int cpu, unsigned long util, long margin),

	TP_ARGS(cpu, util, margin),

	TP_STRUCT__entry(
		__field( int,		cpu			)
		__field( unsigned long,	util			)
		__field(long,		margin			)
	),

	TP_fast_assign(
		__entry->cpu	= cpu;
		__entry->util	= util;
		__entry->margin	= margin;
	),

	TP_printk("cpu=%d util=%lu margin=%ld",
		  __entry->cpu,
		  __entry->util,
		  __entry->margin)
);

/*
 * Tracepoint for schedtune_tasks_update
 */
TRACE_EVENT(sched_tune_tasks_update,

	TP_PROTO(struct task_struct *tsk, int cpu, int tasks, int idx,
		int boost, int max_boost),

	TP_ARGS(tsk, cpu, tasks, idx, boost, max_boost),

	TP_STRUCT__entry(
		__array( char,	comm,	TASK_COMM_LEN	)
		__field( pid_t,		pid		)
		__field( int,		cpu		)
		__field( int,		tasks		)
		__field( int,		idx		)
		__field( int,		boost		)
		__field( int,		max_boost	)
	),

	TP_fast_assign(
		memcpy(__entry->comm, tsk->comm, TASK_COMM_LEN);
		__entry->pid		= tsk->pid;
		__entry->cpu 		= cpu;
		__entry->tasks		= tasks;
		__entry->idx 		= idx;
		__entry->boost		= boost;
		__entry->max_boost	= max_boost;
	),

	TP_printk("pid=%d comm=%s "
			"cpu=%d tasks=%d idx=%d boost=%d max_boost=%d",
		__entry->pid, __entry->comm,
		__entry->cpu, __entry->tasks, __entry->idx,
		__entry->boost, __entry->max_boost)
);

/*
 * Tracepoint for schedtune_boostgroup_update
 */
TRACE_EVENT(sched_tune_boostgroup_update,

	TP_PROTO(int cpu, int variation, int max_boost),

	TP_ARGS(cpu, variation, max_boost),

	TP_STRUCT__entry(
		__field( int,	cpu		)
		__field( int,	variation	)
		__field( int,	max_boost	)
	),

	TP_fast_assign(
		__entry->cpu		= cpu;
		__entry->variation	= variation;
		__entry->max_boost	= max_boost;
	),

	TP_printk("cpu=%d variation=%d max_boost=%d",
		__entry->cpu, __entry->variation, __entry->max_boost)
);

/*
 * Tracepoint for accounting task boosted utilization
 */
TRACE_EVENT(sched_boost_task,

	TP_PROTO(struct task_struct *tsk, unsigned long util, long margin),

	TP_ARGS(tsk, util, margin),

	TP_STRUCT__entry(
		__array( char,	comm,	TASK_COMM_LEN		)
		__field( pid_t,		pid			)
		__field( unsigned long,	util			)
		__field( long,		margin			)

	),

	TP_fast_assign(
		memcpy(__entry->comm, tsk->comm, TASK_COMM_LEN);
		__entry->pid	= tsk->pid;
		__entry->util	= util;
		__entry->margin	= margin;
	),

	TP_printk("comm=%s pid=%d util=%lu margin=%ld",
		  __entry->comm, __entry->pid,
		  __entry->util,
		  __entry->margin)
);

/*
 * Tracepoint for find_best_target
 */
TRACE_EVENT(sched_find_best_target,

	TP_PROTO(struct task_struct *tsk, bool prefer_idle,
		unsigned long min_util, int start_cpu,
		int best_idle, int best_active, int target,
		int backup_cpu),

	TP_ARGS(tsk, prefer_idle, min_util, start_cpu,
		best_idle, best_active, target, backup_cpu),

	TP_STRUCT__entry(
		__array( char,	comm,	TASK_COMM_LEN	)
		__field( pid_t,	pid			)
		__field( unsigned long,	min_util	)
		__field( bool,	prefer_idle		)
		__field( int,	start_cpu		)
		__field( int,	best_idle		)
		__field( int,	best_active		)
		__field( int,	target			)
		__field( int,	backup_cpu		)
	),

	TP_fast_assign(
		memcpy(__entry->comm, tsk->comm, TASK_COMM_LEN);
		__entry->pid		= tsk->pid;
		__entry->min_util	= min_util;
		__entry->prefer_idle	= prefer_idle;
		__entry->start_cpu 	= start_cpu;
		__entry->best_idle	= best_idle;
		__entry->best_active	= best_active;
		__entry->target		= target;
		__entry->backup_cpu	= backup_cpu;
	),

	TP_printk("pid=%d comm=%s prefer_idle=%d start_cpu=%d "
		  "best_idle=%d best_active=%d target=%d backup=%d",
		__entry->pid, __entry->comm,
		__entry->prefer_idle, __entry->start_cpu,
		__entry->best_idle, __entry->best_active,
		__entry->target,
		__entry->backup_cpu)
);

TRACE_EVENT(sched_group_energy,

	TP_PROTO(int cpu, long group_util, u64 total_nrg,
		 int busy_nrg, int idle_nrg, int grp_idle_idx,
		 int new_capacity),

	TP_ARGS(cpu, group_util, total_nrg,
		busy_nrg, idle_nrg, grp_idle_idx,
		new_capacity),

	TP_STRUCT__entry(
		__field(int, cpu)
		__field(long, group_util)
		__field(u64, total_nrg)
		__field(int, busy_nrg)
		__field(int, idle_nrg)
		__field(int, grp_idle_idx)
		__field(int, new_capacity)
	),

	TP_fast_assign(
		__entry->cpu = cpu;
		__entry->group_util = group_util;
		__entry->total_nrg = total_nrg;
		__entry->busy_nrg = busy_nrg;
		__entry->idle_nrg = idle_nrg;
		__entry->grp_idle_idx = grp_idle_idx;
		__entry->new_capacity = new_capacity;
	),

	TP_printk("cpu=%d group_util=%ld total_nrg=%llu busy_nrg=%d idle_nrg=%d grp_idle_idx=%d new_capacity=%d",
		  __entry->cpu, __entry->group_util,
		  __entry->total_nrg, __entry->busy_nrg, __entry->idle_nrg,
		  __entry->grp_idle_idx, __entry->new_capacity)
);

/*
 * Tracepoint for schedtune_tasks_update
 */
TRACE_EVENT(sched_tune_filter,
	TP_PROTO(int nrg_delta, int cap_delta,
		 int nrg_gain,  int cap_gain,
		 int payoff, int region),
	TP_ARGS(nrg_delta, cap_delta, nrg_gain, cap_gain, payoff, region),
	TP_STRUCT__entry(
		__field( int,	nrg_delta	)
		__field( int,	cap_delta	)
		__field( int,	nrg_gain	)
		__field( int,	cap_gain	)
		__field( int,	payoff		)
		__field( int,	region		)
	),
	TP_fast_assign(
		__entry->nrg_delta	= nrg_delta;
		__entry->cap_delta	= cap_delta;
		__entry->nrg_gain	= nrg_gain;
		__entry->cap_gain	= cap_gain;
		__entry->payoff		= payoff;
		__entry->region		= region;
	),
	TP_printk("nrg_delta=%d cap_delta=%d nrg_gain=%d cap_gain=%d payoff=%d region=%d",
		__entry->nrg_delta, __entry->cap_delta,
		__entry->nrg_gain, __entry->cap_gain,
		__entry->payoff, __entry->region)
);
/*
 * Tracepoint for system overutilized flag
 */
TRACE_EVENT(sched_overutilized,
	TP_PROTO(bool overutilized),
	TP_ARGS(overutilized),
	TP_STRUCT__entry(
		__field( bool,	overutilized	)
	),
	TP_fast_assign(
		__entry->overutilized	= overutilized;
	),
	TP_printk("overutilized=%d",
		__entry->overutilized ? 1 : 0)
);
#endif

TRACE_EVENT(sched_get_nr_running_avg,

	TP_PROTO(int avg, int big_avg, int iowait_avg,
		 unsigned int max_nr, unsigned int big_max_nr),

	TP_ARGS(avg, big_avg, iowait_avg, max_nr, big_max_nr),

	TP_STRUCT__entry(
		__field( int,	avg			)
		__field( int,	big_avg			)
		__field( int,	iowait_avg		)
		__field( unsigned int,	max_nr		)
		__field( unsigned int,	big_max_nr	)
<<<<<<< HEAD
=======
		__array(	char,	comm,   TASK_COMM_LEN	)
		__field(	pid_t,	pid			)
		__field(	pid_t,	cur_pid			)
		__field(	u64,	wallclock		)
		__field(	u64,	mark_start		)
		__field(	u64,	delta_m			)
		__field(	u64,	win_start		)
		__field(	u64,	delta			)
		__field(	u64,	irqtime			)
		__field(        int,    evt			)
		__field(unsigned int,	demand			)
		__field(unsigned int,	sum			)
		__field(	 int,	cpu			)
		__field(	u64,	cs			)
		__field(	u64,	ps			)
		__field(	u64,	util			)
		__field(	u32,	curr_window		)
		__field(	u32,	prev_window		)
		__field(	u64,	nt_cs			)
		__field(	u64,	nt_ps			)
		__field(	u32,	active_windows		)
>>>>>>> d6d7f6f8
	),

	TP_fast_assign(
		__entry->avg		= avg;
		__entry->big_avg	= big_avg;
		__entry->iowait_avg	= iowait_avg;
		__entry->max_nr		= max_nr;
		__entry->big_max_nr	= big_max_nr;
	),

<<<<<<< HEAD
	TP_printk("avg=%d big_avg=%d iowait_avg=%d max_nr=%u big_max_nr=%u",
		__entry->avg, __entry->big_avg, __entry->iowait_avg,
		__entry->max_nr, __entry->big_max_nr)
=======
	TP_printk("avg=%d big_avg=%d iowait_avg=%d max_nr=%u big_max_nr=%u"
		" wc %llu ws %llu delta %llu event %d cpu %d cur_pid %d task %d (%s) ms %llu delta %llu demand %u sum %u irqtime %llu"
		" cs %llu ps %llu util %llu cur_window %u prev_window %u active_wins %u",
		__entry->avg, __entry->big_avg, __entry->iowait_avg,
		__entry->max_nr, __entry->big_max_nr,
		__entry->wallclock, __entry->win_start, __entry->delta,
		__entry->evt, __entry->cpu, __entry->cur_pid,
		__entry->pid, __entry->comm, __entry->mark_start,
		__entry->delta_m, __entry->demand,
		__entry->sum, __entry->irqtime,
		__entry->cs, __entry->ps, __entry->util,
		__entry->curr_window, __entry->prev_window,
		  __entry->active_windows
		)
>>>>>>> d6d7f6f8
);

TRACE_EVENT(core_ctl_eval_need,

	TP_PROTO(unsigned int cpu, unsigned int old_need,
		 unsigned int new_need, unsigned int updated),
	TP_ARGS(cpu, old_need, new_need, updated),
	TP_STRUCT__entry(
		__field(u32, cpu)
		__field(u32, old_need)
		__field(u32, new_need)
		__field(u32, updated)
	),
	TP_fast_assign(
		__entry->cpu = cpu;
		__entry->old_need = old_need;
		__entry->new_need = new_need;
		__entry->updated = updated;
	),
	TP_printk("cpu=%u, old_need=%u, new_need=%u, updated=%u", __entry->cpu,
		  __entry->old_need, __entry->new_need, __entry->updated)
);

TRACE_EVENT(core_ctl_set_busy,

	TP_PROTO(unsigned int cpu, unsigned int busy,
		 unsigned int old_is_busy, unsigned int is_busy),
	TP_ARGS(cpu, busy, old_is_busy, is_busy),
	TP_STRUCT__entry(
		__field(u32, cpu)
		__field(u32, busy)
		__field(u32, old_is_busy)
		__field(u32, is_busy)
		__field(bool, high_irqload)
	),
	TP_fast_assign(
		__entry->cpu = cpu;
		__entry->busy = busy;
		__entry->old_is_busy = old_is_busy;
		__entry->is_busy = is_busy;
		__entry->high_irqload = sched_cpu_high_irqload(cpu);
	),
	TP_printk("cpu=%u, busy=%u, old_is_busy=%u, new_is_busy=%u high_irqload=%d",
		  __entry->cpu, __entry->busy, __entry->old_is_busy,
		  __entry->is_busy, __entry->high_irqload)
);

TRACE_EVENT(core_ctl_set_boost,

	TP_PROTO(u32 refcount, s32 ret),
	TP_ARGS(refcount, ret),
	TP_STRUCT__entry(
		__field(u32, refcount)
		__field(s32, ret)
	),
	TP_fast_assign(
		__entry->refcount = refcount;
		__entry->ret = ret;
	),
	TP_printk("refcount=%u, ret=%d", __entry->refcount, __entry->ret)
);

/*
 * sched_isolate - called when cores are isolated/unisolated
 *
 * @acutal_mask: mask of cores actually isolated/unisolated
 * @req_mask: mask of cores requested isolated/unisolated
 * @online_mask: cpu online mask
 * @time: amount of time in us it took to isolate/unisolate
 * @isolate: 1 if isolating, 0 if unisolating
 *
 */
TRACE_EVENT(sched_isolate,

	TP_PROTO(unsigned int requested_cpu, unsigned int isolated_cpus,
		 u64 start_time, unsigned char isolate),

	TP_ARGS(requested_cpu, isolated_cpus, start_time, isolate),

	TP_STRUCT__entry(
		__field(u32, requested_cpu)
		__field(u32, isolated_cpus)
		__field(u32, time)
		__field(unsigned char, isolate)
	),

	TP_fast_assign(
		__entry->requested_cpu = requested_cpu;
		__entry->isolated_cpus = isolated_cpus;
		__entry->time = div64_u64(sched_clock() - start_time, 1000);
		__entry->isolate = isolate;
	),

	TP_printk("iso cpu=%u cpus=0x%x time=%u us isolated=%d",
		  __entry->requested_cpu, __entry->isolated_cpus,
		  __entry->time, __entry->isolate)
);

TRACE_EVENT(sched_preempt_disable,

	TP_PROTO(u64 delta, bool irqs_disabled,
			unsigned long caddr0, unsigned long caddr1,
			unsigned long caddr2, unsigned long caddr3),

	TP_ARGS(delta, irqs_disabled, caddr0, caddr1, caddr2, caddr3),

	TP_STRUCT__entry(
		__field(u64, delta)
		__field(bool, irqs_disabled)
		__field(void*, caddr0)
		__field(void*, caddr1)
		__field(void*, caddr2)
		__field(void*, caddr3)
	),

	TP_fast_assign(
		__entry->delta = delta;
		__entry->irqs_disabled = irqs_disabled;
		__entry->caddr0 = (void *)caddr0;
		__entry->caddr1 = (void *)caddr1;
		__entry->caddr2 = (void *)caddr2;
		__entry->caddr3 = (void *)caddr3;
	),

	TP_printk("delta=%llu(ns) irqs_d=%d Callers:(%pf<-%pf<-%pf<-%pf)",
				__entry->delta, __entry->irqs_disabled,
				__entry->caddr0, __entry->caddr1,
				__entry->caddr2, __entry->caddr3)
);

#endif /* _TRACE_SCHED_H */

/* This part must be outside protection */
#include <trace/define_trace.h><|MERGE_RESOLUTION|>--- conflicted
+++ resolved
@@ -1793,8 +1793,6 @@
 		__field( int,	iowait_avg		)
 		__field( unsigned int,	max_nr		)
 		__field( unsigned int,	big_max_nr	)
-<<<<<<< HEAD
-=======
 		__array(	char,	comm,   TASK_COMM_LEN	)
 		__field(	pid_t,	pid			)
 		__field(	pid_t,	cur_pid			)
@@ -1816,7 +1814,6 @@
 		__field(	u64,	nt_cs			)
 		__field(	u64,	nt_ps			)
 		__field(	u32,	active_windows		)
->>>>>>> d6d7f6f8
 	),
 
 	TP_fast_assign(
@@ -1827,11 +1824,6 @@
 		__entry->big_max_nr	= big_max_nr;
 	),
 
-<<<<<<< HEAD
-	TP_printk("avg=%d big_avg=%d iowait_avg=%d max_nr=%u big_max_nr=%u",
-		__entry->avg, __entry->big_avg, __entry->iowait_avg,
-		__entry->max_nr, __entry->big_max_nr)
-=======
 	TP_printk("avg=%d big_avg=%d iowait_avg=%d max_nr=%u big_max_nr=%u"
 		" wc %llu ws %llu delta %llu event %d cpu %d cur_pid %d task %d (%s) ms %llu delta %llu demand %u sum %u irqtime %llu"
 		" cs %llu ps %llu util %llu cur_window %u prev_window %u active_wins %u",
@@ -1846,7 +1838,6 @@
 		__entry->curr_window, __entry->prev_window,
 		  __entry->active_windows
 		)
->>>>>>> d6d7f6f8
 );
 
 TRACE_EVENT(core_ctl_eval_need,
