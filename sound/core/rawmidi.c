/*
 *  Abstract layer for MIDI v1.0 stream
 *  Copyright (c) by Jaroslav Kysela <perex@perex.cz>
 *
 *
 *   This program is free software; you can redistribute it and/or modify
 *   it under the terms of the GNU General Public License as published by
 *   the Free Software Foundation; either version 2 of the License, or
 *   (at your option) any later version.
 *
 *   This program is distributed in the hope that it will be useful,
 *   but WITHOUT ANY WARRANTY; without even the implied warranty of
 *   MERCHANTABILITY or FITNESS FOR A PARTICULAR PURPOSE.  See the
 *   GNU General Public License for more details.
 *
 *   You should have received a copy of the GNU General Public License
 *   along with this program; if not, write to the Free Software
 *   Foundation, Inc., 59 Temple Place, Suite 330, Boston, MA  02111-1307 USA
 *
 */

#include <sound/core.h>
#include <linux/major.h>
#include <linux/init.h>
#include <linux/sched.h>
#include <linux/slab.h>
#include <linux/time.h>
#include <linux/wait.h>
#include <linux/mutex.h>
#include <linux/module.h>
#include <linux/delay.h>
#include <linux/nospec.h>
#include <sound/rawmidi.h>
#include <sound/info.h>
#include <sound/control.h>
#include <sound/minors.h>
#include <sound/initval.h>

MODULE_AUTHOR("Jaroslav Kysela <perex@perex.cz>");
MODULE_DESCRIPTION("Midlevel RawMidi code for ALSA.");
MODULE_LICENSE("GPL");

#ifdef CONFIG_SND_OSSEMUL
static int midi_map[SNDRV_CARDS];
static int amidi_map[SNDRV_CARDS] = {[0 ... (SNDRV_CARDS-1)] = 1};
module_param_array(midi_map, int, NULL, 0444);
MODULE_PARM_DESC(midi_map, "Raw MIDI device number assigned to 1st OSS device.");
module_param_array(amidi_map, int, NULL, 0444);
MODULE_PARM_DESC(amidi_map, "Raw MIDI device number assigned to 2nd OSS device.");
#endif /* CONFIG_SND_OSSEMUL */

static int snd_rawmidi_free(struct snd_rawmidi *rawmidi);
static int snd_rawmidi_dev_free(struct snd_device *device);
static int snd_rawmidi_dev_register(struct snd_device *device);
static int snd_rawmidi_dev_disconnect(struct snd_device *device);

static LIST_HEAD(snd_rawmidi_devices);
static DEFINE_MUTEX(register_mutex);

#define rmidi_err(rmidi, fmt, args...) \
	dev_err(&(rmidi)->dev, fmt, ##args)
#define rmidi_warn(rmidi, fmt, args...) \
	dev_warn(&(rmidi)->dev, fmt, ##args)
#define rmidi_dbg(rmidi, fmt, args...) \
	dev_dbg(&(rmidi)->dev, fmt, ##args)

static struct snd_rawmidi *snd_rawmidi_search(struct snd_card *card, int device)
{
	struct snd_rawmidi *rawmidi;

	list_for_each_entry(rawmidi, &snd_rawmidi_devices, list)
		if (rawmidi->card == card && rawmidi->device == device)
			return rawmidi;
	return NULL;
}

static inline unsigned short snd_rawmidi_file_flags(struct file *file)
{
	switch (file->f_mode & (FMODE_READ | FMODE_WRITE)) {
	case FMODE_WRITE:
		return SNDRV_RAWMIDI_LFLG_OUTPUT;
	case FMODE_READ:
		return SNDRV_RAWMIDI_LFLG_INPUT;
	default:
		return SNDRV_RAWMIDI_LFLG_OPEN;
	}
}

static inline int snd_rawmidi_ready(struct snd_rawmidi_substream *substream)
{
	struct snd_rawmidi_runtime *runtime = substream->runtime;
	return runtime->avail >= runtime->avail_min;
}

static inline int snd_rawmidi_ready_append(struct snd_rawmidi_substream *substream,
					   size_t count)
{
	struct snd_rawmidi_runtime *runtime = substream->runtime;
	return runtime->avail >= runtime->avail_min &&
	       (!substream->append || runtime->avail >= count);
}

static void snd_rawmidi_input_event_work(struct work_struct *work)
{
	struct snd_rawmidi_runtime *runtime =
		container_of(work, struct snd_rawmidi_runtime, event_work);
	if (runtime->event)
		runtime->event(runtime->substream);
}

/* buffer refcount management: call with runtime->lock held */
static inline void snd_rawmidi_buffer_ref(struct snd_rawmidi_runtime *runtime)
{
	runtime->buffer_ref++;
}

static inline void snd_rawmidi_buffer_unref(struct snd_rawmidi_runtime *runtime)
{
	runtime->buffer_ref--;
}

static int snd_rawmidi_runtime_create(struct snd_rawmidi_substream *substream)
{
	struct snd_rawmidi_runtime *runtime;

	if ((runtime = kzalloc(sizeof(*runtime), GFP_KERNEL)) == NULL)
		return -ENOMEM;
	runtime->substream = substream;
	spin_lock_init(&runtime->lock);
	mutex_init(&runtime->realloc_mutex);
	init_waitqueue_head(&runtime->sleep);
	INIT_WORK(&runtime->event_work, snd_rawmidi_input_event_work);
	runtime->event = NULL;
	runtime->buffer_size = PAGE_SIZE;
	runtime->avail_min = 1;
	if (substream->stream == SNDRV_RAWMIDI_STREAM_INPUT)
		runtime->avail = 0;
	else
		runtime->avail = runtime->buffer_size;
	if ((runtime->buffer = kzalloc(runtime->buffer_size, GFP_KERNEL)) == NULL) {
		kfree(runtime);
		return -ENOMEM;
	}
	runtime->appl_ptr = runtime->hw_ptr = 0;
	substream->runtime = runtime;
	return 0;
}

static int snd_rawmidi_runtime_free(struct snd_rawmidi_substream *substream)
{
	struct snd_rawmidi_runtime *runtime = substream->runtime;

	kfree(runtime->buffer);
	kfree(runtime);
	substream->runtime = NULL;
	return 0;
}

static inline void snd_rawmidi_output_trigger(struct snd_rawmidi_substream *substream,int up)
{
	if (!substream->opened)
		return;
	substream->ops->trigger(substream, up);
}

static void snd_rawmidi_input_trigger(struct snd_rawmidi_substream *substream, int up)
{
	if (!substream->opened)
		return;
	substream->ops->trigger(substream, up);
	if (!up)
		cancel_work_sync(&substream->runtime->event_work);
}

int snd_rawmidi_drop_output(struct snd_rawmidi_substream *substream)
{
	unsigned long flags;
	struct snd_rawmidi_runtime *runtime = substream->runtime;

	snd_rawmidi_output_trigger(substream, 0);
	runtime->drain = 0;
	spin_lock_irqsave(&runtime->lock, flags);
	runtime->appl_ptr = runtime->hw_ptr = 0;
	runtime->avail = runtime->buffer_size;
	spin_unlock_irqrestore(&runtime->lock, flags);
	return 0;
}
EXPORT_SYMBOL(snd_rawmidi_drop_output);

int snd_rawmidi_drain_output(struct snd_rawmidi_substream *substream)
{
	int err;
	long timeout;
	struct snd_rawmidi_runtime *runtime = substream->runtime;

	err = 0;
	runtime->drain = 1;
	timeout = wait_event_interruptible_timeout(runtime->sleep,
				(runtime->avail >= runtime->buffer_size),
				10*HZ);
	if (signal_pending(current))
		err = -ERESTARTSYS;
	if (runtime->avail < runtime->buffer_size && !timeout) {
		rmidi_warn(substream->rmidi,
			   "rawmidi drain error (avail = %li, buffer_size = %li)\n",
			   (long)runtime->avail, (long)runtime->buffer_size);
		err = -EIO;
	}
	runtime->drain = 0;
	if (err != -ERESTARTSYS) {
		/* we need wait a while to make sure that Tx FIFOs are empty */
		if (substream->ops->drain)
			substream->ops->drain(substream);
		else
			msleep(50);
		snd_rawmidi_drop_output(substream);
	}
	return err;
}
EXPORT_SYMBOL(snd_rawmidi_drain_output);

int snd_rawmidi_drain_input(struct snd_rawmidi_substream *substream)
{
	unsigned long flags;
	struct snd_rawmidi_runtime *runtime = substream->runtime;

	snd_rawmidi_input_trigger(substream, 0);
	runtime->drain = 0;
	spin_lock_irqsave(&runtime->lock, flags);
	runtime->appl_ptr = runtime->hw_ptr = 0;
	runtime->avail = 0;
	spin_unlock_irqrestore(&runtime->lock, flags);
	return 0;
}
EXPORT_SYMBOL(snd_rawmidi_drain_input);

/* look for an available substream for the given stream direction;
 * if a specific subdevice is given, try to assign it
 */
static int assign_substream(struct snd_rawmidi *rmidi, int subdevice,
			    int stream, int mode,
			    struct snd_rawmidi_substream **sub_ret)
{
	struct snd_rawmidi_substream *substream;
	struct snd_rawmidi_str *s = &rmidi->streams[stream];
	static unsigned int info_flags[2] = {
		[SNDRV_RAWMIDI_STREAM_OUTPUT] = SNDRV_RAWMIDI_INFO_OUTPUT,
		[SNDRV_RAWMIDI_STREAM_INPUT] = SNDRV_RAWMIDI_INFO_INPUT,
	};

	if (!(rmidi->info_flags & info_flags[stream]))
		return -ENXIO;
	if (subdevice >= 0 && subdevice >= s->substream_count)
		return -ENODEV;

	list_for_each_entry(substream, &s->substreams, list) {
		if (substream->opened) {
			if (stream == SNDRV_RAWMIDI_STREAM_INPUT ||
			    !(mode & SNDRV_RAWMIDI_LFLG_APPEND) ||
			    !substream->append)
				continue;
		}
		if (subdevice < 0 || subdevice == substream->number) {
			*sub_ret = substream;
			return 0;
		}
	}
	return -EAGAIN;
}

/* open and do ref-counting for the given substream */
static int open_substream(struct snd_rawmidi *rmidi,
			  struct snd_rawmidi_substream *substream,
			  int mode)
{
	int err;

	if (substream->use_count == 0) {
		err = snd_rawmidi_runtime_create(substream);
		if (err < 0)
			return err;
		err = substream->ops->open(substream);
		if (err < 0) {
			snd_rawmidi_runtime_free(substream);
			return err;
		}
		substream->opened = 1;
		substream->active_sensing = 0;
		if (mode & SNDRV_RAWMIDI_LFLG_APPEND)
			substream->append = 1;
		substream->pid = get_pid(task_pid(current));
		rmidi->streams[substream->stream].substream_opened++;
	}
	substream->use_count++;
	return 0;
}

static void close_substream(struct snd_rawmidi *rmidi,
			    struct snd_rawmidi_substream *substream,
			    int cleanup);

static int rawmidi_open_priv(struct snd_rawmidi *rmidi, int subdevice, int mode,
			     struct snd_rawmidi_file *rfile)
{
	struct snd_rawmidi_substream *sinput = NULL, *soutput = NULL;
	int err;

	rfile->input = rfile->output = NULL;
	if (mode & SNDRV_RAWMIDI_LFLG_INPUT) {
		err = assign_substream(rmidi, subdevice,
				       SNDRV_RAWMIDI_STREAM_INPUT,
				       mode, &sinput);
		if (err < 0)
			return err;
	}
	if (mode & SNDRV_RAWMIDI_LFLG_OUTPUT) {
		err = assign_substream(rmidi, subdevice,
				       SNDRV_RAWMIDI_STREAM_OUTPUT,
				       mode, &soutput);
		if (err < 0)
			return err;
	}

	if (sinput) {
		err = open_substream(rmidi, sinput, mode);
		if (err < 0)
			return err;
	}
	if (soutput) {
		err = open_substream(rmidi, soutput, mode);
		if (err < 0) {
			if (sinput)
				close_substream(rmidi, sinput, 0);
			return err;
		}
	}

	rfile->rmidi = rmidi;
	rfile->input = sinput;
	rfile->output = soutput;
	return 0;
}

/* called from sound/core/seq/seq_midi.c */
int snd_rawmidi_kernel_open(struct snd_card *card, int device, int subdevice,
			    int mode, struct snd_rawmidi_file * rfile)
{
	struct snd_rawmidi *rmidi;
	int err;

	if (snd_BUG_ON(!rfile))
		return -EINVAL;

	mutex_lock(&register_mutex);
	rmidi = snd_rawmidi_search(card, device);
	if (rmidi == NULL) {
		mutex_unlock(&register_mutex);
		return -ENODEV;
	}
	if (!try_module_get(rmidi->card->module)) {
		mutex_unlock(&register_mutex);
		return -ENXIO;
	}
	mutex_unlock(&register_mutex);

	mutex_lock(&rmidi->open_mutex);
	err = rawmidi_open_priv(rmidi, subdevice, mode, rfile);
	mutex_unlock(&rmidi->open_mutex);
	if (err < 0)
		module_put(rmidi->card->module);
	return err;
}
EXPORT_SYMBOL(snd_rawmidi_kernel_open);

static int snd_rawmidi_open(struct inode *inode, struct file *file)
{
	int maj = imajor(inode);
	struct snd_card *card;
	int subdevice;
	unsigned short fflags;
	int err;
	struct snd_rawmidi *rmidi;
	struct snd_rawmidi_file *rawmidi_file = NULL;
	wait_queue_t wait;

	if ((file->f_flags & O_APPEND) && !(file->f_flags & O_NONBLOCK)) 
		return -EINVAL;		/* invalid combination */

	err = nonseekable_open(inode, file);
	if (err < 0)
		return err;

	if (maj == snd_major) {
		rmidi = snd_lookup_minor_data(iminor(inode),
					      SNDRV_DEVICE_TYPE_RAWMIDI);
#ifdef CONFIG_SND_OSSEMUL
	} else if (maj == SOUND_MAJOR) {
		rmidi = snd_lookup_oss_minor_data(iminor(inode),
						  SNDRV_OSS_DEVICE_TYPE_MIDI);
#endif
	} else
		return -ENXIO;

	if (rmidi == NULL)
		return -ENODEV;

	if (!try_module_get(rmidi->card->module)) {
		snd_card_unref(rmidi->card);
		return -ENXIO;
	}

	mutex_lock(&rmidi->open_mutex);
	card = rmidi->card;
	err = snd_card_file_add(card, file);
	if (err < 0)
		goto __error_card;
	fflags = snd_rawmidi_file_flags(file);
	if ((file->f_flags & O_APPEND) || maj == SOUND_MAJOR) /* OSS emul? */
		fflags |= SNDRV_RAWMIDI_LFLG_APPEND;
	rawmidi_file = kmalloc(sizeof(*rawmidi_file), GFP_KERNEL);
	if (rawmidi_file == NULL) {
		err = -ENOMEM;
		goto __error;
	}
	init_waitqueue_entry(&wait, current);
	add_wait_queue(&rmidi->open_wait, &wait);
	while (1) {
		subdevice = snd_ctl_get_preferred_subdevice(card, SND_CTL_SUBDEV_RAWMIDI);
		err = rawmidi_open_priv(rmidi, subdevice, fflags, rawmidi_file);
		if (err >= 0)
			break;
		if (err == -EAGAIN) {
			if (file->f_flags & O_NONBLOCK) {
				err = -EBUSY;
				break;
			}
		} else
			break;
		set_current_state(TASK_INTERRUPTIBLE);
		mutex_unlock(&rmidi->open_mutex);
		schedule();
		mutex_lock(&rmidi->open_mutex);
		if (rmidi->card->shutdown) {
			err = -ENODEV;
			break;
		}
		if (signal_pending(current)) {
			err = -ERESTARTSYS;
			break;
		}
	}
	remove_wait_queue(&rmidi->open_wait, &wait);
	if (err < 0) {
		kfree(rawmidi_file);
		goto __error;
	}
#ifdef CONFIG_SND_OSSEMUL
	if (rawmidi_file->input && rawmidi_file->input->runtime)
		rawmidi_file->input->runtime->oss = (maj == SOUND_MAJOR);
	if (rawmidi_file->output && rawmidi_file->output->runtime)
		rawmidi_file->output->runtime->oss = (maj == SOUND_MAJOR);
#endif
	file->private_data = rawmidi_file;
	mutex_unlock(&rmidi->open_mutex);
	snd_card_unref(rmidi->card);
	return 0;

 __error:
	snd_card_file_remove(card, file);
 __error_card:
	mutex_unlock(&rmidi->open_mutex);
	module_put(rmidi->card->module);
	snd_card_unref(rmidi->card);
	return err;
}

static void close_substream(struct snd_rawmidi *rmidi,
			    struct snd_rawmidi_substream *substream,
			    int cleanup)
{
	if (--substream->use_count)
		return;

	if (cleanup) {
		if (substream->stream == SNDRV_RAWMIDI_STREAM_INPUT)
			snd_rawmidi_input_trigger(substream, 0);
		else {
			if (substream->active_sensing) {
				unsigned char buf = 0xfe;
				/* sending single active sensing message
				 * to shut the device up
				 */
				snd_rawmidi_kernel_write(substream, &buf, 1);
			}
			if (snd_rawmidi_drain_output(substream) == -ERESTARTSYS)
				snd_rawmidi_output_trigger(substream, 0);
		}
	}
	substream->ops->close(substream);
	if (substream->runtime->private_free)
		substream->runtime->private_free(substream);
	snd_rawmidi_runtime_free(substream);
	substream->opened = 0;
	substream->append = 0;
	put_pid(substream->pid);
	substream->pid = NULL;
	rmidi->streams[substream->stream].substream_opened--;
}

static void rawmidi_release_priv(struct snd_rawmidi_file *rfile)
{
	struct snd_rawmidi *rmidi;

	rmidi = rfile->rmidi;
	mutex_lock(&rmidi->open_mutex);
	if (rfile->input) {
		close_substream(rmidi, rfile->input, 1);
		rfile->input = NULL;
	}
	if (rfile->output) {
		close_substream(rmidi, rfile->output, 1);
		rfile->output = NULL;
	}
	rfile->rmidi = NULL;
	mutex_unlock(&rmidi->open_mutex);
	wake_up(&rmidi->open_wait);
}

/* called from sound/core/seq/seq_midi.c */
int snd_rawmidi_kernel_release(struct snd_rawmidi_file *rfile)
{
	struct snd_rawmidi *rmidi;

	if (snd_BUG_ON(!rfile))
		return -ENXIO;
	
	rmidi = rfile->rmidi;
	rawmidi_release_priv(rfile);
	module_put(rmidi->card->module);
	return 0;
}
EXPORT_SYMBOL(snd_rawmidi_kernel_release);

static int snd_rawmidi_release(struct inode *inode, struct file *file)
{
	struct snd_rawmidi_file *rfile;
	struct snd_rawmidi *rmidi;
	struct module *module;

	rfile = file->private_data;
	rmidi = rfile->rmidi;
	rawmidi_release_priv(rfile);
	kfree(rfile);
	module = rmidi->card->module;
	snd_card_file_remove(rmidi->card, file);
	module_put(module);
	return 0;
}

static int snd_rawmidi_info(struct snd_rawmidi_substream *substream,
			    struct snd_rawmidi_info *info)
{
	struct snd_rawmidi *rmidi;
	
	if (substream == NULL)
		return -ENODEV;
	rmidi = substream->rmidi;
	memset(info, 0, sizeof(*info));
	info->card = rmidi->card->number;
	info->device = rmidi->device;
	info->subdevice = substream->number;
	info->stream = substream->stream;
	info->flags = rmidi->info_flags;
	strcpy(info->id, rmidi->id);
	strcpy(info->name, rmidi->name);
	strcpy(info->subname, substream->name);
	info->subdevices_count = substream->pstr->substream_count;
	info->subdevices_avail = (substream->pstr->substream_count -
				  substream->pstr->substream_opened);
	return 0;
}

static int snd_rawmidi_info_user(struct snd_rawmidi_substream *substream,
				 struct snd_rawmidi_info __user * _info)
{
	struct snd_rawmidi_info info;
	int err;
	if ((err = snd_rawmidi_info(substream, &info)) < 0)
		return err;
	if (copy_to_user(_info, &info, sizeof(struct snd_rawmidi_info)))
		return -EFAULT;
	return 0;
}

static int __snd_rawmidi_info_select(struct snd_card *card,
				     struct snd_rawmidi_info *info)
{
	struct snd_rawmidi *rmidi;
	struct snd_rawmidi_str *pstr;
	struct snd_rawmidi_substream *substream;

	rmidi = snd_rawmidi_search(card, info->device);
	if (!rmidi)
		return -ENXIO;
	if (info->stream < 0 || info->stream > 1)
		return -EINVAL;
	info->stream = array_index_nospec(info->stream, 2);
	pstr = &rmidi->streams[info->stream];
	if (pstr->substream_count == 0)
		return -ENOENT;
	if (info->subdevice >= pstr->substream_count)
		return -ENXIO;
	list_for_each_entry(substream, &pstr->substreams, list) {
		if ((unsigned int)substream->number == info->subdevice)
			return snd_rawmidi_info(substream, info);
	}
	return -ENXIO;
}

int snd_rawmidi_info_select(struct snd_card *card, struct snd_rawmidi_info *info)
{
	int ret;

	mutex_lock(&register_mutex);
	ret = __snd_rawmidi_info_select(card, info);
	mutex_unlock(&register_mutex);
	return ret;
}
EXPORT_SYMBOL(snd_rawmidi_info_select);

static int snd_rawmidi_info_select_user(struct snd_card *card,
					struct snd_rawmidi_info __user *_info)
{
	int err;
	struct snd_rawmidi_info info;
	if (get_user(info.device, &_info->device))
		return -EFAULT;
	if (get_user(info.stream, &_info->stream))
		return -EFAULT;
	if (get_user(info.subdevice, &_info->subdevice))
		return -EFAULT;
	if ((err = snd_rawmidi_info_select(card, &info)) < 0)
		return err;
	if (copy_to_user(_info, &info, sizeof(struct snd_rawmidi_info)))
		return -EFAULT;
	return 0;
}

int snd_rawmidi_output_params(struct snd_rawmidi_substream *substream,
			      struct snd_rawmidi_params * params)
{
	char *newbuf, *oldbuf;
	struct snd_rawmidi_runtime *runtime = substream->runtime;

	if (substream->append && substream->use_count > 1)
		return -EBUSY;
	snd_rawmidi_drain_output(substream);
	if (params->buffer_size < 32 || params->buffer_size > 1024L * 1024L) {
		return -EINVAL;
	}
	if (params->avail_min < 1 || params->avail_min > params->buffer_size) {
		return -EINVAL;
	}
	if (params->buffer_size != runtime->buffer_size) {
		newbuf = kzalloc(params->buffer_size, GFP_KERNEL);
		if (!newbuf)
			return -ENOMEM;
		spin_lock_irq(&runtime->lock);
		if (runtime->buffer_ref) {
			spin_unlock_irq(&runtime->lock);
			kfree(newbuf);
			return -EBUSY;
		}
		oldbuf = runtime->buffer;
		runtime->buffer = newbuf;
		runtime->buffer_size = params->buffer_size;
		runtime->avail = runtime->buffer_size;
		runtime->appl_ptr = runtime->hw_ptr = 0;
		spin_unlock_irq(&runtime->lock);
		kfree(oldbuf);
	}
	runtime->avail_min = params->avail_min;
	substream->active_sensing = !params->no_active_sensing;
	return 0;
}
EXPORT_SYMBOL(snd_rawmidi_output_params);

int snd_rawmidi_input_params(struct snd_rawmidi_substream *substream,
			     struct snd_rawmidi_params * params)
{
	char *newbuf, *oldbuf;
	struct snd_rawmidi_runtime *runtime = substream->runtime;

	snd_rawmidi_drain_input(substream);
	if (params->buffer_size < 32 || params->buffer_size > 1024L * 1024L) {
		return -EINVAL;
	}
	if (params->avail_min < 1 || params->avail_min > params->buffer_size) {
		return -EINVAL;
	}
	if (params->buffer_size != runtime->buffer_size) {
		newbuf = kmalloc(params->buffer_size, GFP_KERNEL);
		if (!newbuf)
			return -ENOMEM;
		spin_lock_irq(&runtime->lock);
		oldbuf = runtime->buffer;
		runtime->buffer = newbuf;
		runtime->buffer_size = params->buffer_size;
		runtime->appl_ptr = runtime->hw_ptr = 0;
		spin_unlock_irq(&runtime->lock);
		kfree(oldbuf);
	}
	runtime->avail_min = params->avail_min;
	return 0;
}
EXPORT_SYMBOL(snd_rawmidi_input_params);

static int snd_rawmidi_output_status(struct snd_rawmidi_substream *substream,
				     struct snd_rawmidi_status * status)
{
	struct snd_rawmidi_runtime *runtime = substream->runtime;

	memset(status, 0, sizeof(*status));
	status->stream = SNDRV_RAWMIDI_STREAM_OUTPUT;
	spin_lock_irq(&runtime->lock);
	status->avail = runtime->avail;
	spin_unlock_irq(&runtime->lock);
	return 0;
}

static int snd_rawmidi_input_status(struct snd_rawmidi_substream *substream,
				    struct snd_rawmidi_status * status)
{
	struct snd_rawmidi_runtime *runtime = substream->runtime;

	memset(status, 0, sizeof(*status));
	status->stream = SNDRV_RAWMIDI_STREAM_INPUT;
	spin_lock_irq(&runtime->lock);
	status->avail = runtime->avail;
	status->xruns = runtime->xruns;
	runtime->xruns = 0;
	spin_unlock_irq(&runtime->lock);
	return 0;
}

static long snd_rawmidi_ioctl(struct file *file, unsigned int cmd, unsigned long arg)
{
	struct snd_rawmidi_file *rfile;
	void __user *argp = (void __user *)arg;

	rfile = file->private_data;
	if (((cmd >> 8) & 0xff) != 'W')
		return -ENOTTY;
	switch (cmd) {
	case SNDRV_RAWMIDI_IOCTL_PVERSION:
		return put_user(SNDRV_RAWMIDI_VERSION, (int __user *)argp) ? -EFAULT : 0;
	case SNDRV_RAWMIDI_IOCTL_INFO:
	{
		int stream;
		struct snd_rawmidi_info __user *info = argp;
		if (get_user(stream, &info->stream))
			return -EFAULT;
		switch (stream) {
		case SNDRV_RAWMIDI_STREAM_INPUT:
			return snd_rawmidi_info_user(rfile->input, info);
		case SNDRV_RAWMIDI_STREAM_OUTPUT:
			return snd_rawmidi_info_user(rfile->output, info);
		default:
			return -EINVAL;
		}
	}
	case SNDRV_RAWMIDI_IOCTL_PARAMS:
	{
		struct snd_rawmidi_params params;
		if (copy_from_user(&params, argp, sizeof(struct snd_rawmidi_params)))
			return -EFAULT;
		switch (params.stream) {
		case SNDRV_RAWMIDI_STREAM_OUTPUT:
			if (rfile->output == NULL)
				return -EINVAL;
			return snd_rawmidi_output_params(rfile->output, &params);
		case SNDRV_RAWMIDI_STREAM_INPUT:
			if (rfile->input == NULL)
				return -EINVAL;
			return snd_rawmidi_input_params(rfile->input, &params);
		default:
			return -EINVAL;
		}
	}
	case SNDRV_RAWMIDI_IOCTL_STATUS:
	{
		int err = 0;
		struct snd_rawmidi_status status;
		if (copy_from_user(&status, argp, sizeof(struct snd_rawmidi_status)))
			return -EFAULT;
		switch (status.stream) {
		case SNDRV_RAWMIDI_STREAM_OUTPUT:
			if (rfile->output == NULL)
				return -EINVAL;
			err = snd_rawmidi_output_status(rfile->output, &status);
			break;
		case SNDRV_RAWMIDI_STREAM_INPUT:
			if (rfile->input == NULL)
				return -EINVAL;
			err = snd_rawmidi_input_status(rfile->input, &status);
			break;
		default:
			return -EINVAL;
		}
		if (err < 0)
			return err;
		if (copy_to_user(argp, &status, sizeof(struct snd_rawmidi_status)))
			return -EFAULT;
		return 0;
	}
	case SNDRV_RAWMIDI_IOCTL_DROP:
	{
		int val;
		if (get_user(val, (int __user *) argp))
			return -EFAULT;
		switch (val) {
		case SNDRV_RAWMIDI_STREAM_OUTPUT:
			if (rfile->output == NULL)
				return -EINVAL;
			return snd_rawmidi_drop_output(rfile->output);
		default:
			return -EINVAL;
		}
	}
	case SNDRV_RAWMIDI_IOCTL_DRAIN:
	{
		int val;
		if (get_user(val, (int __user *) argp))
			return -EFAULT;
		switch (val) {
		case SNDRV_RAWMIDI_STREAM_OUTPUT:
			if (rfile->output == NULL)
				return -EINVAL;
			return snd_rawmidi_drain_output(rfile->output);
		case SNDRV_RAWMIDI_STREAM_INPUT:
			if (rfile->input == NULL)
				return -EINVAL;
			return snd_rawmidi_drain_input(rfile->input);
		default:
			return -EINVAL;
		}
	}
	default:
		rmidi_dbg(rfile->rmidi,
			  "rawmidi: unknown command = 0x%x\n", cmd);
	}
	return -ENOTTY;
}

static int snd_rawmidi_control_ioctl(struct snd_card *card,
				     struct snd_ctl_file *control,
				     unsigned int cmd,
				     unsigned long arg)
{
	void __user *argp = (void __user *)arg;

	switch (cmd) {
	case SNDRV_CTL_IOCTL_RAWMIDI_NEXT_DEVICE:
	{
		int device;
		
		if (get_user(device, (int __user *)argp))
			return -EFAULT;
		if (device >= SNDRV_RAWMIDI_DEVICES) /* next device is -1 */
			device = SNDRV_RAWMIDI_DEVICES - 1;
		mutex_lock(&register_mutex);
		device = device < 0 ? 0 : device + 1;
		while (device < SNDRV_RAWMIDI_DEVICES) {
			if (snd_rawmidi_search(card, device))
				break;
			device++;
		}
		if (device == SNDRV_RAWMIDI_DEVICES)
			device = -1;
		mutex_unlock(&register_mutex);
		if (put_user(device, (int __user *)argp))
			return -EFAULT;
		return 0;
	}
	case SNDRV_CTL_IOCTL_RAWMIDI_PREFER_SUBDEVICE:
	{
		int val;
		
		if (get_user(val, (int __user *)argp))
			return -EFAULT;
		control->preferred_subdevice[SND_CTL_SUBDEV_RAWMIDI] = val;
		return 0;
	}
	case SNDRV_CTL_IOCTL_RAWMIDI_INFO:
		return snd_rawmidi_info_select_user(card, argp);
	}
	return -ENOIOCTLCMD;
}

/**
 * snd_rawmidi_receive - receive the input data from the device
 * @substream: the rawmidi substream
 * @buffer: the buffer pointer
 * @count: the data size to read
 *
 * Reads the data from the internal buffer.
 *
 * Return: The size of read data, or a negative error code on failure.
 */
int snd_rawmidi_receive(struct snd_rawmidi_substream *substream,
			const unsigned char *buffer, int count)
{
	unsigned long flags;
	int result = 0, count1;
	struct snd_rawmidi_runtime *runtime = substream->runtime;

	if (!substream->opened)
		return -EBADFD;
	if (runtime->buffer == NULL) {
		rmidi_dbg(substream->rmidi,
			  "snd_rawmidi_receive: input is not active!!!\n");
		return -EINVAL;
	}
	spin_lock_irqsave(&runtime->lock, flags);
	if (count == 1) {	/* special case, faster code */
		substream->bytes++;
		if (runtime->avail < runtime->buffer_size) {
			runtime->buffer[runtime->hw_ptr++] = buffer[0];
			runtime->hw_ptr %= runtime->buffer_size;
			runtime->avail++;
			result++;
		} else {
			runtime->xruns++;
		}
	} else {
		substream->bytes += count;
		count1 = runtime->buffer_size - runtime->hw_ptr;
		if (count1 > count)
			count1 = count;
		if (count1 > (int)(runtime->buffer_size - runtime->avail))
			count1 = runtime->buffer_size - runtime->avail;
		memcpy(runtime->buffer + runtime->hw_ptr, buffer, count1);
		runtime->hw_ptr += count1;
		runtime->hw_ptr %= runtime->buffer_size;
		runtime->avail += count1;
		count -= count1;
		result += count1;
		if (count > 0) {
			buffer += count1;
			count1 = count;
			if (count1 > (int)(runtime->buffer_size - runtime->avail)) {
				count1 = runtime->buffer_size - runtime->avail;
				runtime->xruns += count - count1;
			}
			if (count1 > 0) {
				memcpy(runtime->buffer, buffer, count1);
				runtime->hw_ptr = count1;
				runtime->avail += count1;
				result += count1;
			}
		}
	}
	if (result > 0) {
		if (runtime->event)
			schedule_work(&runtime->event_work);
		else if (snd_rawmidi_ready(substream))
			wake_up(&runtime->sleep);
	}
	spin_unlock_irqrestore(&runtime->lock, flags);
	return result;
}
EXPORT_SYMBOL(snd_rawmidi_receive);

static long snd_rawmidi_kernel_read1(struct snd_rawmidi_substream *substream,
				     unsigned char __user *userbuf,
				     unsigned char *kernelbuf, long count)
{
	unsigned long flags;
	long result = 0, count1;
	struct snd_rawmidi_runtime *runtime = substream->runtime;
	unsigned long appl_ptr;
	int err = 0;

	if (userbuf)
		mutex_lock(&runtime->realloc_mutex);
	spin_lock_irqsave(&runtime->lock, flags);
	snd_rawmidi_buffer_ref(runtime);
	while (count > 0 && runtime->avail) {
		count1 = runtime->buffer_size - runtime->appl_ptr;
		if (count1 > count)
			count1 = count;
		if (count1 > (int)runtime->avail)
			count1 = runtime->avail;

		/* update runtime->appl_ptr before unlocking for userbuf */
		appl_ptr = runtime->appl_ptr;
		runtime->appl_ptr += count1;
		runtime->appl_ptr %= runtime->buffer_size;
		runtime->avail -= count1;

		if (kernelbuf)
			memcpy(kernelbuf + result, runtime->buffer + appl_ptr, count1);
		if (userbuf) {
			spin_unlock_irqrestore(&runtime->lock, flags);
			if (copy_to_user(userbuf + result,
					 runtime->buffer + appl_ptr, count1))
				err = -EFAULT;
			spin_lock_irqsave(&runtime->lock, flags);
			if (err)
				goto out;
		}
		result += count1;
		count -= count1;
	}
 out:
	snd_rawmidi_buffer_unref(runtime);
	spin_unlock_irqrestore(&runtime->lock, flags);
<<<<<<< HEAD
=======
	if (userbuf)
		mutex_unlock(&runtime->realloc_mutex);
>>>>>>> 2216e019
	return result > 0 ? result : err;
}

long snd_rawmidi_kernel_read(struct snd_rawmidi_substream *substream,
			     unsigned char *buf, long count)
{
	snd_rawmidi_input_trigger(substream, 1);
	return snd_rawmidi_kernel_read1(substream, NULL/*userbuf*/, buf, count);
}
EXPORT_SYMBOL(snd_rawmidi_kernel_read);

static ssize_t snd_rawmidi_read(struct file *file, char __user *buf, size_t count,
				loff_t *offset)
{
	long result;
	int count1;
	struct snd_rawmidi_file *rfile;
	struct snd_rawmidi_substream *substream;
	struct snd_rawmidi_runtime *runtime;

	rfile = file->private_data;
	substream = rfile->input;
	if (substream == NULL)
		return -EIO;
	runtime = substream->runtime;
	snd_rawmidi_input_trigger(substream, 1);
	result = 0;
	while (count > 0) {
		spin_lock_irq(&runtime->lock);
		while (!snd_rawmidi_ready(substream)) {
			wait_queue_t wait;
			if ((file->f_flags & O_NONBLOCK) != 0 || result > 0) {
				spin_unlock_irq(&runtime->lock);
				return result > 0 ? result : -EAGAIN;
			}
			init_waitqueue_entry(&wait, current);
			add_wait_queue(&runtime->sleep, &wait);
			set_current_state(TASK_INTERRUPTIBLE);
			spin_unlock_irq(&runtime->lock);
			schedule();
			remove_wait_queue(&runtime->sleep, &wait);
			if (rfile->rmidi->card->shutdown)
				return -ENODEV;
			if (signal_pending(current))
				return result > 0 ? result : -ERESTARTSYS;
			if (!runtime->avail)
				return result > 0 ? result : -EIO;
			spin_lock_irq(&runtime->lock);
		}
		spin_unlock_irq(&runtime->lock);
		count1 = snd_rawmidi_kernel_read1(substream,
						  (unsigned char __user *)buf,
						  NULL/*kernelbuf*/,
						  count);
		if (count1 < 0)
			return result > 0 ? result : count1;
		result += count1;
		buf += count1;
		count -= count1;
	}
	return result;
}

/**
 * snd_rawmidi_transmit_empty - check whether the output buffer is empty
 * @substream: the rawmidi substream
 *
 * Return: 1 if the internal output buffer is empty, 0 if not.
 */
int snd_rawmidi_transmit_empty(struct snd_rawmidi_substream *substream)
{
	struct snd_rawmidi_runtime *runtime = substream->runtime;
	int result;
	unsigned long flags;

	if (runtime->buffer == NULL) {
		rmidi_dbg(substream->rmidi,
			  "snd_rawmidi_transmit_empty: output is not active!!!\n");
		return 1;
	}
	spin_lock_irqsave(&runtime->lock, flags);
	result = runtime->avail >= runtime->buffer_size;
	spin_unlock_irqrestore(&runtime->lock, flags);
	return result;		
}
EXPORT_SYMBOL(snd_rawmidi_transmit_empty);

/**
 * __snd_rawmidi_transmit_peek - copy data from the internal buffer
 * @substream: the rawmidi substream
 * @buffer: the buffer pointer
 * @count: data size to transfer
 *
 * This is a variant of snd_rawmidi_transmit_peek() without spinlock.
 */
int __snd_rawmidi_transmit_peek(struct snd_rawmidi_substream *substream,
			      unsigned char *buffer, int count)
{
	int result, count1;
	struct snd_rawmidi_runtime *runtime = substream->runtime;

	if (runtime->buffer == NULL) {
		rmidi_dbg(substream->rmidi,
			  "snd_rawmidi_transmit_peek: output is not active!!!\n");
		return -EINVAL;
	}
	result = 0;
	if (runtime->avail >= runtime->buffer_size) {
		/* warning: lowlevel layer MUST trigger down the hardware */
		goto __skip;
	}
	if (count == 1) {	/* special case, faster code */
		*buffer = runtime->buffer[runtime->hw_ptr];
		result++;
	} else {
		count1 = runtime->buffer_size - runtime->hw_ptr;
		if (count1 > count)
			count1 = count;
		if (count1 > (int)(runtime->buffer_size - runtime->avail))
			count1 = runtime->buffer_size - runtime->avail;
		memcpy(buffer, runtime->buffer + runtime->hw_ptr, count1);
		count -= count1;
		result += count1;
		if (count > 0) {
			if (count > (int)(runtime->buffer_size - runtime->avail - count1))
				count = runtime->buffer_size - runtime->avail - count1;
			memcpy(buffer + count1, runtime->buffer, count);
			result += count;
		}
	}
      __skip:
	return result;
}
EXPORT_SYMBOL(__snd_rawmidi_transmit_peek);

/**
 * snd_rawmidi_transmit_peek - copy data from the internal buffer
 * @substream: the rawmidi substream
 * @buffer: the buffer pointer
 * @count: data size to transfer
 *
 * Copies data from the internal output buffer to the given buffer.
 *
 * Call this in the interrupt handler when the midi output is ready,
 * and call snd_rawmidi_transmit_ack() after the transmission is
 * finished.
 *
 * Return: The size of copied data, or a negative error code on failure.
 */
int snd_rawmidi_transmit_peek(struct snd_rawmidi_substream *substream,
			      unsigned char *buffer, int count)
{
	struct snd_rawmidi_runtime *runtime = substream->runtime;
	int result;
	unsigned long flags;

	spin_lock_irqsave(&runtime->lock, flags);
	result = __snd_rawmidi_transmit_peek(substream, buffer, count);
	spin_unlock_irqrestore(&runtime->lock, flags);
	return result;
}
EXPORT_SYMBOL(snd_rawmidi_transmit_peek);

/**
 * __snd_rawmidi_transmit_ack - acknowledge the transmission
 * @substream: the rawmidi substream
 * @count: the transferred count
 *
 * This is a variant of __snd_rawmidi_transmit_ack() without spinlock.
 */
int __snd_rawmidi_transmit_ack(struct snd_rawmidi_substream *substream, int count)
{
	struct snd_rawmidi_runtime *runtime = substream->runtime;

	if (runtime->buffer == NULL) {
		rmidi_dbg(substream->rmidi,
			  "snd_rawmidi_transmit_ack: output is not active!!!\n");
		return -EINVAL;
	}
	snd_BUG_ON(runtime->avail + count > runtime->buffer_size);
	runtime->hw_ptr += count;
	runtime->hw_ptr %= runtime->buffer_size;
	runtime->avail += count;
	substream->bytes += count;
	if (count > 0) {
		if (runtime->drain || snd_rawmidi_ready(substream))
			wake_up(&runtime->sleep);
	}
	return count;
}
EXPORT_SYMBOL(__snd_rawmidi_transmit_ack);

/**
 * snd_rawmidi_transmit_ack - acknowledge the transmission
 * @substream: the rawmidi substream
 * @count: the transferred count
 *
 * Advances the hardware pointer for the internal output buffer with
 * the given size and updates the condition.
 * Call after the transmission is finished.
 *
 * Return: The advanced size if successful, or a negative error code on failure.
 */
int snd_rawmidi_transmit_ack(struct snd_rawmidi_substream *substream, int count)
{
	struct snd_rawmidi_runtime *runtime = substream->runtime;
	int result;
	unsigned long flags;

	spin_lock_irqsave(&runtime->lock, flags);
	result = __snd_rawmidi_transmit_ack(substream, count);
	spin_unlock_irqrestore(&runtime->lock, flags);
	return result;
}
EXPORT_SYMBOL(snd_rawmidi_transmit_ack);

/**
 * snd_rawmidi_transmit - copy from the buffer to the device
 * @substream: the rawmidi substream
 * @buffer: the buffer pointer
 * @count: the data size to transfer
 * 
 * Copies data from the buffer to the device and advances the pointer.
 *
 * Return: The copied size if successful, or a negative error code on failure.
 */
int snd_rawmidi_transmit(struct snd_rawmidi_substream *substream,
			 unsigned char *buffer, int count)
{
	struct snd_rawmidi_runtime *runtime = substream->runtime;
	int result;
	unsigned long flags;

	spin_lock_irqsave(&runtime->lock, flags);
	if (!substream->opened)
		result = -EBADFD;
	else {
		count = __snd_rawmidi_transmit_peek(substream, buffer, count);
		if (count <= 0)
			result = count;
		else
			result = __snd_rawmidi_transmit_ack(substream, count);
	}
	spin_unlock_irqrestore(&runtime->lock, flags);
	return result;
}
EXPORT_SYMBOL(snd_rawmidi_transmit);

static long snd_rawmidi_kernel_write1(struct snd_rawmidi_substream *substream,
				      const unsigned char __user *userbuf,
				      const unsigned char *kernelbuf,
				      long count)
{
	unsigned long flags;
	long count1, result;
	struct snd_rawmidi_runtime *runtime = substream->runtime;
	unsigned long appl_ptr;

	if (!kernelbuf && !userbuf)
		return -EINVAL;
	if (snd_BUG_ON(!runtime->buffer))
		return -EINVAL;

	result = 0;
	if (userbuf)
		mutex_lock(&runtime->realloc_mutex);
	spin_lock_irqsave(&runtime->lock, flags);
	if (substream->append) {
		if ((long)runtime->avail < count) {
			spin_unlock_irqrestore(&runtime->lock, flags);
			if (userbuf)
				mutex_unlock(&runtime->realloc_mutex);
			return -EAGAIN;
		}
	}
	snd_rawmidi_buffer_ref(runtime);
	while (count > 0 && runtime->avail > 0) {
		count1 = runtime->buffer_size - runtime->appl_ptr;
		if (count1 > count)
			count1 = count;
		if (count1 > (long)runtime->avail)
			count1 = runtime->avail;

		/* update runtime->appl_ptr before unlocking for userbuf */
		appl_ptr = runtime->appl_ptr;
		runtime->appl_ptr += count1;
		runtime->appl_ptr %= runtime->buffer_size;
		runtime->avail -= count1;

		if (kernelbuf)
			memcpy(runtime->buffer + appl_ptr,
			       kernelbuf + result, count1);
		else if (userbuf) {
			spin_unlock_irqrestore(&runtime->lock, flags);
			if (copy_from_user(runtime->buffer + appl_ptr,
					   userbuf + result, count1)) {
				spin_lock_irqsave(&runtime->lock, flags);
				result = result > 0 ? result : -EFAULT;
				goto __end;
			}
			spin_lock_irqsave(&runtime->lock, flags);
		}
		result += count1;
		count -= count1;
	}
      __end:
	count1 = runtime->avail < runtime->buffer_size;
	snd_rawmidi_buffer_unref(runtime);
	spin_unlock_irqrestore(&runtime->lock, flags);
	if (userbuf)
		mutex_unlock(&runtime->realloc_mutex);
	if (count1)
		snd_rawmidi_output_trigger(substream, 1);
	return result;
}

long snd_rawmidi_kernel_write(struct snd_rawmidi_substream *substream,
			      const unsigned char *buf, long count)
{
	return snd_rawmidi_kernel_write1(substream, NULL, buf, count);
}
EXPORT_SYMBOL(snd_rawmidi_kernel_write);

static ssize_t snd_rawmidi_write(struct file *file, const char __user *buf,
				 size_t count, loff_t *offset)
{
	long result, timeout;
	int count1;
	struct snd_rawmidi_file *rfile;
	struct snd_rawmidi_runtime *runtime;
	struct snd_rawmidi_substream *substream;

	rfile = file->private_data;
	substream = rfile->output;
	runtime = substream->runtime;
	/* we cannot put an atomic message to our buffer */
	if (substream->append && count > runtime->buffer_size)
		return -EIO;
	result = 0;
	while (count > 0) {
		spin_lock_irq(&runtime->lock);
		while (!snd_rawmidi_ready_append(substream, count)) {
			wait_queue_t wait;
			if (file->f_flags & O_NONBLOCK) {
				spin_unlock_irq(&runtime->lock);
				return result > 0 ? result : -EAGAIN;
			}
			init_waitqueue_entry(&wait, current);
			add_wait_queue(&runtime->sleep, &wait);
			set_current_state(TASK_INTERRUPTIBLE);
			spin_unlock_irq(&runtime->lock);
			timeout = schedule_timeout(30 * HZ);
			remove_wait_queue(&runtime->sleep, &wait);
			if (rfile->rmidi->card->shutdown)
				return -ENODEV;
			if (signal_pending(current))
				return result > 0 ? result : -ERESTARTSYS;
			if (!runtime->avail && !timeout)
				return result > 0 ? result : -EIO;
			spin_lock_irq(&runtime->lock);
		}
		spin_unlock_irq(&runtime->lock);
		count1 = snd_rawmidi_kernel_write1(substream, buf, NULL, count);
		if (count1 < 0)
			return result > 0 ? result : count1;
		result += count1;
		buf += count1;
		if ((size_t)count1 < count && (file->f_flags & O_NONBLOCK))
			break;
		count -= count1;
	}
	if (file->f_flags & O_DSYNC) {
		spin_lock_irq(&runtime->lock);
		while (runtime->avail != runtime->buffer_size) {
			wait_queue_t wait;
			unsigned int last_avail = runtime->avail;
			init_waitqueue_entry(&wait, current);
			add_wait_queue(&runtime->sleep, &wait);
			set_current_state(TASK_INTERRUPTIBLE);
			spin_unlock_irq(&runtime->lock);
			timeout = schedule_timeout(30 * HZ);
			remove_wait_queue(&runtime->sleep, &wait);
			if (signal_pending(current))
				return result > 0 ? result : -ERESTARTSYS;
			if (runtime->avail == last_avail && !timeout)
				return result > 0 ? result : -EIO;
			spin_lock_irq(&runtime->lock);
		}
		spin_unlock_irq(&runtime->lock);
	}
	return result;
}

static unsigned int snd_rawmidi_poll(struct file *file, poll_table * wait)
{
	struct snd_rawmidi_file *rfile;
	struct snd_rawmidi_runtime *runtime;
	unsigned int mask;

	rfile = file->private_data;
	if (rfile->input != NULL) {
		runtime = rfile->input->runtime;
		snd_rawmidi_input_trigger(rfile->input, 1);
		poll_wait(file, &runtime->sleep, wait);
	}
	if (rfile->output != NULL) {
		runtime = rfile->output->runtime;
		poll_wait(file, &runtime->sleep, wait);
	}
	mask = 0;
	if (rfile->input != NULL) {
		if (snd_rawmidi_ready(rfile->input))
			mask |= POLLIN | POLLRDNORM;
	}
	if (rfile->output != NULL) {
		if (snd_rawmidi_ready(rfile->output))
			mask |= POLLOUT | POLLWRNORM;
	}
	return mask;
}

/*
 */
#ifdef CONFIG_COMPAT
#include "rawmidi_compat.c"
#else
#define snd_rawmidi_ioctl_compat	NULL
#endif

/*

 */

static void snd_rawmidi_proc_info_read(struct snd_info_entry *entry,
				       struct snd_info_buffer *buffer)
{
	struct snd_rawmidi *rmidi;
	struct snd_rawmidi_substream *substream;
	struct snd_rawmidi_runtime *runtime;

	rmidi = entry->private_data;
	snd_iprintf(buffer, "%s\n\n", rmidi->name);
	mutex_lock(&rmidi->open_mutex);
	if (rmidi->info_flags & SNDRV_RAWMIDI_INFO_OUTPUT) {
		list_for_each_entry(substream,
				    &rmidi->streams[SNDRV_RAWMIDI_STREAM_OUTPUT].substreams,
				    list) {
			snd_iprintf(buffer,
				    "Output %d\n"
				    "  Tx bytes     : %lu\n",
				    substream->number,
				    (unsigned long) substream->bytes);
			if (substream->opened) {
				snd_iprintf(buffer,
				    "  Owner PID    : %d\n",
				    pid_vnr(substream->pid));
				runtime = substream->runtime;
				snd_iprintf(buffer,
				    "  Mode         : %s\n"
				    "  Buffer size  : %lu\n"
				    "  Avail        : %lu\n",
				    runtime->oss ? "OSS compatible" : "native",
				    (unsigned long) runtime->buffer_size,
				    (unsigned long) runtime->avail);
			}
		}
	}
	if (rmidi->info_flags & SNDRV_RAWMIDI_INFO_INPUT) {
		list_for_each_entry(substream,
				    &rmidi->streams[SNDRV_RAWMIDI_STREAM_INPUT].substreams,
				    list) {
			snd_iprintf(buffer,
				    "Input %d\n"
				    "  Rx bytes     : %lu\n",
				    substream->number,
				    (unsigned long) substream->bytes);
			if (substream->opened) {
				snd_iprintf(buffer,
					    "  Owner PID    : %d\n",
					    pid_vnr(substream->pid));
				runtime = substream->runtime;
				snd_iprintf(buffer,
					    "  Buffer size  : %lu\n"
					    "  Avail        : %lu\n"
					    "  Overruns     : %lu\n",
					    (unsigned long) runtime->buffer_size,
					    (unsigned long) runtime->avail,
					    (unsigned long) runtime->xruns);
			}
		}
	}
	mutex_unlock(&rmidi->open_mutex);
}

/*
 *  Register functions
 */

static const struct file_operations snd_rawmidi_f_ops =
{
	.owner =	THIS_MODULE,
	.read =		snd_rawmidi_read,
	.write =	snd_rawmidi_write,
	.open =		snd_rawmidi_open,
	.release =	snd_rawmidi_release,
	.llseek =	no_llseek,
	.poll =		snd_rawmidi_poll,
	.unlocked_ioctl =	snd_rawmidi_ioctl,
	.compat_ioctl =	snd_rawmidi_ioctl_compat,
};

static int snd_rawmidi_alloc_substreams(struct snd_rawmidi *rmidi,
					struct snd_rawmidi_str *stream,
					int direction,
					int count)
{
	struct snd_rawmidi_substream *substream;
	int idx;

	for (idx = 0; idx < count; idx++) {
		substream = kzalloc(sizeof(*substream), GFP_KERNEL);
		if (!substream)
			return -ENOMEM;
		substream->stream = direction;
		substream->number = idx;
		substream->rmidi = rmidi;
		substream->pstr = stream;
		list_add_tail(&substream->list, &stream->substreams);
		stream->substream_count++;
	}
	return 0;
}

static void release_rawmidi_device(struct device *dev)
{
	kfree(container_of(dev, struct snd_rawmidi, dev));
}

/**
 * snd_rawmidi_new - create a rawmidi instance
 * @card: the card instance
 * @id: the id string
 * @device: the device index
 * @output_count: the number of output streams
 * @input_count: the number of input streams
 * @rrawmidi: the pointer to store the new rawmidi instance
 *
 * Creates a new rawmidi instance.
 * Use snd_rawmidi_set_ops() to set the operators to the new instance.
 *
 * Return: Zero if successful, or a negative error code on failure.
 */
int snd_rawmidi_new(struct snd_card *card, char *id, int device,
		    int output_count, int input_count,
		    struct snd_rawmidi ** rrawmidi)
{
	struct snd_rawmidi *rmidi;
	int err;
	static struct snd_device_ops ops = {
		.dev_free = snd_rawmidi_dev_free,
		.dev_register = snd_rawmidi_dev_register,
		.dev_disconnect = snd_rawmidi_dev_disconnect,
	};

	if (snd_BUG_ON(!card))
		return -ENXIO;
	if (rrawmidi)
		*rrawmidi = NULL;
	rmidi = kzalloc(sizeof(*rmidi), GFP_KERNEL);
	if (!rmidi)
		return -ENOMEM;
	rmidi->card = card;
	rmidi->device = device;
	mutex_init(&rmidi->open_mutex);
	init_waitqueue_head(&rmidi->open_wait);
	INIT_LIST_HEAD(&rmidi->streams[SNDRV_RAWMIDI_STREAM_INPUT].substreams);
	INIT_LIST_HEAD(&rmidi->streams[SNDRV_RAWMIDI_STREAM_OUTPUT].substreams);

	if (id != NULL)
		strlcpy(rmidi->id, id, sizeof(rmidi->id));

	snd_device_initialize(&rmidi->dev, card);
	rmidi->dev.release = release_rawmidi_device;
	dev_set_name(&rmidi->dev, "midiC%iD%i", card->number, device);

	if ((err = snd_rawmidi_alloc_substreams(rmidi,
						&rmidi->streams[SNDRV_RAWMIDI_STREAM_INPUT],
						SNDRV_RAWMIDI_STREAM_INPUT,
						input_count)) < 0) {
		snd_rawmidi_free(rmidi);
		return err;
	}
	if ((err = snd_rawmidi_alloc_substreams(rmidi,
						&rmidi->streams[SNDRV_RAWMIDI_STREAM_OUTPUT],
						SNDRV_RAWMIDI_STREAM_OUTPUT,
						output_count)) < 0) {
		snd_rawmidi_free(rmidi);
		return err;
	}
	if ((err = snd_device_new(card, SNDRV_DEV_RAWMIDI, rmidi, &ops)) < 0) {
		snd_rawmidi_free(rmidi);
		return err;
	}
	if (rrawmidi)
		*rrawmidi = rmidi;
	return 0;
}
EXPORT_SYMBOL(snd_rawmidi_new);

static void snd_rawmidi_free_substreams(struct snd_rawmidi_str *stream)
{
	struct snd_rawmidi_substream *substream;

	while (!list_empty(&stream->substreams)) {
		substream = list_entry(stream->substreams.next, struct snd_rawmidi_substream, list);
		list_del(&substream->list);
		kfree(substream);
	}
}

static int snd_rawmidi_free(struct snd_rawmidi *rmidi)
{
	if (!rmidi)
		return 0;

	snd_info_free_entry(rmidi->proc_entry);
	rmidi->proc_entry = NULL;
	mutex_lock(&register_mutex);
	if (rmidi->ops && rmidi->ops->dev_unregister)
		rmidi->ops->dev_unregister(rmidi);
	mutex_unlock(&register_mutex);

	snd_rawmidi_free_substreams(&rmidi->streams[SNDRV_RAWMIDI_STREAM_INPUT]);
	snd_rawmidi_free_substreams(&rmidi->streams[SNDRV_RAWMIDI_STREAM_OUTPUT]);
	if (rmidi->private_free)
		rmidi->private_free(rmidi);
	put_device(&rmidi->dev);
	return 0;
}

static int snd_rawmidi_dev_free(struct snd_device *device)
{
	struct snd_rawmidi *rmidi = device->device_data;
	return snd_rawmidi_free(rmidi);
}

#if defined(CONFIG_SND_SEQUENCER) || (defined(MODULE) && defined(CONFIG_SND_SEQUENCER_MODULE))
static void snd_rawmidi_dev_seq_free(struct snd_seq_device *device)
{
	struct snd_rawmidi *rmidi = device->private_data;
	rmidi->seq_dev = NULL;
}
#endif

static int snd_rawmidi_dev_register(struct snd_device *device)
{
	int err;
	struct snd_info_entry *entry;
	char name[16];
	struct snd_rawmidi *rmidi = device->device_data;

	if (rmidi->device >= SNDRV_RAWMIDI_DEVICES)
		return -ENOMEM;
	mutex_lock(&register_mutex);
	if (snd_rawmidi_search(rmidi->card, rmidi->device)) {
		mutex_unlock(&register_mutex);
		return -EBUSY;
	}
	list_add_tail(&rmidi->list, &snd_rawmidi_devices);
	mutex_unlock(&register_mutex);
	err = snd_register_device(SNDRV_DEVICE_TYPE_RAWMIDI,
				  rmidi->card, rmidi->device,
				  &snd_rawmidi_f_ops, rmidi, &rmidi->dev);
	if (err < 0) {
		rmidi_err(rmidi, "unable to register\n");
		mutex_lock(&register_mutex);
		list_del(&rmidi->list);
		mutex_unlock(&register_mutex);
		return err;
	}
	if (rmidi->ops && rmidi->ops->dev_register &&
	    (err = rmidi->ops->dev_register(rmidi)) < 0) {
		snd_unregister_device(&rmidi->dev);
		mutex_lock(&register_mutex);
		list_del(&rmidi->list);
		mutex_unlock(&register_mutex);
		return err;
	}
#ifdef CONFIG_SND_OSSEMUL
	rmidi->ossreg = 0;
	if ((int)rmidi->device == midi_map[rmidi->card->number]) {
		if (snd_register_oss_device(SNDRV_OSS_DEVICE_TYPE_MIDI,
					    rmidi->card, 0, &snd_rawmidi_f_ops,
					    rmidi) < 0) {
			rmidi_err(rmidi,
				  "unable to register OSS rawmidi device %i:%i\n",
				  rmidi->card->number, 0);
		} else {
			rmidi->ossreg++;
#ifdef SNDRV_OSS_INFO_DEV_MIDI
			snd_oss_info_register(SNDRV_OSS_INFO_DEV_MIDI, rmidi->card->number, rmidi->name);
#endif
		}
	}
	if ((int)rmidi->device == amidi_map[rmidi->card->number]) {
		if (snd_register_oss_device(SNDRV_OSS_DEVICE_TYPE_MIDI,
					    rmidi->card, 1, &snd_rawmidi_f_ops,
					    rmidi) < 0) {
			rmidi_err(rmidi,
				  "unable to register OSS rawmidi device %i:%i\n",
				  rmidi->card->number, 1);
		} else {
			rmidi->ossreg++;
		}
	}
#endif /* CONFIG_SND_OSSEMUL */
	sprintf(name, "midi%d", rmidi->device);
	entry = snd_info_create_card_entry(rmidi->card, name, rmidi->card->proc_root);
	if (entry) {
		entry->private_data = rmidi;
		entry->c.text.read = snd_rawmidi_proc_info_read;
		if (snd_info_register(entry) < 0) {
			snd_info_free_entry(entry);
			entry = NULL;
		}
	}
	rmidi->proc_entry = entry;
#if defined(CONFIG_SND_SEQUENCER) || (defined(MODULE) && defined(CONFIG_SND_SEQUENCER_MODULE))
	if (!rmidi->ops || !rmidi->ops->dev_register) { /* own registration mechanism */
		if (snd_seq_device_new(rmidi->card, rmidi->device, SNDRV_SEQ_DEV_ID_MIDISYNTH, 0, &rmidi->seq_dev) >= 0) {
			rmidi->seq_dev->private_data = rmidi;
			rmidi->seq_dev->private_free = snd_rawmidi_dev_seq_free;
			sprintf(rmidi->seq_dev->name, "MIDI %d-%d", rmidi->card->number, rmidi->device);
			snd_device_register(rmidi->card, rmidi->seq_dev);
		}
	}
#endif
	return 0;
}

static int snd_rawmidi_dev_disconnect(struct snd_device *device)
{
	struct snd_rawmidi *rmidi = device->device_data;
	int dir;

	mutex_lock(&register_mutex);
	mutex_lock(&rmidi->open_mutex);
	wake_up(&rmidi->open_wait);
	list_del_init(&rmidi->list);
	for (dir = 0; dir < 2; dir++) {
		struct snd_rawmidi_substream *s;
		list_for_each_entry(s, &rmidi->streams[dir].substreams, list) {
			if (s->runtime)
				wake_up(&s->runtime->sleep);
		}
	}

#ifdef CONFIG_SND_OSSEMUL
	if (rmidi->ossreg) {
		if ((int)rmidi->device == midi_map[rmidi->card->number]) {
			snd_unregister_oss_device(SNDRV_OSS_DEVICE_TYPE_MIDI, rmidi->card, 0);
#ifdef SNDRV_OSS_INFO_DEV_MIDI
			snd_oss_info_unregister(SNDRV_OSS_INFO_DEV_MIDI, rmidi->card->number);
#endif
		}
		if ((int)rmidi->device == amidi_map[rmidi->card->number])
			snd_unregister_oss_device(SNDRV_OSS_DEVICE_TYPE_MIDI, rmidi->card, 1);
		rmidi->ossreg = 0;
	}
#endif /* CONFIG_SND_OSSEMUL */
	snd_unregister_device(&rmidi->dev);
	mutex_unlock(&rmidi->open_mutex);
	mutex_unlock(&register_mutex);
	return 0;
}

/**
 * snd_rawmidi_set_ops - set the rawmidi operators
 * @rmidi: the rawmidi instance
 * @stream: the stream direction, SNDRV_RAWMIDI_STREAM_XXX
 * @ops: the operator table
 *
 * Sets the rawmidi operators for the given stream direction.
 */
void snd_rawmidi_set_ops(struct snd_rawmidi *rmidi, int stream,
			 struct snd_rawmidi_ops *ops)
{
	struct snd_rawmidi_substream *substream;
	
	list_for_each_entry(substream, &rmidi->streams[stream].substreams, list)
		substream->ops = ops;
}
EXPORT_SYMBOL(snd_rawmidi_set_ops);

/*
 *  ENTRY functions
 */

static int __init alsa_rawmidi_init(void)
{

	snd_ctl_register_ioctl(snd_rawmidi_control_ioctl);
	snd_ctl_register_ioctl_compat(snd_rawmidi_control_ioctl);
#ifdef CONFIG_SND_OSSEMUL
	{ int i;
	/* check device map table */
	for (i = 0; i < SNDRV_CARDS; i++) {
		if (midi_map[i] < 0 || midi_map[i] >= SNDRV_RAWMIDI_DEVICES) {
			pr_err("ALSA: rawmidi: invalid midi_map[%d] = %d\n",
			       i, midi_map[i]);
			midi_map[i] = 0;
		}
		if (amidi_map[i] < 0 || amidi_map[i] >= SNDRV_RAWMIDI_DEVICES) {
			pr_err("ALSA: rawmidi: invalid amidi_map[%d] = %d\n",
			       i, amidi_map[i]);
			amidi_map[i] = 1;
		}
	}
	}
#endif /* CONFIG_SND_OSSEMUL */
	return 0;
}

static void __exit alsa_rawmidi_exit(void)
{
	snd_ctl_unregister_ioctl(snd_rawmidi_control_ioctl);
	snd_ctl_unregister_ioctl_compat(snd_rawmidi_control_ioctl);
}

module_init(alsa_rawmidi_init)
module_exit(alsa_rawmidi_exit)<|MERGE_RESOLUTION|>--- conflicted
+++ resolved
@@ -1015,11 +1015,8 @@
  out:
 	snd_rawmidi_buffer_unref(runtime);
 	spin_unlock_irqrestore(&runtime->lock, flags);
-<<<<<<< HEAD
-=======
 	if (userbuf)
 		mutex_unlock(&runtime->realloc_mutex);
->>>>>>> 2216e019
 	return result > 0 ? result : err;
 }
 
