--- conflicted
+++ resolved
@@ -2229,11 +2229,7 @@
 	.id_table	= trf7970a_id_table,
 	.driver		= {
 		.name	= "trf7970a",
-<<<<<<< HEAD
 		.of_match_table = of_match_ptr(trf7970a_of_match),
-		.owner	= THIS_MODULE,
-=======
->>>>>>> c70efb85
 		.pm	= &trf7970a_pm_ops,
 	},
 };
