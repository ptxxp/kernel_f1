--- conflicted
+++ resolved
@@ -1,10 +1,6 @@
 /*
-<<<<<<< HEAD
- * Copyright (c) 2014-2020, The Linux Foundation. All rights reserved.
+ * Copyright (c) 2014-2021, The Linux Foundation. All rights reserved.
  * Copyright (C) 2018 XiaoMi, Inc.
-=======
- * Copyright (c) 2014-2021, The Linux Foundation. All rights reserved.
->>>>>>> 4a9b62c9
  * Copyright (C) 2013 Red Hat
  * Author: Rob Clark <robdclark@gmail.com>
  *
