--- conflicted
+++ resolved
@@ -530,8 +530,6 @@
 	if (ret)
 		goto fail;
 
-<<<<<<< HEAD
-=======
 	if (!dev->dma_parms) {
 		dev->dma_parms = devm_kzalloc(dev, sizeof(*dev->dma_parms),
 					      GFP_KERNEL);
@@ -540,9 +538,6 @@
 	}
 	dma_set_max_seg_size(dev, DMA_BIT_MASK(32));
 
-	msm_gem_shrinker_init(ddev);
-
->>>>>>> 4ad9bb85
 	switch (get_mdp_ver(pdev)) {
 	case KMS_MDP4:
 		kms = mdp4_kms_init(ddev);
