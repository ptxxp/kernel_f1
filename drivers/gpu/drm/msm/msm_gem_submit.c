--- conflicted
+++ resolved
@@ -34,13 +34,8 @@
 		struct msm_gpu *gpu, uint32_t nr_bos, uint32_t nr_cmds)
 {
 	struct msm_gem_submit *submit;
-<<<<<<< HEAD
-	uint64_t sz = sizeof(*submit) + (nr_bos * sizeof(submit->bos[0])) +
-		(nr_cmds * sizeof(submit->cmd[0]));
-=======
 	uint64_t sz = sizeof(*submit) + ((u64)nr_bos * sizeof(submit->bos[0])) +
 		((u64)nr_cmds * sizeof(submit->cmd[0]));
->>>>>>> 4170bfad
 
 	if (sz > SIZE_MAX)
 		return NULL;
