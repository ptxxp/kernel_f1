--- conflicted
+++ resolved
@@ -233,11 +233,7 @@
 	struct kgsl_iommu *iommu = KGSL_IOMMU_PRIV(device);
 	struct adreno_ringbuffer *next;
 	uint64_t ttbr0, gpuaddr;
-<<<<<<< HEAD
-	unsigned int contextidr;
-=======
 	unsigned int contextidr, cntl;
->>>>>>> 38ef2dbc
 	unsigned long flags;
 	struct adreno_preemption *preempt = &adreno_dev->preempt;
 
@@ -372,15 +368,7 @@
 	adreno_set_preempt_state(adreno_dev, ADRENO_PREEMPT_TRIGGERED);
 
 	/* Trigger the preemption */
-<<<<<<< HEAD
-	adreno_gmu_fenced_write(adreno_dev,
-		ADRENO_REG_CP_PREEMPT,
-		(((preempt_level << 6) & 0xC0) |
-		((skipsaverestore << 9) & 0x200) |
-		((usesgmem << 8) & 0x100) | 0x1),
-=======
 	adreno_gmu_fenced_write(adreno_dev, ADRENO_REG_CP_PREEMPT, cntl,
->>>>>>> 38ef2dbc
 		FENCE_STATUS_WRITEDROPPED1_MASK);
 
 	/*
