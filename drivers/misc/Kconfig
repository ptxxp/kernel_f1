--- conflicted
+++ resolved
@@ -843,15 +843,12 @@
 	  and the driver provides an API to check if this interrupt
 	  is available on the current PMIC chip.
 
-<<<<<<< HEAD
 config RTMV20
 	tristate "Ricktek RTMV2.0 driver"
 	default n
 	help
 	  Say Y here if you want to support Ricktek RTMV2.0 device.
 
-=======
->>>>>>> d6d7f6f8
 source "drivers/misc/c2port/Kconfig"
 source "drivers/misc/eeprom/Kconfig"
 source "drivers/misc/cb710/Kconfig"
