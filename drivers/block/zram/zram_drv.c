--- conflicted
+++ resolved
@@ -135,14 +135,7 @@
 #else
 static inline bool is_partial_io(struct bio_vec *bvec)
 {
-<<<<<<< HEAD
-	revalidate_disk(zram->disk);
-	/* revalidate_disk reset the BDI_CAP_STABLE_WRITES so set again */
-	zram->disk->queue->backing_dev_info->capabilities |=
-		BDI_CAP_STABLE_WRITES;
-=======
 	return false;
->>>>>>> 6a1b5923
 }
 #endif
 
@@ -1716,7 +1709,7 @@
 		zram->disk->queue->limits.discard_zeroes_data = 0;
 	queue_flag_set_unlocked(QUEUE_FLAG_DISCARD, zram->disk->queue);
 
-	zram->disk->queue->backing_dev_info.capabilities |=
+	zram->disk->queue->backing_dev_info->capabilities |=
 					BDI_CAP_STABLE_WRITES;
 	add_disk(zram->disk);
 
