--- conflicted
+++ resolved
@@ -167,15 +167,10 @@
 {
 	unsigned long flags;
 
-<<<<<<< HEAD
 	raw_spin_lock_irqsave(&devtree_lock, flags);
 
 	kfree(phandle_cache);
 	phandle_cache = NULL;
-=======
-	if (!of_kset)
-		return 0;
->>>>>>> 90aa4751
 
 	raw_spin_unlock_irqrestore(&devtree_lock, flags);
 
