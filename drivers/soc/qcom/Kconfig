#
# QCOM Soc drivers
#
config QCOM_CPUSS_DUMP
	bool "CPU Subsystem Dumping support"
	help
	  Add support to dump various hardware entities such as the instruction
	  and data tlb's as well as the unified tlb, which are a part of the
	  cpu subsystem to an allocated buffer. This allows for analysis of the
	  the entities if corruption is suspected.
	  If unsure, say N

config QCOM_RUN_QUEUE_STATS
       bool "Enable collection and exporting of QTI Run Queue stats to userspace"
       help
        This option enables the driver to periodically collecting the statistics
        of kernel run queue information and calculate the load of the system.
        This information is exported to usespace via sysfs entries and userspace
        algorithms uses info and decide when to turn on/off the cpu cores.

config QCOM_GSBI
        tristate "QCOM General Serial Bus Interface"
        depends on ARCH_QCOM
        select MFD_SYSCON
        help
          Say y here to enable GSBI support.  The GSBI provides control
          functions for connecting the underlying serial UART, SPI, and I2C
          devices to the output pins.

config QCOM_LLCC
	tristate "Qualcomm Technologies, Inc. LLCC driver"
	depends on ARCH_QCOM
	help
	  Qualcomm Technologies, Inc. platform specific LLCC driver for Last
	  Level Cache. This provides interfaces to client's that use the LLCC.
	  Say yes here to enable LLCC slice driver.

config QCOM_SDM845_LLCC
	tristate "Qualcomm Technologies, Inc. SDM845 LLCC driver"
	depends on QCOM_LLCC
	help
	  Say yes here to enable the LLCC driver for SDM845. This is provides
	  data required to configure LLCC so that clients can start using the
	  LLCC slices.

config QCOM_SDM670_LLCC
	tristate "Qualcomm Technologies, Inc. SDM670 LLCC driver"
	depends on QCOM_LLCC
	help
	  This provides Last level cache controller driver for SDM670.
	  This driver provides data required to configure LLCC, so that clients
	  can start using the LLCC slices.
	  Say yes here to enable llcc driver for SDM670.

config QCOM_QCS605_LLCC
	tristate "Qualcomm Technologies, Inc. QCS605 LLCC driver"
	depends on QCOM_LLCC
	help
	  This provides Last level cache controller driver for QCS605.
	  This driver provides data required to configure LLCC, so that clients
	  can start using the LLCC slices.
	  Say yes here to enable llcc driver for QCS605.

config QCOM_LLCC_AMON
	tristate "Qualcomm Technologies, Inc. LLCC Activity Monitor(AMON) driver"
	depends on QCOM_LLCC
	help
	  This option enables a activity monitor driver for last level cache
	  controller. This driver configures the activity monitor as
	  deadlock detector and dumps the AMON registers upon detection of
	  deadlock.

config QCOM_LLCC_AMON_PANIC
	tristate "Panic on detecting LLCC Activity Monitor(AMON) error"
	depends on QCOM_LLCC_AMON
	help
	  This option enables panic upon detection of LLCC Activity Monitor(AMON)
	  errors. Say yes here to enable deadlock detection mode of AMON. In
	  deadlock detection mode AMON will trigger an interrupt if some LLCC request
	  ages out.

config QCOM_LLCC_PERFMON
	tristate "Qualcomm Technologies, Inc. LLCC Perfmon driver"
	depends on QCOM_LLCC
	help
	  This option enables driver for LLCC Performance monitor block. Using
	  this various events in different LLCC sub block ports can be monitored.
	  This is used for performance and debug activity and exports SYSFS
	  interface. SYSFS interface used for configure and dump the LLCC
	  performance events.

config QCOM_PM
	bool "Qualcomm Power Management"
	depends on ARCH_QCOM && !ARM64
	select ARM_CPU_SUSPEND
	select QCOM_SCM
	help
	  QCOM Platform specific power driver to manage cores and L2 low power
	  modes. It interface with various system drivers to put the cores in
	  low power modes.

config QCOM_SMEM
	tristate "Qualcomm Shared Memory Manager (SMEM)"
	depends on ARCH_QCOM
	depends on HWSPINLOCK
	help
	  Say y here to enable support for the Qualcomm Shared Memory Manager.
	  The driver provides an interface to items in a heap shared among all
	  processors in a Qualcomm platform.

config MSM_SERVICE_LOCATOR
	bool "Service Locator"
	depends on MSM_QMI_INTERFACE
	help
	  The Service Locator provides a library to retrieve location
	  information given a service identifier. Location here translates
	  to what process domain exports the service, and which subsystem
	  that process domain will execute in.

config MSM_SERVICE_NOTIFIER
	bool "Service Notifier"
	depends on MSM_SERVICE_LOCATOR && MSM_SUBSYSTEM_RESTART
	help
	  The Service Notifier provides a library for a kernel client to
	  register for state change notifications regarding a remote service.
	  A remote service here refers to a process providing certain services
	  like audio, the identifier for which is provided by the service
	  locator.

config QCOM_SMD
	tristate "Qualcomm Shared Memory Driver (SMD)"
	depends on QCOM_SMEM
	help
	  Say y here to enable support for the Qualcomm Shared Memory Driver
	  providing communication channels to remote processors in Qualcomm
	  platforms.

config QCOM_SMD_RPM
	tristate "Qualcomm Resource Power Manager (RPM) over SMD"
	depends on QCOM_SMD && OF
	help
	  If you say yes to this option, support will be included for the
	  Resource Power Manager system found in the Qualcomm 8974 based
	  devices.

	  This is required to access many regulators, clocks and bus
	  frequencies controlled by the RPM on these devices.

	  Say M here if you want to include support for the Qualcomm RPM as a
	  module. This will build a module called "qcom-smd-rpm".

config MSM_SPM
        bool "Driver support for SPM and AVS wrapper hardware"
        help
          Enables the support for SPM and AVS wrapper hardware on MSMs. SPM
          hardware is used to manage the processor power during sleep. The
          driver allows configuring SPM to allow different low power modes for
          both core and L2.

config MSM_L2_SPM
        bool "SPM support for L2 cache"
        help
          Enable SPM driver support for L2 cache. Some MSM chipsets allow
          control of L2 cache low power mode with a Subsystem Power manager.
          Enabling this driver allows configuring L2 SPM for low power modes
          on supported chipsets.

config QCOM_SCM
	bool "Secure Channel Manager (SCM) support"
	default n

config QCOM_SMEM_STATE
	bool

config QCOM_SMP2P
	tristate "Qualcomm Shared Memory Point to Point support"
	depends on QCOM_SMEM
	select QCOM_SMEM_STATE
	help
	  Say yes here to support the Qualcomm Shared Memory Point to Point
	  protocol.

config QCOM_SMSM
	tristate "Qualcomm Shared Memory State Machine"
	depends on QCOM_SMEM
	select QCOM_SMEM_STATE
	help
	  Say yes here to support the Qualcomm Shared Memory State Machine.
	  The state machine is represented by bits in shared memory.

config QCOM_WCNSS_CTRL
	tristate "Qualcomm WCNSS control driver"
	depends on QCOM_SMD
	help
	  Client driver for the WCNSS_CTRL SMD channel, used to download nv
	  firmware to a newly booted WCNSS chip.

config SETUP_SSR_NOTIF_TIMEOUTS
	bool "Set timeouts on SSR sysmon notifications and notifier callbacks"
	help
	  Setup timers prior to initiating communication between
	  subsystems through sysmon, and prior to sending notifications
	  to drivers in the kernel that have registered callbacks with the
	  subsystem notifier framework for a particular subsystem. This
	  is a debugging feature.

config SSR_SYSMON_NOTIF_TIMEOUT
	depends on SETUP_SSR_NOTIF_TIMEOUTS
	int "SSR Sysmon notifications timeout in ms"
	default 10000
	help
	  The amount of time, in milliseconds, that should elapse between
	  the start and end of sysmon SSR notifications, before a warning
	  is emitted.

config SSR_SUBSYS_NOTIF_TIMEOUT
	depends on SETUP_SSR_NOTIF_TIMEOUTS
	int "SSR Subsystem notifier timeout in ms"
	default 10000
	help
	  The amount of time, in milliseconds, that should elapse between
	  the start and end of SSR notifications through the subsystem
	  notifier, before a warning is emitted.

config PANIC_ON_SSR_NOTIF_TIMEOUT
	bool "Trigger kernel panic when notification timeout expires"
	depends on SETUP_SSR_NOTIF_TIMEOUTS
	help
	  Trigger a kernel panic when communication between subsystems
	  through sysmon is taking too long. Also trigger a kernel panic
	  if invoking the callbacks registered with a particular subsystem's
	  notifications by the subsystem notifier framework is taking too long.
	  This is a debugging feature.

config MSM_BOOT_STATS
	bool "Use MSM boot stats reporting"
	help
	  Use this to report msm boot stats such as bootloader throughput,
	  display init, total boot time.
	  This figures are reported in mpm sleep clock cycles and have a
	  resolution of 31 bits as 1 bit is used as an overflow check.

config MSM_BOOT_TIME_MARKER
        bool "Use MSM boot time marker reporting"
        depends on MSM_BOOT_STATS
        help
         Use this to mark msm boot kpi for measurement.
         An instrumentation for boot time measurement.
         To create an entry, call "place_marker" function.
         At userspace, write marker name to "/sys/kernel/debug/bootkpi/kpi_values"
         If unsure, say N

config MSM_CORE_HANG_DETECT
       tristate "MSM Core Hang Detection Support"
       help
         This enables the core hang detection module. It causes SoC
         reset on core hang detection and collects the core context
         for hang.

config MSM_GLADIATOR_HANG_DETECT
       tristate "MSM Gladiator Hang Detection Support"
       help
         This enables the gladiator hang detection module.
         If the configured threshold is reached, it causes SoC reset on
         gladiator hang detection and collects the context for the
         gladiator hang.

config MSM_GLADIATOR_ERP
       tristate "GLADIATOR coherency interconnect error reporting driver"
       help
               Support dumping debug information for the GLADIATOR
               cache interconnect in the error interrupt handler.
               Meant to be used for debug scenarios only.

               If unsure, say N.

<<<<<<< HEAD
=======
config SDX_EXT_IPC
	tristate "QCOM external ipc driver"
	help
	  This enables the module to help modem communicate with external
	  Application processor connected to Qualcomm Technologies, Inc
	  modem chipset. The modem and APQ can understand each other's
	  state by reading ipc gpios.

	  If unsure, say N.

>>>>>>> d6d7f6f8
config PANIC_ON_GLADIATOR_ERROR
       depends on MSM_GLADIATOR_ERP
       bool "Panic on GLADIATOR error report"
       help
               Panic upon detection of an Gladiator coherency interconnect error
               in order to support dumping debug information.
               Meant to be used for debug scenarios only.

               If unsure, say N.

config QCOM_EUD
	tristate "QTI Embedded USB Debugger (EUD)"
	depends on ARCH_QCOM
	select SERIAL_CORE
	help
	  The EUD (Embedded USB Debugger) is a mini-USB hub implemented
	  on chip to support the USB-based debug and trace capabilities.
	  This module enables support for Qualcomm Technologies, Inc.
	  Embedded USB Debugger (EUD).

	  If unsure, say N.

config QCOM_WATCHDOG_V2
	bool "Qualcomm Watchdog Support"
	depends on ARCH_QCOM
	help
	  This enables the watchdog module. It causes kernel panic if the
	  watchdog times out. It allows for detection of cpu hangs and
	  deadlocks. It does not run during the bootup process, so it will
	  not catch any early lockups.

config QCOM_WDOG_IPI_ENABLE
	bool "Qcom WDT pet optimization"
	depends on QCOM_WATCHDOG_V2
	default n
	help
	  When this option is enabled, watchdog sends IPI to cores in low power
	  mode also. For power optimizations, by default watchdog don't ping
	  cores in low power mode at pettime.

	  To track CPUs health on LPM, or on debug builds enable it.

config QPNP_PBS
	tristate "PBS trigger support for QPNP PMIC"
	depends on SPMI
	help
	  This driver supports configuring software PBS trigger event through PBS
	  RAM on Qualcomm Technologies, Inc. QPNP PMICs. This module provides
	  the APIs to the client drivers that wants to send the PBS trigger
	  event to the PBS RAM.

config QCOM_MEMORY_DUMP_V2
	bool "QCOM Memory Dump V2 Support"
	help
	  This enables memory dump feature. It allows various client
	  subsystems to register respective dump regions. At the time
	  of deadlocks or cpu hangs these dump regions are captured to
	  give a snapshot of the system at the time of the crash.

config MSM_DEBUG_LAR_UNLOCK
        bool "MSM Debug LAR Unlock Support"
        depends on QCOM_MEMORY_DUMP_V2
        help
         This allows unlocking Core Debug lock to allow capture
         of upper 32 bits of program counter at the time of
         system crash. This is useful in getting correct crash
         location.

config QCOM_MINIDUMP
	bool "QCOM Minidump Support"
	depends on MSM_SMEM && QCOM_DLOAD_MODE
	help
	  This enables minidump feature. It allows various clients to
	  register to dump their state at system bad state (panic/WDT,etc.,).
	  Minidump would dump all registered entries, only when DLOAD mode
	  is enabled.

config MINIDUMP_MAX_ENTRIES
	int "Minidump Maximum num of entries"
	default 200
	depends on QCOM_MINIDUMP
	help
	  This defines maximum number of entries to be allocated for application
	  subsytem in Minidump table.

config MSM_RPM_SMD
	bool "RPM driver using SMD protocol"
	help
	  RPM is the dedicated hardware engine for managing shared SoC
	  resources. This config adds driver support for using SMD as a
	  transport layer communication with RPM hardware. It also selects
	  the MSM_MPM config that programs the MPM module to monitor interrupts
	  during sleep modes.

config QCOM_BUS_SCALING
	bool "Bus scaling driver"
	help
	This option enables bus scaling on MSM devices.  Bus scaling
	allows devices to request the clocks be set to rates sufficient
	for the active devices needs without keeping the clocks at max
	frequency when a slower speed is sufficient.

config  QCOM_BUS_CONFIG_RPMH
	bool "RPMH Bus scaling driver"
	depends on QCOM_BUS_SCALING
	help
	  This option enables bus scaling using QCOM specific hardware
	  accelerators. It enables the translation of bandwidth requests
	  from logical nodes to hardware nodes controlled by the BCM (Bus
	  Clock Manager)

config QCOM_SECURE_BUFFER
	bool "Helper functions for securing buffers through TZ"
	help
	 Say 'Y' here for targets that need to call into TZ to secure
	 memory buffers. This ensures that only the correct clients can
	 use this memory and no unauthorized access is made to the
	 buffer

config QCOM_EARLY_RANDOM
        bool "Initialize random pool very early"
        help
          The standard random pool may not initialize until late in the boot
          process which means that any calls to get random numbers before then
          may not be truly random. Select this option to make an early call
          to get some random data to put in the pool. If unsure, say N.

config MSM_SMEM
	depends on ARCH_QCOM
	depends on REMOTE_SPINLOCK_MSM
	bool "MSM Shared Memory (SMEM)"
	help
	  Support for the shared memory interface between the various
	  processors in the System on a Chip (SoC) which allows basic
	  inter-processor communication.

config MSM_SMD
	depends on MSM_SMEM
	bool "MSM Shared Memory Driver (SMD)"
	help
	  Support for the shared memory interprocessor communication protocol
	  which provides virual point to point serial channels between processes
	  on the apps processor and processes on other processors in the SoC.
	  Also includes support for the Shared Memory State Machine (SMSM)
	  protocol which provides a mechanism to publish single bit state
	  information to one or more processors in the SoC.

config MSM_SMD_DEBUG
	depends on MSM_SMD
	bool "MSM SMD debug support"
	help
	  Support for debugging SMD and SMSM communication between apps and
	  other processors in the SoC. Debug support primarily consists of
	  logs consisting of information such as what interrupts were processed,
	  what channels caused interrupt activity, and when internal state
	  change events occur.

config MSM_GLINK
	bool "Generic Link (G-Link)"
	help
	  G-Link is a generic link transport that replaces SMD.  It is used
	  within a System-on-Chip (SoC) for communication between both internal
	  processors and external peripherals.  The actual physical transport
	  is handled by transport plug-ins that can be individually enabled and
	  configured separately.

config MSM_TZ_SMMU
	bool "Helper functions for SMMU configuration through TZ"
	default n
	help
	  Say 'Y' here for targets that need to call into TZ to configure
	  SMMUs for any reason (for example, for errata workarounds or
	  configuration of SMMU virtualization).

	  If unsure, say N.

config MSM_GLINK_LOOPBACK_SERVER
	bool "Generic Link (G-Link) Loopback Server"
	help
	  G-Link Loopback Server that enable loopback test framework to test
	  and validate the G-Link protocol stack. It support both local and
	  remote clients to configure the loopback server and echo back the
	  data received from the clients.

config MSM_GLINK_SMEM_NATIVE_XPRT
	depends on MSM_SMEM
	depends on MSM_GLINK
	bool "Generic Link (G-Link) SMEM Native Transport"
	help
	  G-Link SMEM Native Transport is a G-Link Transport plug-in.  It allows
	  G-Link communication to remote entities through a shared memory
	  physical transport.  The nature of shared memory limits this G-Link
	  transport to only connecting with entities internal to the
	  System-on-Chip.

config MSM_GLINK_SPI_XPRT
	depends on MSM_GLINK
	tristate "Generic Link (G-Link) SPI Transport"
	help
	  G-Link SPI Transport is a Transport plug-in developed over SPI
	  bus. This transport plug-in performs marshaling of G-Link
	  commands & data to the appropriate SPI bus wire format and
	  allows for G-Link communication with remote subsystems that are
	  external to the System-on-Chip.

config MSM_SPCOM
	depends on MSM_GLINK
	bool "Secure Processor Communication over GLINK"
	help
	  spcom driver allows loading Secure Processor Applications and
	  sending messages to Secure Processor Applications.
	  spcom provides interface to both user space app and kernel driver.
	  It is using glink as the transport layer, which provides multiple
	  logical channels over single physical channel.
	  The physical layer is based on shared memory and interrupts.
	  spcom provides clients/server API, although currently only one client
	  or server is allowed per logical channel.

config MSM_SPSS_UTILS
	depends on MSM_PIL
	bool "Secure Processor Utilities"
	help
	  spss-utils driver selects Secure Processor firmware file name.
	  The firmware file name for dev, test or production is selected
	  based on two fuses.
	  Different file name is used for differnt SPSS HW versions,
	  because the SPSS firmware size is too small to support multiple
	  HW versions.

config TRACER_PKT
	bool "Tracer Packet"
	help
	  Tracer Packet helps in profiling the performance of inter-
	  processor communication protocols. The profiling information
	  can be logged into the tracer packet itself.

config QTI_RPMH_API
	bool "QTI RPMH (h/w accelerators) Communication API"
	select MAILBOX
	select QTI_RPMH_MBOX
	select QTI_SYSTEM_PM
	help
	  This option enables RPMH hardware communication for making shared
	  resource requests on Qualcomm Technologies Inc SoCs.

config QTI_SYSTEM_PM
	bool

config MSM_SMP2P
	bool "SMSM Point-to-Point (SMP2P)"
	depends on MSM_SMEM
	help
	  Provide point-to-point remote signaling support.
	  SMP2P enables transferring 32-bit values between
	  the local and a remote system using shared
	  memory and interrupts. A client can open multiple
	  32-bit values by specifying a unique string and
	  remote processor ID.

config MSM_IPC_ROUTER_SMD_XPRT
	depends on MSM_SMD
	depends on IPC_ROUTER
	bool "MSM SMD XPRT Layer"
	help
	  SMD Transport Layer that enables IPC Router communication within
	  a System-on-Chip(SoC). When the SMD channels become available,
	  this layer registers a transport with IPC Router and enable
	  message exchange.

config MSM_IPC_ROUTER_USB_XPRT
	depends on USB_QCOM_IPC_BRIDGE || USB_F_IPC
	depends on IPC_ROUTER
	bool "MSM USB XPRT Layer"
	help
	  USB Transport Layer that enables off-chip communication of IPC Router.
	  When the USB endpoint becomes available, this layer registers the
	  transport with IPC Router and enable message exchange. This layer is
	  independent of USB host or device mode IPC bridge and can interface
	  with only one of them on a given platform.

config MSM_IPC_ROUTER_MHI_XPRT
<<<<<<< HEAD
	depends on MSM_MHI
=======
	depends on MHI_BUS
>>>>>>> d6d7f6f8
	depends on IPC_ROUTER
	bool "MSM MHI XPRT Layer"
	help
	  MHI Transport Layer that enables off-chip communication of
	  IPC Router. When the MHI endpoint becomes available, this layer
	  registers the transport with IPC Router and enable message
	  exchange.

config MSM_IPC_ROUTER_MHI_DEV_XPRT
	depends on MSM_MHI_DEV
	depends on IPC_ROUTER
	bool "MSM MHI_DEV XPRT Layer"
	help
	  MHI_DEV Transport Layer that enables off-chip communication of
	  IPC Router. When the MHI endpoint becomes available, this layer
	  registers the transport with IPC Router and enables message
	  exchange.

config MSM_IPC_ROUTER_GLINK_XPRT
	depends on MSM_GLINK
	depends on IPC_ROUTER
	bool "MSM GLINK XPRT Layer"
	help
	  GLINK Transport Layer that enables IPC Router communication within
	  a System-on-Chip(SoC). When the GLINK channels become available,
	  this layer registers a transport with IPC Router and enable
	  message exchange.

config MSM_QMI_INTERFACE
	depends on IPC_ROUTER
	depends on QMI_ENCDEC
	bool "MSM QMI Interface Library"
	help
	  Library to send and receive QMI messages over IPC Router.
	  This library provides interface functions to the kernel drivers
	  to perform QMI message marshaling and transport them over IPC
	  Router.

config MSM_GLINK_PKT
	bool "Enable device interface for GLINK packet channels"
	depends on MSM_GLINK
	help
	  G-link packet driver provides the interface for the userspace
	  clients to communicate over G-Link via device nodes.
	  This enable the userspace clients to read and write to
	  some glink packets channel.

config MSM_SYSTEM_HEALTH_MONITOR
	bool "System Health Monitor"
	depends on MSM_QMI_INTERFACE && MSM_SUBSYSTEM_RESTART
	help
	  System Health Monitor (SHM) passively monitors the health of the
	  peripherals connected to the application processor. Software
	  components in the application processor that experience
	  communication failure can request the SHM to perform a system-wide
	  health check. If any failures are detected during the health-check,
	  then a subsystem restart will be triggered for the failed subsystem.

config MSM_SUBSYSTEM_RESTART
       bool "MSM Subsystem Restart"
       help
         This option enables the MSM subsystem restart framework.

         The MSM subsystem restart framework provides support to boot,
         shutdown, and restart subsystems with a reference counted API.
         It also notifies userspace of transitions between these states via
         sysfs.

config MSM_SYSMON_COMM
	bool "MSM System Monitor communication support"
	depends on MSM_SMD && MSM_SUBSYSTEM_RESTART
	help
	  This option adds support for MSM System Monitor library, which
	  provides an API that may be used for notifying subsystems within
	  the SoC about other subsystems' power-up/down state-changes.

config MSM_PIL
       bool "Peripheral image loading"
       select FW_LOADER
       default n
       help
         Some peripherals need to be loaded into memory before they can be
         brought out of reset.

         Say yes to support these devices.

config MSM_SYSMON_GLINK_COMM
       bool "MSM System Monitor communication support using GLINK transport"
       depends on MSM_GLINK && MSM_SUBSYSTEM_RESTART
       help
         This option adds support for MSM System Monitor APIs using the GLINK
         transport layer. The APIs provided may be used for notifying
         subsystems within the SoC about other subsystems' power-up/down
         state-changes.

config MSM_PIL_SSR_GENERIC
       tristate "MSM Subsystem Boot Support"
       depends on MSM_PIL && MSM_SUBSYSTEM_RESTART
       help
         Support for booting and shutting down MSM Subsystem processors.
         This driver also monitors the SMSM status bits and the watchdog
         interrupt for the subsystem and restarts it on a watchdog bite
         or a fatal error. Subsystems include LPASS, Venus, VPU, WCNSS and
         BCSS.

config MSM_PIL_MSS_QDSP6V5
       tristate "MSS QDSP6v5 (Hexagon) Boot Support"
       depends on MSM_PIL && MSM_SUBSYSTEM_RESTART
       help
         Support for booting and shutting down QDSP6v5 (Hexagon) processors
         in modem subsystems. If you would like to make or receive phone
         calls then say Y here.

         If unsure, say N.

config ICNSS
        tristate "Platform driver for Q6 integrated connectivity"
        select CNSS_UTILS
        ---help---
          This module adds support for Q6 integrated WLAN connectivity
          subsystem. This module is responsible for communicating WLAN on/off
          control messages to FW over QMI channel. It is also responsible for
          handling WLAN PD restart notifications.

config ICNSS_DEBUG
        bool "ICNSS debug support"
        depends on ICNSS
        ---help---
          Say 'Y' here to enable ICNSS driver debug support. Debug support
          primarily consists of logs consisting of information related to
          hardware register access and enabling BUG_ON for certain cases to aid
          the debugging.

config QCOM_COMMAND_DB
	bool "Command DB"
	help
	  Command DB queries shared memory by key string for shared system
	  resources

config MSM_PERFORMANCE
	tristate "msm performacne driver to support userspace hotplug requests"
	default n
	help
	  This driver is used to provide CPU hotplug support to userspace.
	  It ensures that no more than a user specified number of CPUs stay
	  online at any given point in time. This module can also restrict
	  max freq or min freq of cpu cluster

config MSM_CDSP_LOADER
	tristate "CDSP loader support"
	depends on MSM_GLINK
	help
	  Enable CDSP image loader.
	  The CDSP loader brings CDSP out of reset
	  for platforms that have compute DSP.
	  Say M if you want to enable this module.

config QCOM_SMCINVOKE
	bool "Secure QSEE Support"
	help
	  Enable SMCInvoke driver which supports capability based secure
	  communication between QTI Secure Execution Environment (QSEE)
          and high level operating system. It exposes APIs for both
          userspace and kernel clients.

config MSM_EVENT_TIMER
	bool "Event timer"
        help
	  This option enables a modules that manages a list of event timers
	  that need to be monitored by the PM. The enables the PM code to
	  monitor events that require the core to be awake and ready to
	  handle the event.

config MSM_AVTIMER
	tristate "Avtimer Driver"
	default n
	help
	  This driver gets the Q6 out of power collapsed state
	  and exposes ioctl control to read avtimer tick.
	  Enables camera to use for VT call to get avtimer
	  timestamp.

config MSM_PM
	depends on PM
	select MSM_IDLE_STATS if DEBUG_FS
	select CPU_IDLE_MULTIPLE_DRIVERS
	bool "Qualcomm platform specific PM driver"
	help
	  Platform specific power driver to manage cores and l2 low power
	  modes. It interface with various system driver and put the cores
	  into low power modes. It implements OS initiated scheme and
	  determines last CPU to call into PSCI for cluster Low power
	  modes.

config MSM_PM_LEGACY
	depends on PM
	select MSM_IDLE_STATS if DEBUG_FS
	select CPU_IDLE_MULTIPLE_DRIVERS
	bool "Qualcomm platform specific Legacy PM driver"
	help
	  Platform specific legacy power driver to manage
	  cores and l2 low power modes. It interface with
	  various system driver and put the cores into
	  low power modes.

config MSM_NOPM
	default y if !PM
	bool
	help
	  This enables bare minimum support of power management at platform level.
	  i.e WFI

config MSM_QBT1000
	bool "QBT1000 Ultrasonic Fingerprint Sensor"
	help
	  This driver provides services for configuring the fingerprint
	  sensor hardware and for communicating with the trusted app which
	  uses it. It enables clocks and provides commands for loading
	  trusted apps, unloading them and marshalling buffers to the
	  trusted fingerprint app.

if (MSM_PM || MSM_PM_LEGACY)
menuconfig MSM_IDLE_STATS
	bool "Collect idle statistics"
	help
	  Collect cores various low power mode idle statistics
	  and export them in proc/msm_pm_stats. User can read
	  this data and determine what low power modes and how
	  many times cores have entered into LPM modes.

if MSM_IDLE_STATS

config MSM_IDLE_STATS_FIRST_BUCKET
	int "First bucket time"
	default 62500
	help
	  Upper time limit in nanoseconds of first bucket.

config MSM_IDLE_STATS_BUCKET_SHIFT
	int "Bucket shift"
	default 2

config MSM_IDLE_STATS_BUCKET_COUNT
	int "Bucket count"
	default 10

config MSM_SUSPEND_STATS_FIRST_BUCKET
	int "First bucket time for suspend"
	default 1000000000
	help
	  Upper time limit in nanoseconds of first bucket of the
	  histogram.  This is for collecting statistics on suspend.

endif # MSM_IDLE_STATS
endif # MSM_PM || MSM_PM_LEGACY

config QCOM_DCC_V2
	bool "Qualcomm Technologies Data Capture and Compare engine support for V2"
	help
	  This option enables driver for Data Capture and Compare engine. DCC
	  driver provides interface to configure DCC block and read back
	  captured data from DCC's internal SRAM.

config QCOM_DCC
	bool "QCOM Data Capture and Compare engine support"
	help
	  This option enables driver for Data Capture and Compare engine. DCC
	  driver provides interface to configure DCC block and read back
	  captured data from DCC's internal SRAM.

config QTI_RPM_STATS_LOG
	bool "Qualcomm Technologies RPM Stats Driver"
	depends on SYSFS
	default n
	help
	  This option enables a driver which reads RPM messages from a shared
	  memory location. These messages provide statistical information about
	  the low power modes that RPM enters. The drivers outputs the message
	  via a debugfs node.

config QCOM_FORCE_WDOG_BITE_ON_PANIC
	bool "QCOM force watchdog bite"
	depends on QCOM_WATCHDOG_V2
	help
	  This forces a watchdog bite when the device restarts due to a
	  kernel panic. On certain MSM SoCs, this provides us
	  additional debugging information.

config QMP_DEBUGFS_CLIENT
	bool "Debugfs Client to communicate with AOP using QMP protocol"
	depends on DEBUG_FS
	default n
	help
	  This options enables a driver which allows clients to send messages
	  to Alway On processor using QMP transport.

source "drivers/soc/qcom/memshare/Kconfig"

config MSM_REMOTEQDSS
	bool "Allow debug tools to enable events on other processors"
	depends on QCOM_SCM && DEBUG_FS
	help
	  Other onchip processors/execution environments may support debug
	  events. Provide a sysfs interface for debug tools to dynamically
	  enable/disable these events. Interface located in
	  /sys/class/remoteqdss.

config QSEE_IPC_IRQ_BRIDGE
	tristate "QSEE IPC Interrupt Bridge"
	help
	  This module enables bridging an Inter-Processor Communication(IPC)
	  interrupt from a remote subsystem directed towards Qualcomm
	  Technologies, Inc. Secure Execution Environment(QSEE).

config MSM_JTAGV8
	bool "Debug and ETM trace support across power collapse for ARMv8"
	default y if CORESIGHT_SOURCE_ETM4X
	help
	  Enables support for debugging (specifically breakpoints) and ETM
	  processor tracing across power collapse both for JTag and OS hosted
	  software running on ARMv8 target. Enabling this will ensure debug
	  and ETM registers are saved and restored across power collapse.
	  If unsure, say 'N' here to avoid potential power, performance and
	  memory penalty.

config QCOM_QDSS_BRIDGE
	bool "Configure bridge driver for QTI/Qualcomm Technologies, Inc. MDM"
	depends on MSM_MHI
	help
	  The driver will help route diag traffic from modem side over the QDSS
	  sub-system to USB on APSS side. The driver acts as a bridge between the
	  MHI and USB interface. If unsure, say N.

config MSM_BAM_DMUX
	bool "BAM Data Mux Driver"
	depends on SPS
	help
	  Support Muxed Data Channels over BAM interface.
	  BAM has a limited number of pipes.  This driver
	  provides a means to support more logical channels
	  via muxing than BAM could without muxing.

	config MSM_GLINK_BGCOM_XPRT
	depends on MSM_GLINK
	depends on MSM_BGCOM
	tristate "Generic Link (G-Link) BGCOM Transport"
	help
		G-Link BGCOM Transport is a Transport plug-in developed over BGCOM.
		This transport plug-in performs marshaling of G-Link
		commands & data to the appropriate BGCOM format and
		allows for G-Link communication with remote subsystems that are
		external to the System-on-Chip.

	config MSM_BGCOM_INTERFACE
	bool "Driver support for Blackghost Communication"
	depends on MSM_BGCOM
	help
		Create a bg_com_dev device node for user space communication.
		Single user space client can open device node for communication
		from hardware. Hardware will provide access to read
		registers and read/write AHB memory in the device.

	config MSM_BGRSB
	bool "Provide support for rsb events on Blackghost chipset"
	depends on MSM_GLINK
	help
		BGRSB communicates to BG over Glink for RSB configuration and
		enable/disable on device power state change. It enables/disables
		the regulator specific to RSB. Sends the side band events generated
		by BG to input framework.

	config MSM_PIL_SSR_BG
	tristate "MSM Subsystem Blackghost(BG) Support"
	depends on MSM_PIL && MSM_SUBSYSTEM_RESTART
	help
		Support for booting and shutting down Blackghost(BG) SOC which is
		an external SOC. This driver communicates with Blackghost(BG) SOC
		via pair of IPC GPIOs for inward and outward signals between MSM
		and Blackghost(BG) SOC.

	config MSM_BGCOM
	bool "Provide APIs to communicate with Blackghost chipset"
	help
		BGCOM is a thin layer above SPI. It is used whithin a SoC for
		communication between G-Link/bg_com_dev and BG processor over SPI.
		This handle the interrupts raised by BG and notify the G-link with
		interrupt event and event data.

source "drivers/soc/qcom/wcnss/Kconfig"

config BIG_CLUSTER_MIN_FREQ_ADJUST
	bool "Adjust BIG cluster min frequency based on power collapse state"
	default n
	help
	  This driver is used to set the floor of the min frequency of big cluster
	  to the user specified value when the cluster is not power collapsed. When
	  the cluster is power collpsed it resets the value to physical limits.<|MERGE_RESOLUTION|>--- conflicted
+++ resolved
@@ -274,8 +274,6 @@
 
                If unsure, say N.
 
-<<<<<<< HEAD
-=======
 config SDX_EXT_IPC
 	tristate "QCOM external ipc driver"
 	help
@@ -286,7 +284,6 @@
 
 	  If unsure, say N.
 
->>>>>>> d6d7f6f8
 config PANIC_ON_GLADIATOR_ERROR
        depends on MSM_GLADIATOR_ERP
        bool "Panic on GLADIATOR error report"
@@ -568,11 +565,7 @@
 	  with only one of them on a given platform.
 
 config MSM_IPC_ROUTER_MHI_XPRT
-<<<<<<< HEAD
-	depends on MSM_MHI
-=======
 	depends on MHI_BUS
->>>>>>> d6d7f6f8
 	depends on IPC_ROUTER
 	bool "MSM MHI XPRT Layer"
 	help
