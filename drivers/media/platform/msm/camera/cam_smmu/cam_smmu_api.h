--- conflicted
+++ resolved
@@ -325,23 +325,14 @@
  * @brief Reserves secondary heap
  *
  * @param smmu_hdl: SMMU handle identifying the context bank
-<<<<<<< HEAD
- * @param ion_fd: ION fd backing the secondary heap in DDR
- * @param iova: IOVA of secondary heap after reservation has completed
-=======
  * @param iova: IOVA of secondary heap after reservation has completed
  * @param buf: Allocated dma_buf for secondary heap
->>>>>>> cd0be6b6
  * @param request_len: Length of secondary heap after reservation has completed
  *
  * @return Status of operation. Negative in case of error. Zero otherwise.
  */
 int cam_smmu_reserve_sec_heap(int32_t smmu_hdl,
-<<<<<<< HEAD
-	int ion_fd,
-=======
 	struct dma_buf *buf,
->>>>>>> cd0be6b6
 	dma_addr_t *iova,
 	size_t *request_len);
 
