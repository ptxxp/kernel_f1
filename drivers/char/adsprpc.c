--- conflicted
+++ resolved
@@ -3895,6 +3895,27 @@
 	return err;
 }
 
+static int fastrpc_update_cdsp_support(struct fastrpc_file *fl)
+{
+	struct fastrpc_ioctl_dsp_capabilities *dsp_query;
+	struct fastrpc_apps *me = &gfa;
+	int err = 0;
+
+	VERIFY(err, NULL != (dsp_query = kzalloc(sizeof(*dsp_query),
+				GFP_KERNEL)));
+	if (err)
+		goto bail;
+	dsp_query->domain = CDSP_DOMAIN_ID;
+	err = fastrpc_get_info_from_kernel(dsp_query, fl);
+	if (err)
+		goto bail;
+	if (!(dsp_query->dsp_attributes[1]))
+		me->channel[CDSP_DOMAIN_ID].unsigned_support = false;
+bail:
+	kfree(dsp_query);
+	return err;
+}
+
 static int fastrpc_get_dsp_info(struct fastrpc_ioctl_dsp_capabilities *dsp_cap,
 				void *param, struct fastrpc_file *fl)
 {
@@ -3938,6 +3959,7 @@
 	struct fastrpc_file *fl = (struct fastrpc_file *)file->private_data;
 	int size = 0, err = 0, req_complete = 0;
 	uint32_t info;
+	static bool isQueryDone;
 
 	VERIFY(err, fl != NULL);
 	if (err) {
@@ -4138,14 +4160,11 @@
 		VERIFY(err, 0 == (err = fastrpc_init_process(fl, &p.init)));
 		if (err)
 			goto bail;
-<<<<<<< HEAD
-=======
 		if ((fl->cid == CDSP_DOMAIN_ID) && !isQueryDone) {
 			req_complete = fastrpc_update_cdsp_support(fl);
 			if (!req_complete)
 				isQueryDone = true;
 		}
->>>>>>> 4a9b62c9
 		break;
 	case FASTRPC_IOCTL_GET_DSP_INFO:
 		err = fastrpc_get_dsp_info(&p.dsp_cap, param, fl);
