/*
 * xHCI host controller driver
 *
 * Copyright (C) 2008 Intel Corp.
 *
 * Author: Sarah Sharp
 * Some code borrowed from the Linux EHCI driver.
 *
 * This program is free software; you can redistribute it and/or modify
 * it under the terms of the GNU General Public License version 2 as
 * published by the Free Software Foundation.
 *
 * This program is distributed in the hope that it will be useful, but
 * WITHOUT ANY WARRANTY; without even the implied warranty of MERCHANTABILITY
 * or FITNESS FOR A PARTICULAR PURPOSE.  See the GNU General Public License
 * for more details.
 *
 * You should have received a copy of the GNU General Public License
 * along with this program; if not, write to the Free Software Foundation,
 * Inc., 675 Mass Ave, Cambridge, MA 02139, USA.
 */

#include <linux/usb.h>
#include <linux/pci.h>
#include <linux/slab.h>
#include <linux/dmapool.h>
#include <linux/dma-mapping.h>

#include "xhci.h"
#include "xhci-trace.h"

/*
 * Allocates a generic ring segment from the ring pool, sets the dma address,
 * initializes the segment to zero, and sets the private next pointer to NULL.
 *
 * Section 4.11.1.1:
 * "All components of all Command and Transfer TRBs shall be initialized to '0'"
 */
static struct xhci_segment *xhci_segment_alloc(struct xhci_hcd *xhci,
					       unsigned int cycle_state,
					       unsigned int max_packet,
					       gfp_t flags)
{
	struct xhci_segment *seg;
	dma_addr_t	dma;
	int		i;

	seg = kzalloc(sizeof *seg, flags);
	if (!seg)
		return NULL;

	seg->trbs = dma_pool_zalloc(xhci->segment_pool, flags, &dma);
	if (!seg->trbs) {
		kfree(seg);
		return NULL;
	}

	if (max_packet) {
		seg->bounce_buf = kzalloc(max_packet, flags);
		if (!seg->bounce_buf) {
			dma_pool_free(xhci->segment_pool, seg->trbs, dma);
			kfree(seg);
			return NULL;
		}
	}
	/* If the cycle state is 0, set the cycle bit to 1 for all the TRBs */
	if (cycle_state == 0) {
		for (i = 0; i < TRBS_PER_SEGMENT; i++)
			seg->trbs[i].link.control |= cpu_to_le32(TRB_CYCLE);
	}
	seg->dma = dma;
	seg->next = NULL;

	return seg;
}

static void xhci_segment_free(struct xhci_hcd *xhci, struct xhci_segment *seg)
{
	if (seg->trbs) {
		dma_pool_free(xhci->segment_pool, seg->trbs, seg->dma);
		seg->trbs = NULL;
	}
	kfree(seg->bounce_buf);
	kfree(seg);
}

static void xhci_free_segments_for_ring(struct xhci_hcd *xhci,
				struct xhci_segment *first)
{
	struct xhci_segment *seg;

	seg = first->next;
	while (seg != first) {
		struct xhci_segment *next = seg->next;
		xhci_segment_free(xhci, seg);
		seg = next;
	}
	xhci_segment_free(xhci, first);
}

/*
 * Make the prev segment point to the next segment.
 *
 * Change the last TRB in the prev segment to be a Link TRB which points to the
 * DMA address of the next segment.  The caller needs to set any Link TRB
 * related flags, such as End TRB, Toggle Cycle, and no snoop.
 */
static void xhci_link_segments(struct xhci_hcd *xhci, struct xhci_segment *prev,
		struct xhci_segment *next, enum xhci_ring_type type)
{
	u32 val;

	if (!prev || !next)
		return;
	prev->next = next;
	if (type != TYPE_EVENT) {
		prev->trbs[TRBS_PER_SEGMENT-1].link.segment_ptr =
			cpu_to_le64(next->dma);

		/* Set the last TRB in the segment to have a TRB type ID of Link TRB */
		val = le32_to_cpu(prev->trbs[TRBS_PER_SEGMENT-1].link.control);
		val &= ~TRB_TYPE_BITMASK;
		val |= TRB_TYPE(TRB_LINK);
		/* Always set the chain bit with 0.95 hardware */
		/* Set chain bit for isoc rings on AMD 0.96 host */
		if (xhci_link_trb_quirk(xhci) ||
				(type == TYPE_ISOC &&
				 (xhci->quirks & XHCI_AMD_0x96_HOST)))
			val |= TRB_CHAIN;
		prev->trbs[TRBS_PER_SEGMENT-1].link.control = cpu_to_le32(val);
	}
}

/*
 * Link the ring to the new segments.
 * Set Toggle Cycle for the new ring if needed.
 */
static void xhci_link_rings(struct xhci_hcd *xhci, struct xhci_ring *ring,
		struct xhci_segment *first, struct xhci_segment *last,
		unsigned int num_segs)
{
	struct xhci_segment *next;

	if (!ring || !first || !last)
		return;

	next = ring->enq_seg->next;
	xhci_link_segments(xhci, ring->enq_seg, first, ring->type);
	xhci_link_segments(xhci, last, next, ring->type);
	ring->num_segs += num_segs;
	ring->num_trbs_free += (TRBS_PER_SEGMENT - 1) * num_segs;

	if (ring->type != TYPE_EVENT && ring->enq_seg == ring->last_seg) {
		ring->last_seg->trbs[TRBS_PER_SEGMENT-1].link.control
			&= ~cpu_to_le32(LINK_TOGGLE);
		last->trbs[TRBS_PER_SEGMENT-1].link.control
			|= cpu_to_le32(LINK_TOGGLE);
		ring->last_seg = last;
	}
}

/*
 * We need a radix tree for mapping physical addresses of TRBs to which stream
 * ID they belong to.  We need to do this because the host controller won't tell
 * us which stream ring the TRB came from.  We could store the stream ID in an
 * event data TRB, but that doesn't help us for the cancellation case, since the
 * endpoint may stop before it reaches that event data TRB.
 *
 * The radix tree maps the upper portion of the TRB DMA address to a ring
 * segment that has the same upper portion of DMA addresses.  For example, say I
 * have segments of size 1KB, that are always 1KB aligned.  A segment may
 * start at 0x10c91000 and end at 0x10c913f0.  If I use the upper 10 bits, the
 * key to the stream ID is 0x43244.  I can use the DMA address of the TRB to
 * pass the radix tree a key to get the right stream ID:
 *
 *	0x10c90fff >> 10 = 0x43243
 *	0x10c912c0 >> 10 = 0x43244
 *	0x10c91400 >> 10 = 0x43245
 *
 * Obviously, only those TRBs with DMA addresses that are within the segment
 * will make the radix tree return the stream ID for that ring.
 *
 * Caveats for the radix tree:
 *
 * The radix tree uses an unsigned long as a key pair.  On 32-bit systems, an
 * unsigned long will be 32-bits; on a 64-bit system an unsigned long will be
 * 64-bits.  Since we only request 32-bit DMA addresses, we can use that as the
 * key on 32-bit or 64-bit systems (it would also be fine if we asked for 64-bit
 * PCI DMA addresses on a 64-bit system).  There might be a problem on 32-bit
 * extended systems (where the DMA address can be bigger than 32-bits),
 * if we allow the PCI dma mask to be bigger than 32-bits.  So don't do that.
 */
static int xhci_insert_segment_mapping(struct radix_tree_root *trb_address_map,
		struct xhci_ring *ring,
		struct xhci_segment *seg,
		gfp_t mem_flags)
{
	unsigned long key;
	int ret;

	key = (unsigned long)(seg->dma >> TRB_SEGMENT_SHIFT);
	/* Skip any segments that were already added. */
	if (radix_tree_lookup(trb_address_map, key))
		return 0;

	ret = radix_tree_maybe_preload(mem_flags);
	if (ret)
		return ret;
	ret = radix_tree_insert(trb_address_map,
			key, ring);
	radix_tree_preload_end();
	return ret;
}

static void xhci_remove_segment_mapping(struct radix_tree_root *trb_address_map,
		struct xhci_segment *seg)
{
	unsigned long key;

	key = (unsigned long)(seg->dma >> TRB_SEGMENT_SHIFT);
	if (radix_tree_lookup(trb_address_map, key))
		radix_tree_delete(trb_address_map, key);
}

static int xhci_update_stream_segment_mapping(
		struct radix_tree_root *trb_address_map,
		struct xhci_ring *ring,
		struct xhci_segment *first_seg,
		struct xhci_segment *last_seg,
		gfp_t mem_flags)
{
	struct xhci_segment *seg;
	struct xhci_segment *failed_seg;
	int ret;

	if (WARN_ON_ONCE(trb_address_map == NULL))
		return 0;

	seg = first_seg;
	do {
		ret = xhci_insert_segment_mapping(trb_address_map,
				ring, seg, mem_flags);
		if (ret)
			goto remove_streams;
		if (seg == last_seg)
			return 0;
		seg = seg->next;
	} while (seg != first_seg);

	return 0;

remove_streams:
	failed_seg = seg;
	seg = first_seg;
	do {
		xhci_remove_segment_mapping(trb_address_map, seg);
		if (seg == failed_seg)
			return ret;
		seg = seg->next;
	} while (seg != first_seg);

	return ret;
}

static void xhci_remove_stream_mapping(struct xhci_ring *ring)
{
	struct xhci_segment *seg;

	if (WARN_ON_ONCE(ring->trb_address_map == NULL))
		return;

	seg = ring->first_seg;
	do {
		xhci_remove_segment_mapping(ring->trb_address_map, seg);
		seg = seg->next;
	} while (seg != ring->first_seg);
}

static int xhci_update_stream_mapping(struct xhci_ring *ring, gfp_t mem_flags)
{
	return xhci_update_stream_segment_mapping(ring->trb_address_map, ring,
			ring->first_seg, ring->last_seg, mem_flags);
}

/* XXX: Do we need the hcd structure in all these functions? */
void xhci_ring_free(struct xhci_hcd *xhci, struct xhci_ring *ring)
{
	if (!ring)
		return;

	if (ring->first_seg) {
		if (ring->type == TYPE_STREAM)
			xhci_remove_stream_mapping(ring);
		xhci_free_segments_for_ring(xhci, ring->first_seg);
	}

	kfree(ring);
}

static void xhci_initialize_ring_info(struct xhci_ring *ring,
					unsigned int cycle_state)
{
	/* The ring is empty, so the enqueue pointer == dequeue pointer */
	ring->enqueue = ring->first_seg->trbs;
	ring->enq_seg = ring->first_seg;
	ring->dequeue = ring->enqueue;
	ring->deq_seg = ring->first_seg;
	/* The ring is initialized to 0. The producer must write 1 to the cycle
	 * bit to handover ownership of the TRB, so PCS = 1.  The consumer must
	 * compare CCS to the cycle bit to check ownership, so CCS = 1.
	 *
	 * New rings are initialized with cycle state equal to 1; if we are
	 * handling ring expansion, set the cycle state equal to the old ring.
	 */
	ring->cycle_state = cycle_state;
	/* Not necessary for new rings, but needed for re-initialized rings */
	ring->enq_updates = 0;
	ring->deq_updates = 0;

	/*
	 * Each segment has a link TRB, and leave an extra TRB for SW
	 * accounting purpose
	 */
	ring->num_trbs_free = ring->num_segs * (TRBS_PER_SEGMENT - 1) - 1;
}

/* Allocate segments and link them for a ring */
static int xhci_alloc_segments_for_ring(struct xhci_hcd *xhci,
		struct xhci_segment **first, struct xhci_segment **last,
		unsigned int num_segs, unsigned int cycle_state,
		enum xhci_ring_type type, unsigned int max_packet, gfp_t flags)
{
	struct xhci_segment *prev;

	prev = xhci_segment_alloc(xhci, cycle_state, max_packet, flags);
	if (!prev)
		return -ENOMEM;
	num_segs--;

	*first = prev;
	while (num_segs > 0) {
		struct xhci_segment	*next;

		next = xhci_segment_alloc(xhci, cycle_state, max_packet, flags);
		if (!next) {
			prev = *first;
			while (prev) {
				next = prev->next;
				xhci_segment_free(xhci, prev);
				prev = next;
			}
			return -ENOMEM;
		}
		xhci_link_segments(xhci, prev, next, type);

		prev = next;
		num_segs--;
	}
	xhci_link_segments(xhci, prev, *first, type);
	*last = prev;

	return 0;
}

/**
 * Create a new ring with zero or more segments.
 *
 * Link each segment together into a ring.
 * Set the end flag and the cycle toggle bit on the last segment.
 * See section 4.9.1 and figures 15 and 16.
 */
static struct xhci_ring *xhci_ring_alloc(struct xhci_hcd *xhci,
		unsigned int num_segs, unsigned int cycle_state,
		enum xhci_ring_type type, unsigned int max_packet, gfp_t flags)
{
	struct xhci_ring	*ring;
	int ret;

	ring = kzalloc(sizeof *(ring), flags);
	if (!ring)
		return NULL;

	ring->num_segs = num_segs;
	ring->bounce_buf_len = max_packet;
	INIT_LIST_HEAD(&ring->td_list);
	ring->type = type;
	if (num_segs == 0)
		return ring;

	ret = xhci_alloc_segments_for_ring(xhci, &ring->first_seg,
			&ring->last_seg, num_segs, cycle_state, type,
			max_packet, flags);
	if (ret)
		goto fail;

	/* Only event ring does not use link TRB */
	if (type != TYPE_EVENT) {
		/* See section 4.9.2.1 and 6.4.4.1 */
		ring->last_seg->trbs[TRBS_PER_SEGMENT - 1].link.control |=
			cpu_to_le32(LINK_TOGGLE);
	}
	xhci_initialize_ring_info(ring, cycle_state);
	return ring;

fail:
	kfree(ring);
	return NULL;
}

void xhci_free_or_cache_endpoint_ring(struct xhci_hcd *xhci,
		struct xhci_virt_device *virt_dev,
		unsigned int ep_index)
{
	int rings_cached;

	rings_cached = virt_dev->num_rings_cached;
	if (rings_cached < XHCI_MAX_RINGS_CACHED) {
		virt_dev->ring_cache[rings_cached] =
			virt_dev->eps[ep_index].ring;
		virt_dev->num_rings_cached++;
		xhci_dbg(xhci, "Cached old ring, "
				"%d ring%s cached\n",
				virt_dev->num_rings_cached,
				(virt_dev->num_rings_cached > 1) ? "s" : "");
	} else {
		xhci_ring_free(xhci, virt_dev->eps[ep_index].ring);
		xhci_dbg(xhci, "Ring cache full (%d rings), "
				"freeing ring\n",
				virt_dev->num_rings_cached);
	}
	virt_dev->eps[ep_index].ring = NULL;
}

/* Zero an endpoint ring (except for link TRBs) and move the enqueue and dequeue
 * pointers to the beginning of the ring.
 */
static void xhci_reinit_cached_ring(struct xhci_hcd *xhci,
			struct xhci_ring *ring, unsigned int cycle_state,
			enum xhci_ring_type type)
{
	struct xhci_segment	*seg = ring->first_seg;
	int i;

	do {
		memset(seg->trbs, 0,
				sizeof(union xhci_trb)*TRBS_PER_SEGMENT);
		if (cycle_state == 0) {
			for (i = 0; i < TRBS_PER_SEGMENT; i++)
				seg->trbs[i].link.control |=
					cpu_to_le32(TRB_CYCLE);
		}
		/* All endpoint rings have link TRBs */
		xhci_link_segments(xhci, seg, seg->next, type);
		seg = seg->next;
	} while (seg != ring->first_seg);
	ring->type = type;
	xhci_initialize_ring_info(ring, cycle_state);
	/* td list should be empty since all URBs have been cancelled,
	 * but just in case...
	 */
	INIT_LIST_HEAD(&ring->td_list);
}

/*
 * Expand an existing ring.
 * Look for a cached ring or allocate a new ring which has same segment numbers
 * and link the two rings.
 */
int xhci_ring_expansion(struct xhci_hcd *xhci, struct xhci_ring *ring,
				unsigned int num_trbs, gfp_t flags)
{
	struct xhci_segment	*first;
	struct xhci_segment	*last;
	unsigned int		num_segs;
	unsigned int		num_segs_needed;
	int			ret;

	num_segs_needed = (num_trbs + (TRBS_PER_SEGMENT - 1) - 1) /
				(TRBS_PER_SEGMENT - 1);

	/* Allocate number of segments we needed, or double the ring size */
	num_segs = ring->num_segs > num_segs_needed ?
			ring->num_segs : num_segs_needed;

	ret = xhci_alloc_segments_for_ring(xhci, &first, &last,
			num_segs, ring->cycle_state, ring->type,
			ring->bounce_buf_len, flags);
	if (ret)
		return -ENOMEM;

	if (ring->type == TYPE_STREAM)
		ret = xhci_update_stream_segment_mapping(ring->trb_address_map,
						ring, first, last, flags);
	if (ret) {
		struct xhci_segment *next;
		do {
			next = first->next;
			xhci_segment_free(xhci, first);
			if (first == last)
				break;
			first = next;
		} while (true);
		return ret;
	}

	xhci_link_rings(xhci, ring, first, last, num_segs);
	xhci_dbg_trace(xhci, trace_xhci_dbg_ring_expansion,
			"ring expansion succeed, now has %d segments",
			ring->num_segs);

	return 0;
}

#define CTX_SIZE(_hcc) (HCC_64BYTE_CONTEXT(_hcc) ? 64 : 32)

static struct xhci_container_ctx *xhci_alloc_container_ctx(struct xhci_hcd *xhci,
						    int type, gfp_t flags)
{
	struct xhci_container_ctx *ctx;

	if ((type != XHCI_CTX_TYPE_DEVICE) && (type != XHCI_CTX_TYPE_INPUT))
		return NULL;

	ctx = kzalloc(sizeof(*ctx), flags);
	if (!ctx)
		return NULL;

	ctx->type = type;
	ctx->size = HCC_64BYTE_CONTEXT(xhci->hcc_params) ? 2048 : 1024;
	if (type == XHCI_CTX_TYPE_INPUT)
		ctx->size += CTX_SIZE(xhci->hcc_params);

	ctx->bytes = dma_pool_zalloc(xhci->device_pool, flags, &ctx->dma);
	if (!ctx->bytes) {
		kfree(ctx);
		return NULL;
	}
	return ctx;
}

static void xhci_free_container_ctx(struct xhci_hcd *xhci,
			     struct xhci_container_ctx *ctx)
{
	if (!ctx)
		return;
	dma_pool_free(xhci->device_pool, ctx->bytes, ctx->dma);
	kfree(ctx);
}

struct xhci_input_control_ctx *xhci_get_input_control_ctx(
					      struct xhci_container_ctx *ctx)
{
	if (ctx->type != XHCI_CTX_TYPE_INPUT)
		return NULL;

	return (struct xhci_input_control_ctx *)ctx->bytes;
}

struct xhci_slot_ctx *xhci_get_slot_ctx(struct xhci_hcd *xhci,
					struct xhci_container_ctx *ctx)
{
	if (ctx->type == XHCI_CTX_TYPE_DEVICE)
		return (struct xhci_slot_ctx *)ctx->bytes;

	return (struct xhci_slot_ctx *)
		(ctx->bytes + CTX_SIZE(xhci->hcc_params));
}

struct xhci_ep_ctx *xhci_get_ep_ctx(struct xhci_hcd *xhci,
				    struct xhci_container_ctx *ctx,
				    unsigned int ep_index)
{
	/* increment ep index by offset of start of ep ctx array */
	ep_index++;
	if (ctx->type == XHCI_CTX_TYPE_INPUT)
		ep_index++;

	return (struct xhci_ep_ctx *)
		(ctx->bytes + (ep_index * CTX_SIZE(xhci->hcc_params)));
}


/***************** Streams structures manipulation *************************/

static void xhci_free_stream_ctx(struct xhci_hcd *xhci,
		unsigned int num_stream_ctxs,
		struct xhci_stream_ctx *stream_ctx, dma_addr_t dma)
{
	struct device *dev = xhci_to_hcd(xhci)->self.sysdev;
	size_t size = sizeof(struct xhci_stream_ctx) * num_stream_ctxs;

	if (size > MEDIUM_STREAM_ARRAY_SIZE)
		dma_free_coherent(dev, size,
				stream_ctx, dma);
	else if (size <= SMALL_STREAM_ARRAY_SIZE)
		return dma_pool_free(xhci->small_streams_pool,
				stream_ctx, dma);
	else
		return dma_pool_free(xhci->medium_streams_pool,
				stream_ctx, dma);
}

/*
 * The stream context array for each endpoint with bulk streams enabled can
 * vary in size, based on:
 *  - how many streams the endpoint supports,
 *  - the maximum primary stream array size the host controller supports,
 *  - and how many streams the device driver asks for.
 *
 * The stream context array must be a power of 2, and can be as small as
 * 64 bytes or as large as 1MB.
 */
static struct xhci_stream_ctx *xhci_alloc_stream_ctx(struct xhci_hcd *xhci,
		unsigned int num_stream_ctxs, dma_addr_t *dma,
		gfp_t mem_flags)
{
	struct device *dev = xhci_to_hcd(xhci)->self.sysdev;
	size_t size = sizeof(struct xhci_stream_ctx) * num_stream_ctxs;

	if (size > MEDIUM_STREAM_ARRAY_SIZE)
		return dma_alloc_coherent(dev, size,
				dma, mem_flags);
	else if (size <= SMALL_STREAM_ARRAY_SIZE)
		return dma_pool_alloc(xhci->small_streams_pool,
				mem_flags, dma);
	else
		return dma_pool_alloc(xhci->medium_streams_pool,
				mem_flags, dma);
}

struct xhci_ring *xhci_dma_to_transfer_ring(
		struct xhci_virt_ep *ep,
		u64 address)
{
	if (ep->ep_state & EP_HAS_STREAMS)
		return radix_tree_lookup(&ep->stream_info->trb_address_map,
				address >> TRB_SEGMENT_SHIFT);
	return ep->ring;
}

struct xhci_ring *xhci_stream_id_to_ring(
		struct xhci_virt_device *dev,
		unsigned int ep_index,
		unsigned int stream_id)
{
	struct xhci_virt_ep *ep = &dev->eps[ep_index];

	if (stream_id == 0)
		return ep->ring;
	if (!ep->stream_info)
		return NULL;

	if (stream_id >= ep->stream_info->num_streams)
		return NULL;
	return ep->stream_info->stream_rings[stream_id];
}

/*
 * Change an endpoint's internal structure so it supports stream IDs.  The
 * number of requested streams includes stream 0, which cannot be used by device
 * drivers.
 *
 * The number of stream contexts in the stream context array may be bigger than
 * the number of streams the driver wants to use.  This is because the number of
 * stream context array entries must be a power of two.
 */
struct xhci_stream_info *xhci_alloc_stream_info(struct xhci_hcd *xhci,
		unsigned int num_stream_ctxs,
		unsigned int num_streams,
		unsigned int max_packet, gfp_t mem_flags)
{
	struct xhci_stream_info *stream_info;
	u32 cur_stream;
	struct xhci_ring *cur_ring;
	u64 addr;
	int ret;

	xhci_dbg(xhci, "Allocating %u streams and %u "
			"stream context array entries.\n",
			num_streams, num_stream_ctxs);
	if (xhci->cmd_ring_reserved_trbs == MAX_RSVD_CMD_TRBS) {
		xhci_dbg(xhci, "Command ring has no reserved TRBs available\n");
		return NULL;
	}
	xhci->cmd_ring_reserved_trbs++;

	stream_info = kzalloc(sizeof(struct xhci_stream_info), mem_flags);
	if (!stream_info)
		goto cleanup_trbs;

	stream_info->num_streams = num_streams;
	stream_info->num_stream_ctxs = num_stream_ctxs;

	/* Initialize the array of virtual pointers to stream rings. */
	stream_info->stream_rings = kzalloc(
			sizeof(struct xhci_ring *)*num_streams,
			mem_flags);
	if (!stream_info->stream_rings)
		goto cleanup_info;

	/* Initialize the array of DMA addresses for stream rings for the HW. */
	stream_info->stream_ctx_array = xhci_alloc_stream_ctx(xhci,
			num_stream_ctxs, &stream_info->ctx_array_dma,
			mem_flags);
	if (!stream_info->stream_ctx_array)
		goto cleanup_ctx;
	memset(stream_info->stream_ctx_array, 0,
			sizeof(struct xhci_stream_ctx)*num_stream_ctxs);

	/* Allocate everything needed to free the stream rings later */
	stream_info->free_streams_command =
		xhci_alloc_command(xhci, true, true, mem_flags);
	if (!stream_info->free_streams_command)
		goto cleanup_ctx;

	INIT_RADIX_TREE(&stream_info->trb_address_map, GFP_ATOMIC);

	/* Allocate rings for all the streams that the driver will use,
	 * and add their segment DMA addresses to the radix tree.
	 * Stream 0 is reserved.
	 */

	for (cur_stream = 1; cur_stream < num_streams; cur_stream++) {
		stream_info->stream_rings[cur_stream] =
			xhci_ring_alloc(xhci, 2, 1, TYPE_STREAM, max_packet,
					mem_flags);
		cur_ring = stream_info->stream_rings[cur_stream];
		if (!cur_ring)
			goto cleanup_rings;
		cur_ring->stream_id = cur_stream;
		cur_ring->trb_address_map = &stream_info->trb_address_map;
		/* Set deq ptr, cycle bit, and stream context type */
		addr = cur_ring->first_seg->dma |
			SCT_FOR_CTX(SCT_PRI_TR) |
			cur_ring->cycle_state;
		stream_info->stream_ctx_array[cur_stream].stream_ring =
			cpu_to_le64(addr);
		xhci_dbg(xhci, "Setting stream %d ring ptr to 0x%08llx\n",
				cur_stream, (unsigned long long) addr);

		ret = xhci_update_stream_mapping(cur_ring, mem_flags);
		if (ret) {
			xhci_ring_free(xhci, cur_ring);
			stream_info->stream_rings[cur_stream] = NULL;
			goto cleanup_rings;
		}
	}
	/* Leave the other unused stream ring pointers in the stream context
	 * array initialized to zero.  This will cause the xHC to give us an
	 * error if the device asks for a stream ID we don't have setup (if it
	 * was any other way, the host controller would assume the ring is
	 * "empty" and wait forever for data to be queued to that stream ID).
	 */

	return stream_info;

cleanup_rings:
	for (cur_stream = 1; cur_stream < num_streams; cur_stream++) {
		cur_ring = stream_info->stream_rings[cur_stream];
		if (cur_ring) {
			xhci_ring_free(xhci, cur_ring);
			stream_info->stream_rings[cur_stream] = NULL;
		}
	}
	xhci_free_command(xhci, stream_info->free_streams_command);
cleanup_ctx:
	kfree(stream_info->stream_rings);
cleanup_info:
	kfree(stream_info);
cleanup_trbs:
	xhci->cmd_ring_reserved_trbs--;
	return NULL;
}
/*
 * Sets the MaxPStreams field and the Linear Stream Array field.
 * Sets the dequeue pointer to the stream context array.
 */
void xhci_setup_streams_ep_input_ctx(struct xhci_hcd *xhci,
		struct xhci_ep_ctx *ep_ctx,
		struct xhci_stream_info *stream_info)
{
	u32 max_primary_streams;
	/* MaxPStreams is the number of stream context array entries, not the
	 * number we're actually using.  Must be in 2^(MaxPstreams + 1) format.
	 * fls(0) = 0, fls(0x1) = 1, fls(0x10) = 2, fls(0x100) = 3, etc.
	 */
	max_primary_streams = fls(stream_info->num_stream_ctxs) - 2;
	xhci_dbg_trace(xhci,  trace_xhci_dbg_context_change,
			"Setting number of stream ctx array entries to %u",
			1 << (max_primary_streams + 1));
	ep_ctx->ep_info &= cpu_to_le32(~EP_MAXPSTREAMS_MASK);
	ep_ctx->ep_info |= cpu_to_le32(EP_MAXPSTREAMS(max_primary_streams)
				       | EP_HAS_LSA);
	ep_ctx->deq  = cpu_to_le64(stream_info->ctx_array_dma);
}

/*
 * Sets the MaxPStreams field and the Linear Stream Array field to 0.
 * Reinstalls the "normal" endpoint ring (at its previous dequeue mark,
 * not at the beginning of the ring).
 */
void xhci_setup_no_streams_ep_input_ctx(struct xhci_ep_ctx *ep_ctx,
		struct xhci_virt_ep *ep)
{
	dma_addr_t addr;
	ep_ctx->ep_info &= cpu_to_le32(~(EP_MAXPSTREAMS_MASK | EP_HAS_LSA));
	addr = xhci_trb_virt_to_dma(ep->ring->deq_seg, ep->ring->dequeue);
	ep_ctx->deq  = cpu_to_le64(addr | ep->ring->cycle_state);
}

/* Frees all stream contexts associated with the endpoint,
 *
 * Caller should fix the endpoint context streams fields.
 */
void xhci_free_stream_info(struct xhci_hcd *xhci,
		struct xhci_stream_info *stream_info)
{
	int cur_stream;
	struct xhci_ring *cur_ring;

	if (!stream_info)
		return;

	for (cur_stream = 1; cur_stream < stream_info->num_streams;
			cur_stream++) {
		cur_ring = stream_info->stream_rings[cur_stream];
		if (cur_ring) {
			xhci_ring_free(xhci, cur_ring);
			stream_info->stream_rings[cur_stream] = NULL;
		}
	}
	xhci_free_command(xhci, stream_info->free_streams_command);
	xhci->cmd_ring_reserved_trbs--;
	if (stream_info->stream_ctx_array)
		xhci_free_stream_ctx(xhci,
				stream_info->num_stream_ctxs,
				stream_info->stream_ctx_array,
				stream_info->ctx_array_dma);

	kfree(stream_info->stream_rings);
	kfree(stream_info);
}


/***************** Device context manipulation *************************/

static void xhci_init_endpoint_timer(struct xhci_hcd *xhci,
		struct xhci_virt_ep *ep)
{
	setup_timer(&ep->stop_cmd_timer, xhci_stop_endpoint_command_watchdog,
		    (unsigned long)ep);
	ep->xhci = xhci;
}

static void xhci_free_tt_info(struct xhci_hcd *xhci,
		struct xhci_virt_device *virt_dev,
		int slot_id)
{
	struct list_head *tt_list_head;
	struct xhci_tt_bw_info *tt_info, *next;
	bool slot_found = false;

	/* If the device never made it past the Set Address stage,
	 * it may not have the real_port set correctly.
	 */
	if (virt_dev->real_port == 0 ||
			virt_dev->real_port > HCS_MAX_PORTS(xhci->hcs_params1)) {
		xhci_dbg(xhci, "Bad real port.\n");
		return;
	}

	tt_list_head = &(xhci->rh_bw[virt_dev->real_port - 1].tts);
	list_for_each_entry_safe(tt_info, next, tt_list_head, tt_list) {
		/* Multi-TT hubs will have more than one entry */
		if (tt_info->slot_id == slot_id) {
			slot_found = true;
			list_del(&tt_info->tt_list);
			kfree(tt_info);
		} else if (slot_found) {
			break;
		}
	}
}

int xhci_alloc_tt_info(struct xhci_hcd *xhci,
		struct xhci_virt_device *virt_dev,
		struct usb_device *hdev,
		struct usb_tt *tt, gfp_t mem_flags)
{
	struct xhci_tt_bw_info		*tt_info;
	unsigned int			num_ports;
	int				i, j;

	if (!tt->multi)
		num_ports = 1;
	else
		num_ports = hdev->maxchild;

	for (i = 0; i < num_ports; i++, tt_info++) {
		struct xhci_interval_bw_table *bw_table;

		tt_info = kzalloc(sizeof(*tt_info), mem_flags);
		if (!tt_info)
			goto free_tts;
		INIT_LIST_HEAD(&tt_info->tt_list);
		list_add(&tt_info->tt_list,
				&xhci->rh_bw[virt_dev->real_port - 1].tts);
		tt_info->slot_id = virt_dev->udev->slot_id;
		if (tt->multi)
			tt_info->ttport = i+1;
		bw_table = &tt_info->bw_table;
		for (j = 0; j < XHCI_MAX_INTERVAL; j++)
			INIT_LIST_HEAD(&bw_table->interval_bw[j].endpoints);
	}
	return 0;

free_tts:
	xhci_free_tt_info(xhci, virt_dev, virt_dev->udev->slot_id);
	return -ENOMEM;
}


/* All the xhci_tds in the ring's TD list should be freed at this point.
 * Should be called with xhci->lock held if there is any chance the TT lists
 * will be manipulated by the configure endpoint, allocate device, or update
 * hub functions while this function is removing the TT entries from the list.
 */
void xhci_free_virt_device(struct xhci_hcd *xhci, int slot_id)
{
	struct xhci_virt_device *dev;
	int i;
	int old_active_eps = 0;

	/* Slot ID 0 is reserved */
	if (slot_id == 0 || !xhci->devs[slot_id])
		return;

	dev = xhci->devs[slot_id];
	xhci->dcbaa->dev_context_ptrs[slot_id] = 0;
	if (!dev)
		return;

	if (dev->tt_info)
		old_active_eps = dev->tt_info->active_eps;

	for (i = 0; i < 31; ++i) {
		if (dev->eps[i].ring)
			xhci_ring_free(xhci, dev->eps[i].ring);
		if (dev->eps[i].stream_info)
			xhci_free_stream_info(xhci,
					dev->eps[i].stream_info);
		/* Endpoints on the TT/root port lists should have been removed
		 * when usb_disable_device() was called for the device.
		 * We can't drop them anyway, because the udev might have gone
		 * away by this point, and we can't tell what speed it was.
		 */
		if (!list_empty(&dev->eps[i].bw_endpoint_list))
			xhci_warn(xhci, "Slot %u endpoint %u "
					"not removed from BW list!\n",
					slot_id, i);
	}
	/* If this is a hub, free the TT(s) from the TT list */
	xhci_free_tt_info(xhci, dev, slot_id);
	/* If necessary, update the number of active TTs on this root port */
	xhci_update_tt_active_eps(xhci, dev, old_active_eps);

	if (dev->ring_cache) {
		for (i = 0; i < dev->num_rings_cached; i++)
			xhci_ring_free(xhci, dev->ring_cache[i]);
		kfree(dev->ring_cache);
	}

	if (dev->in_ctx)
		xhci_free_container_ctx(xhci, dev->in_ctx);
	if (dev->out_ctx)
		xhci_free_container_ctx(xhci, dev->out_ctx);

	if (dev->udev && dev->udev->slot_id)
		dev->udev->slot_id = 0;
	kfree(xhci->devs[slot_id]);
	xhci->devs[slot_id] = NULL;
}

/*
 * Free a virt_device structure.
 * If the virt_device added a tt_info (a hub) and has children pointing to
 * that tt_info, then free the child first. Recursive.
 * We can't rely on udev at this point to find child-parent relationships.
 */
void xhci_free_virt_devices_depth_first(struct xhci_hcd *xhci, int slot_id)
{
	struct xhci_virt_device *vdev;
	struct list_head *tt_list_head;
	struct xhci_tt_bw_info *tt_info, *next;
	int i;

	vdev = xhci->devs[slot_id];
	if (!vdev)
		return;

	if (vdev->real_port == 0 ||
			vdev->real_port > HCS_MAX_PORTS(xhci->hcs_params1)) {
		xhci_dbg(xhci, "Bad vdev->real_port.\n");
		goto out;
	}

	tt_list_head = &(xhci->rh_bw[vdev->real_port - 1].tts);
	list_for_each_entry_safe(tt_info, next, tt_list_head, tt_list) {
		/* is this a hub device that added a tt_info to the tts list */
		if (tt_info->slot_id == slot_id) {
			/* are any devices using this tt_info? */
			for (i = 1; i < HCS_MAX_SLOTS(xhci->hcs_params1); i++) {
				vdev = xhci->devs[i];
				if (vdev && (vdev->tt_info == tt_info))
					xhci_free_virt_devices_depth_first(
						xhci, i);
			}
		}
	}
out:
	/* we are now at a leaf device */
	xhci_free_virt_device(xhci, slot_id);
}

int xhci_alloc_virt_device(struct xhci_hcd *xhci, int slot_id,
		struct usb_device *udev, gfp_t flags)
{
	struct xhci_virt_device *dev;
	int i;

	/* Slot ID 0 is reserved */
	if (slot_id == 0 || xhci->devs[slot_id]) {
		xhci_warn(xhci, "Bad Slot ID %d\n", slot_id);
		return 0;
	}

	dev = kzalloc(sizeof(*dev), flags);
	if (!dev)
		return 0;

	/* Allocate the (output) device context that will be used in the HC. */
	dev->out_ctx = xhci_alloc_container_ctx(xhci, XHCI_CTX_TYPE_DEVICE, flags);
	if (!dev->out_ctx)
		goto fail;

	xhci_dbg(xhci, "Slot %d output ctx = 0x%llx (dma)\n", slot_id,
			(unsigned long long)dev->out_ctx->dma);

	/* Allocate the (input) device context for address device command */
	dev->in_ctx = xhci_alloc_container_ctx(xhci, XHCI_CTX_TYPE_INPUT, flags);
	if (!dev->in_ctx)
		goto fail;

	xhci_dbg(xhci, "Slot %d input ctx = 0x%llx (dma)\n", slot_id,
			(unsigned long long)dev->in_ctx->dma);

	/* Initialize the cancellation list and watchdog timers for each ep */
	for (i = 0; i < 31; i++) {
		xhci_init_endpoint_timer(xhci, &dev->eps[i]);
		INIT_LIST_HEAD(&dev->eps[i].cancelled_td_list);
		INIT_LIST_HEAD(&dev->eps[i].bw_endpoint_list);
	}

	/* Allocate endpoint 0 ring */
	dev->eps[0].ring = xhci_ring_alloc(xhci, 2, 1, TYPE_CTRL, 0, flags);
	if (!dev->eps[0].ring)
		goto fail;

	/* Allocate pointers to the ring cache */
	dev->ring_cache = kzalloc(
			sizeof(struct xhci_ring *)*XHCI_MAX_RINGS_CACHED,
			flags);
	if (!dev->ring_cache)
		goto fail;
	dev->num_rings_cached = 0;

	init_completion(&dev->cmd_completion);
	dev->udev = udev;

	/* Point to output device context in dcbaa. */
	xhci->dcbaa->dev_context_ptrs[slot_id] = cpu_to_le64(dev->out_ctx->dma);
	xhci_dbg(xhci, "Set slot id %d dcbaa entry %pK to 0x%llx\n",
		 slot_id,
		 &xhci->dcbaa->dev_context_ptrs[slot_id],
		 le64_to_cpu(xhci->dcbaa->dev_context_ptrs[slot_id]));

	xhci->devs[slot_id] = dev;

	return 1;
fail:
	if (dev->eps[0].ring)
		xhci_ring_free(xhci, dev->eps[0].ring);
	if (dev->in_ctx)
		xhci_free_container_ctx(xhci, dev->in_ctx);
	if (dev->out_ctx)
		xhci_free_container_ctx(xhci, dev->out_ctx);
	kfree(dev);

	return 0;
}

void xhci_copy_ep0_dequeue_into_input_ctx(struct xhci_hcd *xhci,
		struct usb_device *udev)
{
	struct xhci_virt_device *virt_dev;
	struct xhci_ep_ctx	*ep0_ctx;
	struct xhci_ring	*ep_ring;

	virt_dev = xhci->devs[udev->slot_id];
	ep0_ctx = xhci_get_ep_ctx(xhci, virt_dev->in_ctx, 0);
	ep_ring = virt_dev->eps[0].ring;
	/*
	 * FIXME we don't keep track of the dequeue pointer very well after a
	 * Set TR dequeue pointer, so we're setting the dequeue pointer of the
	 * host to our enqueue pointer.  This should only be called after a
	 * configured device has reset, so all control transfers should have
	 * been completed or cancelled before the reset.
	 */
	ep0_ctx->deq = cpu_to_le64(xhci_trb_virt_to_dma(ep_ring->enq_seg,
							ep_ring->enqueue)
				   | ep_ring->cycle_state);
}

/*
 * The xHCI roothub may have ports of differing speeds in any order in the port
 * status registers.  xhci->port_array provides an array of the port speed for
 * each offset into the port status registers.
 *
 * The xHCI hardware wants to know the roothub port number that the USB device
 * is attached to (or the roothub port its ancestor hub is attached to).  All we
 * know is the index of that port under either the USB 2.0 or the USB 3.0
 * roothub, but that doesn't give us the real index into the HW port status
 * registers. Call xhci_find_raw_port_number() to get real index.
 */
static u32 xhci_find_real_port_number(struct xhci_hcd *xhci,
		struct usb_device *udev)
{
	struct usb_device *top_dev;
	struct usb_hcd *hcd;

	if (udev->speed >= USB_SPEED_SUPER)
		hcd = xhci->shared_hcd;
	else
		hcd = xhci->main_hcd;

	for (top_dev = udev; top_dev->parent && top_dev->parent->parent;
			top_dev = top_dev->parent)
		/* Found device below root hub */;

	return	xhci_find_raw_port_number(hcd, top_dev->portnum);
}

/* Setup an xHCI virtual device for a Set Address command */
int xhci_setup_addressable_virt_dev(struct xhci_hcd *xhci, struct usb_device *udev)
{
	struct xhci_virt_device *dev;
	struct xhci_ep_ctx	*ep0_ctx;
	struct xhci_slot_ctx    *slot_ctx;
	u32			port_num;
	u32			max_packets;
	struct usb_device *top_dev;

	dev = xhci->devs[udev->slot_id];
	/* Slot ID 0 is reserved */
	if (udev->slot_id == 0 || !dev) {
		xhci_warn(xhci, "Slot ID %d is not assigned to this device\n",
				udev->slot_id);
		return -EINVAL;
	}
	ep0_ctx = xhci_get_ep_ctx(xhci, dev->in_ctx, 0);
	slot_ctx = xhci_get_slot_ctx(xhci, dev->in_ctx);

	/* 3) Only the control endpoint is valid - one endpoint context */
	slot_ctx->dev_info |= cpu_to_le32(LAST_CTX(1) | udev->route);
	switch (udev->speed) {
	case USB_SPEED_SUPER_PLUS:
		slot_ctx->dev_info |= cpu_to_le32(SLOT_SPEED_SSP);
		max_packets = MAX_PACKET(512);
		break;
	case USB_SPEED_SUPER:
		slot_ctx->dev_info |= cpu_to_le32(SLOT_SPEED_SS);
		max_packets = MAX_PACKET(512);
		break;
	case USB_SPEED_HIGH:
		slot_ctx->dev_info |= cpu_to_le32(SLOT_SPEED_HS);
		max_packets = MAX_PACKET(64);
		break;
	/* USB core guesses at a 64-byte max packet first for FS devices */
	case USB_SPEED_FULL:
		slot_ctx->dev_info |= cpu_to_le32(SLOT_SPEED_FS);
		max_packets = MAX_PACKET(64);
		break;
	case USB_SPEED_LOW:
		slot_ctx->dev_info |= cpu_to_le32(SLOT_SPEED_LS);
		max_packets = MAX_PACKET(8);
		break;
	case USB_SPEED_WIRELESS:
		xhci_dbg(xhci, "FIXME xHCI doesn't support wireless speeds\n");
		return -EINVAL;
		break;
	default:
		/* Speed was set earlier, this shouldn't happen. */
		return -EINVAL;
	}
	/* Find the root hub port this device is under */
	port_num = xhci_find_real_port_number(xhci, udev);
	if (!port_num)
		return -EINVAL;
	slot_ctx->dev_info2 |= cpu_to_le32(ROOT_HUB_PORT(port_num));
	/* Set the port number in the virtual_device to the faked port number */
	for (top_dev = udev; top_dev->parent && top_dev->parent->parent;
			top_dev = top_dev->parent)
		/* Found device below root hub */;
	dev->fake_port = top_dev->portnum;
	dev->real_port = port_num;
	xhci_dbg(xhci, "Set root hub portnum to %d\n", port_num);
	xhci_dbg(xhci, "Set fake root hub portnum to %d\n", dev->fake_port);

	/* Find the right bandwidth table that this device will be a part of.
	 * If this is a full speed device attached directly to a root port (or a
	 * decendent of one), it counts as a primary bandwidth domain, not a
	 * secondary bandwidth domain under a TT.  An xhci_tt_info structure
	 * will never be created for the HS root hub.
	 */
	if (!udev->tt || !udev->tt->hub->parent) {
		dev->bw_table = &xhci->rh_bw[port_num - 1].bw_table;
	} else {
		struct xhci_root_port_bw_info *rh_bw;
		struct xhci_tt_bw_info *tt_bw;

		rh_bw = &xhci->rh_bw[port_num - 1];
		/* Find the right TT. */
		list_for_each_entry(tt_bw, &rh_bw->tts, tt_list) {
			if (tt_bw->slot_id != udev->tt->hub->slot_id)
				continue;

			if (!dev->udev->tt->multi ||
					(udev->tt->multi &&
					 tt_bw->ttport == dev->udev->ttport)) {
				dev->bw_table = &tt_bw->bw_table;
				dev->tt_info = tt_bw;
				break;
			}
		}
		if (!dev->tt_info)
			xhci_warn(xhci, "WARN: Didn't find a matching TT\n");
	}

	/* Is this a LS/FS device under an external HS hub? */
	if (udev->tt && udev->tt->hub->parent) {
		slot_ctx->tt_info = cpu_to_le32(udev->tt->hub->slot_id |
						(udev->ttport << 8));
		if (udev->tt->multi)
			slot_ctx->dev_info |= cpu_to_le32(DEV_MTT);
	}
	xhci_dbg(xhci, "udev->tt = %pK\n", udev->tt);
	xhci_dbg(xhci, "udev->ttport = 0x%x\n", udev->ttport);

	/* Step 4 - ring already allocated */
	/* Step 5 */
	ep0_ctx->ep_info2 = cpu_to_le32(EP_TYPE(CTRL_EP));

	/* EP 0 can handle "burst" sizes of 1, so Max Burst Size field is 0 */
	ep0_ctx->ep_info2 |= cpu_to_le32(MAX_BURST(0) | ERROR_COUNT(3) |
					 max_packets);

	ep0_ctx->deq = cpu_to_le64(dev->eps[0].ring->first_seg->dma |
				   dev->eps[0].ring->cycle_state);

	/* Steps 7 and 8 were done in xhci_alloc_virt_device() */

	return 0;
}

/*
 * Convert interval expressed as 2^(bInterval - 1) == interval into
 * straight exponent value 2^n == interval.
 *
 */
static unsigned int xhci_parse_exponent_interval(struct usb_device *udev,
		struct usb_host_endpoint *ep)
{
	unsigned int interval;

	interval = clamp_val(ep->desc.bInterval, 1, 16) - 1;
	if (interval != ep->desc.bInterval - 1)
		dev_warn(&udev->dev,
			 "ep %#x - rounding interval to %d %sframes\n",
			 ep->desc.bEndpointAddress,
			 1 << interval,
			 udev->speed == USB_SPEED_FULL ? "" : "micro");

	if (udev->speed == USB_SPEED_FULL) {
		/*
		 * Full speed isoc endpoints specify interval in frames,
		 * not microframes. We are using microframes everywhere,
		 * so adjust accordingly.
		 */
		interval += 3;	/* 1 frame = 2^3 uframes */
	}

	return interval;
}

/*
 * Convert bInterval expressed in microframes (in 1-255 range) to exponent of
 * microframes, rounded down to nearest power of 2.
 */
static unsigned int xhci_microframes_to_exponent(struct usb_device *udev,
		struct usb_host_endpoint *ep, unsigned int desc_interval,
		unsigned int min_exponent, unsigned int max_exponent)
{
	unsigned int interval;

	interval = fls(desc_interval) - 1;
	interval = clamp_val(interval, min_exponent, max_exponent);
	if ((1 << interval) != desc_interval)
		dev_dbg(&udev->dev,
			 "ep %#x - rounding interval to %d microframes, ep desc says %d microframes\n",
			 ep->desc.bEndpointAddress,
			 1 << interval,
			 desc_interval);

	return interval;
}

static unsigned int xhci_parse_microframe_interval(struct usb_device *udev,
		struct usb_host_endpoint *ep)
{
	if (ep->desc.bInterval == 0)
		return 0;
	return xhci_microframes_to_exponent(udev, ep,
			ep->desc.bInterval, 0, 15);
}


static unsigned int xhci_parse_frame_interval(struct usb_device *udev,
		struct usb_host_endpoint *ep)
{
	return xhci_microframes_to_exponent(udev, ep,
			ep->desc.bInterval * 8, 3, 10);
}

/* Return the polling or NAK interval.
 *
 * The polling interval is expressed in "microframes".  If xHCI's Interval field
 * is set to N, it will service the endpoint every 2^(Interval)*125us.
 *
 * The NAK interval is one NAK per 1 to 255 microframes, or no NAKs if interval
 * is set to 0.
 */
static unsigned int xhci_get_endpoint_interval(struct usb_device *udev,
		struct usb_host_endpoint *ep)
{
	unsigned int interval = 0;

	switch (udev->speed) {
	case USB_SPEED_HIGH:
		/* Max NAK rate */
		if (usb_endpoint_xfer_control(&ep->desc) ||
		    usb_endpoint_xfer_bulk(&ep->desc)) {
			interval = xhci_parse_microframe_interval(udev, ep);
			break;
		}
		/* Fall through - SS and HS isoc/int have same decoding */

	case USB_SPEED_SUPER_PLUS:
	case USB_SPEED_SUPER:
		if (usb_endpoint_xfer_int(&ep->desc) ||
		    usb_endpoint_xfer_isoc(&ep->desc)) {
			interval = xhci_parse_exponent_interval(udev, ep);
		}
		break;

	case USB_SPEED_FULL:
		if (usb_endpoint_xfer_isoc(&ep->desc)) {
			interval = xhci_parse_exponent_interval(udev, ep);
			break;
		}
		/*
		 * Fall through for interrupt endpoint interval decoding
		 * since it uses the same rules as low speed interrupt
		 * endpoints.
		 */

	case USB_SPEED_LOW:
		if (usb_endpoint_xfer_int(&ep->desc) ||
		    usb_endpoint_xfer_isoc(&ep->desc)) {

			interval = xhci_parse_frame_interval(udev, ep);
		}
		break;

	default:
		BUG();
	}
	return interval;
}

/* The "Mult" field in the endpoint context is only set for SuperSpeed isoc eps.
 * High speed endpoint descriptors can define "the number of additional
 * transaction opportunities per microframe", but that goes in the Max Burst
 * endpoint context field.
 */
static u32 xhci_get_endpoint_mult(struct usb_device *udev,
		struct usb_host_endpoint *ep)
{
	if (udev->speed < USB_SPEED_SUPER ||
			!usb_endpoint_xfer_isoc(&ep->desc))
		return 0;
	return ep->ss_ep_comp.bmAttributes;
}

static u32 xhci_get_endpoint_max_burst(struct usb_device *udev,
				       struct usb_host_endpoint *ep)
{
	/* Super speed and Plus have max burst in ep companion desc */
	if (udev->speed >= USB_SPEED_SUPER)
		return ep->ss_ep_comp.bMaxBurst;

	if (udev->speed == USB_SPEED_HIGH &&
	    (usb_endpoint_xfer_isoc(&ep->desc) ||
	     usb_endpoint_xfer_int(&ep->desc)))
		return (usb_endpoint_maxp(&ep->desc) & 0x1800) >> 11;

	return 0;
}

static u32 xhci_get_endpoint_type(struct usb_host_endpoint *ep)
{
	int in;

	in = usb_endpoint_dir_in(&ep->desc);

	if (usb_endpoint_xfer_control(&ep->desc))
		return CTRL_EP;
	if (usb_endpoint_xfer_bulk(&ep->desc))
		return in ? BULK_IN_EP : BULK_OUT_EP;
	if (usb_endpoint_xfer_isoc(&ep->desc))
		return in ? ISOC_IN_EP : ISOC_OUT_EP;
	if (usb_endpoint_xfer_int(&ep->desc))
		return in ? INT_IN_EP : INT_OUT_EP;
	return 0;
}

/* Return the maximum endpoint service interval time (ESIT) payload.
 * Basically, this is the maxpacket size, multiplied by the burst size
 * and mult size.
 */
static u32 xhci_get_max_esit_payload(struct usb_device *udev,
		struct usb_host_endpoint *ep)
{
	int max_burst;
	int max_packet;

	/* Only applies for interrupt or isochronous endpoints */
	if (usb_endpoint_xfer_control(&ep->desc) ||
			usb_endpoint_xfer_bulk(&ep->desc))
		return 0;

	/* SuperSpeedPlus Isoc ep sending over 48k per esit */
	if ((udev->speed >= USB_SPEED_SUPER_PLUS) &&
	    USB_SS_SSP_ISOC_COMP(ep->ss_ep_comp.bmAttributes))
		return le32_to_cpu(ep->ssp_isoc_ep_comp.dwBytesPerInterval);
	/* SuperSpeed or SuperSpeedPlus Isoc ep with less than 48k per esit */
	else if (udev->speed >= USB_SPEED_SUPER)
		return le16_to_cpu(ep->ss_ep_comp.wBytesPerInterval);

	max_packet = GET_MAX_PACKET(usb_endpoint_maxp(&ep->desc));
	max_burst = (usb_endpoint_maxp(&ep->desc) & 0x1800) >> 11;
	/* A 0 in max burst means 1 transfer per ESIT */
	return max_packet * (max_burst + 1);
}

/* Set up an endpoint with one ring segment.  Do not allocate stream rings.
 * Drivers will have to call usb_alloc_streams() to do that.
 */
int xhci_endpoint_init(struct xhci_hcd *xhci,
		struct xhci_virt_device *virt_dev,
		struct usb_device *udev,
		struct usb_host_endpoint *ep,
		gfp_t mem_flags)
{
	unsigned int ep_index;
	struct xhci_ep_ctx *ep_ctx;
	struct xhci_ring *ep_ring;
	unsigned int max_packet;
	enum xhci_ring_type ring_type;
	u32 max_esit_payload;
	u32 endpoint_type;
	unsigned int max_burst;
	unsigned int interval;
	unsigned int mult;
	unsigned int avg_trb_len;
	unsigned int err_count = 0;

	ep_index = xhci_get_endpoint_index(&ep->desc);
	ep_ctx = xhci_get_ep_ctx(xhci, virt_dev->in_ctx, ep_index);

	endpoint_type = xhci_get_endpoint_type(ep);
	if (!endpoint_type)
		return -EINVAL;

	ring_type = usb_endpoint_type(&ep->desc);

	/*
	 * Get values to fill the endpoint context, mostly from ep descriptor.
	 * The average TRB buffer lengt for bulk endpoints is unclear as we
	 * have no clue on scatter gather list entry size. For Isoc and Int,
	 * set it to max available. See xHCI 1.1 spec 4.14.1.1 for details.
	 */
	max_esit_payload = xhci_get_max_esit_payload(udev, ep);
	interval = xhci_get_endpoint_interval(udev, ep);

	/* Periodic endpoint bInterval limit quirk */
	if (usb_endpoint_xfer_int(&ep->desc) ||
	    usb_endpoint_xfer_isoc(&ep->desc)) {
		if ((xhci->quirks & XHCI_LIMIT_ENDPOINT_INTERVAL_7) &&
		    udev->speed >= USB_SPEED_HIGH &&
		    interval >= 7) {
			interval = 6;
		}
	}

	mult = xhci_get_endpoint_mult(udev, ep);
	max_packet = GET_MAX_PACKET(usb_endpoint_maxp(&ep->desc));
	max_burst = xhci_get_endpoint_max_burst(udev, ep);
	avg_trb_len = max_esit_payload;

	/* FIXME dig Mult and streams info out of ep companion desc */

	/* Allow 3 retries for everything but isoc, set CErr = 3 */
	if (!usb_endpoint_xfer_isoc(&ep->desc))
		err_count = 3;

	/* HS bulk max packet should be 512, FS bulk supports 8, 16, 32 or 64 */
	if (usb_endpoint_xfer_bulk(&ep->desc)) {
		if (udev->speed == USB_SPEED_HIGH)
			max_packet = 512;
		if (udev->speed == USB_SPEED_FULL) {
			max_packet = rounddown_pow_of_two(max_packet);
			max_packet = clamp_val(max_packet, 8, 64);
		}
	}

	/* xHCI 1.0 and 1.1 indicates that ctrl ep avg TRB Length should be 8 */
	if (usb_endpoint_xfer_control(&ep->desc) && xhci->hci_version >= 0x100)
		avg_trb_len = 8;
	/* xhci 1.1 with LEC support doesn't use mult field, use RsvdZ */
	if ((xhci->hci_version > 0x100) && HCC2_LEC(xhci->hcc_params2))
		mult = 0;

	/* Set up the endpoint ring */
	virt_dev->eps[ep_index].new_ring =
		xhci_ring_alloc(xhci, 2, 1, ring_type, max_packet, mem_flags);
	if (!virt_dev->eps[ep_index].new_ring) {
		/* Attempt to use the ring cache */
		if (virt_dev->num_rings_cached == 0)
			return -ENOMEM;
		virt_dev->num_rings_cached--;
		virt_dev->eps[ep_index].new_ring =
			virt_dev->ring_cache[virt_dev->num_rings_cached];
		virt_dev->ring_cache[virt_dev->num_rings_cached] = NULL;
		xhci_reinit_cached_ring(xhci, virt_dev->eps[ep_index].new_ring,
					1, ring_type);
	}
	virt_dev->eps[ep_index].skip = false;
	ep_ring = virt_dev->eps[ep_index].new_ring;

	/* Fill the endpoint context */
	ep_ctx->ep_info = cpu_to_le32(EP_MAX_ESIT_PAYLOAD_HI(max_esit_payload) |
				      EP_INTERVAL(interval) |
				      EP_MULT(mult));
	ep_ctx->ep_info2 = cpu_to_le32(EP_TYPE(endpoint_type) |
				       MAX_PACKET(max_packet) |
				       MAX_BURST(max_burst) |
				       ERROR_COUNT(err_count));
	ep_ctx->deq = cpu_to_le64(ep_ring->first_seg->dma |
				  ep_ring->cycle_state);

	ep_ctx->tx_info = cpu_to_le32(EP_MAX_ESIT_PAYLOAD_LO(max_esit_payload) |
				      EP_AVG_TRB_LENGTH(avg_trb_len));

	/* FIXME Debug endpoint context */
	return 0;
}

void xhci_endpoint_zero(struct xhci_hcd *xhci,
		struct xhci_virt_device *virt_dev,
		struct usb_host_endpoint *ep)
{
	unsigned int ep_index;
	struct xhci_ep_ctx *ep_ctx;

	ep_index = xhci_get_endpoint_index(&ep->desc);
	ep_ctx = xhci_get_ep_ctx(xhci, virt_dev->in_ctx, ep_index);

	ep_ctx->ep_info = 0;
	ep_ctx->ep_info2 = 0;
	ep_ctx->deq = 0;
	ep_ctx->tx_info = 0;
	/* Don't free the endpoint ring until the set interface or configuration
	 * request succeeds.
	 */
}

void xhci_clear_endpoint_bw_info(struct xhci_bw_info *bw_info)
{
	bw_info->ep_interval = 0;
	bw_info->mult = 0;
	bw_info->num_packets = 0;
	bw_info->max_packet_size = 0;
	bw_info->type = 0;
	bw_info->max_esit_payload = 0;
}

void xhci_update_bw_info(struct xhci_hcd *xhci,
		struct xhci_container_ctx *in_ctx,
		struct xhci_input_control_ctx *ctrl_ctx,
		struct xhci_virt_device *virt_dev)
{
	struct xhci_bw_info *bw_info;
	struct xhci_ep_ctx *ep_ctx;
	unsigned int ep_type;
	int i;

	for (i = 1; i < 31; ++i) {
		bw_info = &virt_dev->eps[i].bw_info;

		/* We can't tell what endpoint type is being dropped, but
		 * unconditionally clearing the bandwidth info for non-periodic
		 * endpoints should be harmless because the info will never be
		 * set in the first place.
		 */
		if (!EP_IS_ADDED(ctrl_ctx, i) && EP_IS_DROPPED(ctrl_ctx, i)) {
			/* Dropped endpoint */
			xhci_clear_endpoint_bw_info(bw_info);
			continue;
		}

		if (EP_IS_ADDED(ctrl_ctx, i)) {
			ep_ctx = xhci_get_ep_ctx(xhci, in_ctx, i);
			ep_type = CTX_TO_EP_TYPE(le32_to_cpu(ep_ctx->ep_info2));

			/* Ignore non-periodic endpoints */
			if (ep_type != ISOC_OUT_EP && ep_type != INT_OUT_EP &&
					ep_type != ISOC_IN_EP &&
					ep_type != INT_IN_EP)
				continue;

			/* Added or changed endpoint */
			bw_info->ep_interval = CTX_TO_EP_INTERVAL(
					le32_to_cpu(ep_ctx->ep_info));
			/* Number of packets and mult are zero-based in the
			 * input context, but we want one-based for the
			 * interval table.
			 */
			bw_info->mult = CTX_TO_EP_MULT(
					le32_to_cpu(ep_ctx->ep_info)) + 1;
			bw_info->num_packets = CTX_TO_MAX_BURST(
					le32_to_cpu(ep_ctx->ep_info2)) + 1;
			bw_info->max_packet_size = MAX_PACKET_DECODED(
					le32_to_cpu(ep_ctx->ep_info2));
			bw_info->type = ep_type;
			bw_info->max_esit_payload = CTX_TO_MAX_ESIT_PAYLOAD(
					le32_to_cpu(ep_ctx->tx_info));
		}
	}
}

/* Copy output xhci_ep_ctx to the input xhci_ep_ctx copy.
 * Useful when you want to change one particular aspect of the endpoint and then
 * issue a configure endpoint command.
 */
void xhci_endpoint_copy(struct xhci_hcd *xhci,
		struct xhci_container_ctx *in_ctx,
		struct xhci_container_ctx *out_ctx,
		unsigned int ep_index)
{
	struct xhci_ep_ctx *out_ep_ctx;
	struct xhci_ep_ctx *in_ep_ctx;

	out_ep_ctx = xhci_get_ep_ctx(xhci, out_ctx, ep_index);
	in_ep_ctx = xhci_get_ep_ctx(xhci, in_ctx, ep_index);

	in_ep_ctx->ep_info = out_ep_ctx->ep_info;
	in_ep_ctx->ep_info2 = out_ep_ctx->ep_info2;
	in_ep_ctx->deq = out_ep_ctx->deq;
	in_ep_ctx->tx_info = out_ep_ctx->tx_info;
}

/* Copy output xhci_slot_ctx to the input xhci_slot_ctx.
 * Useful when you want to change one particular aspect of the endpoint and then
 * issue a configure endpoint command.  Only the context entries field matters,
 * but we'll copy the whole thing anyway.
 */
void xhci_slot_copy(struct xhci_hcd *xhci,
		struct xhci_container_ctx *in_ctx,
		struct xhci_container_ctx *out_ctx)
{
	struct xhci_slot_ctx *in_slot_ctx;
	struct xhci_slot_ctx *out_slot_ctx;

	in_slot_ctx = xhci_get_slot_ctx(xhci, in_ctx);
	out_slot_ctx = xhci_get_slot_ctx(xhci, out_ctx);

	in_slot_ctx->dev_info = out_slot_ctx->dev_info;
	in_slot_ctx->dev_info2 = out_slot_ctx->dev_info2;
	in_slot_ctx->tt_info = out_slot_ctx->tt_info;
	in_slot_ctx->dev_state = out_slot_ctx->dev_state;
}

/* Set up the scratchpad buffer array and scratchpad buffers, if needed. */
static int scratchpad_alloc(struct xhci_hcd *xhci, gfp_t flags)
{
	int i;
	struct device *dev = xhci_to_hcd(xhci)->self.sysdev;
	int num_sp = HCS_MAX_SCRATCHPAD(xhci->hcs_params2);

	xhci_dbg_trace(xhci, trace_xhci_dbg_init,
			"Allocating %d scratchpad buffers", num_sp);

	if (!num_sp)
		return 0;

	xhci->scratchpad = kzalloc(sizeof(*xhci->scratchpad), flags);
	if (!xhci->scratchpad)
		goto fail_sp;

	xhci->scratchpad->sp_array = dma_alloc_coherent(dev,
				     num_sp * sizeof(u64),
				     &xhci->scratchpad->sp_dma, flags);
	if (!xhci->scratchpad->sp_array)
		goto fail_sp2;

	xhci->scratchpad->sp_buffers = kzalloc(sizeof(void *) * num_sp, flags);
	if (!xhci->scratchpad->sp_buffers)
		goto fail_sp3;

	xhci->scratchpad->sp_dma_buffers =
		kzalloc(sizeof(dma_addr_t) * num_sp, flags);

	if (!xhci->scratchpad->sp_dma_buffers)
		goto fail_sp4;

	xhci->dcbaa->dev_context_ptrs[0] = cpu_to_le64(xhci->scratchpad->sp_dma);
	for (i = 0; i < num_sp; i++) {
		dma_addr_t dma;
		void *buf = dma_zalloc_coherent(dev, xhci->page_size, &dma,
				flags);
		if (!buf)
			goto fail_sp5;

		xhci->scratchpad->sp_array[i] = dma;
		xhci->scratchpad->sp_buffers[i] = buf;
		xhci->scratchpad->sp_dma_buffers[i] = dma;
	}

	return 0;

 fail_sp5:
	for (i = i - 1; i >= 0; i--) {
		dma_free_coherent(dev, xhci->page_size,
				    xhci->scratchpad->sp_buffers[i],
				    xhci->scratchpad->sp_dma_buffers[i]);
	}
	kfree(xhci->scratchpad->sp_dma_buffers);

 fail_sp4:
	kfree(xhci->scratchpad->sp_buffers);

 fail_sp3:
	dma_free_coherent(dev, num_sp * sizeof(u64),
			    xhci->scratchpad->sp_array,
			    xhci->scratchpad->sp_dma);

 fail_sp2:
	kfree(xhci->scratchpad);
	xhci->scratchpad = NULL;

 fail_sp:
	return -ENOMEM;
}

static void scratchpad_free(struct xhci_hcd *xhci)
{
	int num_sp;
	int i;
	struct device *dev = xhci_to_hcd(xhci)->self.sysdev;

	if (!xhci->scratchpad)
		return;

	num_sp = HCS_MAX_SCRATCHPAD(xhci->hcs_params2);

	for (i = 0; i < num_sp; i++) {
		dma_free_coherent(dev, xhci->page_size,
				    xhci->scratchpad->sp_buffers[i],
				    xhci->scratchpad->sp_dma_buffers[i]);
	}
	kfree(xhci->scratchpad->sp_dma_buffers);
	kfree(xhci->scratchpad->sp_buffers);
	dma_free_coherent(dev, num_sp * sizeof(u64),
			    xhci->scratchpad->sp_array,
			    xhci->scratchpad->sp_dma);
	kfree(xhci->scratchpad);
	xhci->scratchpad = NULL;
}

struct xhci_command *xhci_alloc_command(struct xhci_hcd *xhci,
		bool allocate_in_ctx, bool allocate_completion,
		gfp_t mem_flags)
{
	struct xhci_command *command;

	command = kzalloc(sizeof(*command), mem_flags);
	if (!command)
		return NULL;

	if (allocate_in_ctx) {
		command->in_ctx =
			xhci_alloc_container_ctx(xhci, XHCI_CTX_TYPE_INPUT,
					mem_flags);
		if (!command->in_ctx) {
			kfree(command);
			return NULL;
		}
	}

	if (allocate_completion) {
		command->completion =
			kzalloc(sizeof(struct completion), mem_flags);
		if (!command->completion) {
			xhci_free_container_ctx(xhci, command->in_ctx);
			kfree(command);
			return NULL;
		}
		init_completion(command->completion);
	}

	command->status = 0;
	INIT_LIST_HEAD(&command->cmd_list);
	return command;
}

void xhci_urb_free_priv(struct urb_priv *urb_priv)
{
	if (urb_priv) {
		kfree(urb_priv->td[0]);
		kfree(urb_priv);
	}
}

void xhci_free_command(struct xhci_hcd *xhci,
		struct xhci_command *command)
{
	xhci_free_container_ctx(xhci,
			command->in_ctx);
	kfree(command->completion);
	kfree(command);
}

void xhci_handle_sec_intr_events(struct xhci_hcd *xhci, int intr_num)
{
	union xhci_trb *erdp_trb, *current_trb;
	struct xhci_segment	*seg;
	u64 erdp_reg;
	u32 iman_reg;
	dma_addr_t deq;
	unsigned long segment_offset;

	/* disable irq, ack pending interrupt and ack all pending events */

	iman_reg =
		readl_relaxed(&xhci->sec_ir_set[intr_num]->irq_pending);
	iman_reg &= ~IMAN_IE;
	writel_relaxed(iman_reg,
			&xhci->sec_ir_set[intr_num]->irq_pending);
	iman_reg =
		readl_relaxed(&xhci->sec_ir_set[intr_num]->irq_pending);
	if (iman_reg & IMAN_IP)
		writel_relaxed(iman_reg,
			&xhci->sec_ir_set[intr_num]->irq_pending);

	/* last acked event trb is in erdp reg  */
	erdp_reg =
		xhci_read_64(xhci, &xhci->sec_ir_set[intr_num]->erst_dequeue);
	deq = (dma_addr_t)(erdp_reg & ~ERST_PTR_MASK);
	if (!deq) {
		pr_debug("%s: event ring handling not required\n", __func__);
		return;
	}

	seg = xhci->sec_event_ring[intr_num]->first_seg;
	segment_offset = deq - seg->dma;

	/* find out virtual address of the last acked event trb */
	erdp_trb = current_trb = &seg->trbs[0] +
				(segment_offset/sizeof(*current_trb));

	/* read cycle state of the last acked trb to find out CCS */
	xhci->sec_event_ring[intr_num]->cycle_state =
				(current_trb->event_cmd.flags & TRB_CYCLE);

	while (1) {
		/* last trb of the event ring: toggle cycle state */
		if (current_trb == &seg->trbs[TRBS_PER_SEGMENT - 1]) {
			xhci->sec_event_ring[intr_num]->cycle_state ^= 1;
			current_trb = &seg->trbs[0];
		} else {
			current_trb++;
		}

		/* cycle state transition */
		if ((le32_to_cpu(current_trb->event_cmd.flags) & TRB_CYCLE) !=
		    xhci->sec_event_ring[intr_num]->cycle_state)
			break;
	}

	if (erdp_trb != current_trb) {
		deq =
		xhci_trb_virt_to_dma(xhci->sec_event_ring[intr_num]->deq_seg,
					current_trb);
		if (deq == 0)
			xhci_warn(xhci,
				"WARN ivalid SW event ring dequeue ptr.\n");
		/* Update HC event ring dequeue pointer */
		erdp_reg &= ERST_PTR_MASK;
		erdp_reg |= ((u64) deq & (u64) ~ERST_PTR_MASK);
	}

	/* Clear the event handler busy flag (RW1C); event ring is empty. */
	erdp_reg |= ERST_EHB;
	xhci_write_64(xhci, erdp_reg,
			&xhci->sec_ir_set[intr_num]->erst_dequeue);
}

int xhci_sec_event_ring_cleanup(struct usb_hcd *hcd, unsigned int intr_num)
{
	int size;
	struct xhci_hcd *xhci = hcd_to_xhci(hcd);
	struct device	*dev = xhci_to_hcd(xhci)->self.sysdev;

	if (intr_num >= xhci->max_interrupters) {
		xhci_err(xhci, "invalid secondary interrupter num %d\n",
			intr_num);
		return -EINVAL;
	}

	size =
	sizeof(struct xhci_erst_entry)*(xhci->sec_erst[intr_num].num_entries);
	if (xhci->sec_erst[intr_num].entries) {
		xhci_handle_sec_intr_events(xhci, intr_num);
		dma_free_coherent(dev, size, xhci->sec_erst[intr_num].entries,
				xhci->sec_erst[intr_num].erst_dma_addr);
		xhci->sec_erst[intr_num].entries = NULL;
	}
	xhci_dbg_trace(xhci, trace_xhci_dbg_init, "Freed SEC ERST#%d",
		intr_num);
	if (xhci->sec_event_ring[intr_num])
		xhci_ring_free(xhci, xhci->sec_event_ring[intr_num]);

	xhci->sec_event_ring[intr_num] = NULL;
	xhci_dbg_trace(xhci, trace_xhci_dbg_init,
		"Freed sec event ring");
<<<<<<< HEAD

	return 0;
}

=======

	return 0;
}

>>>>>>> d6d7f6f8
void xhci_event_ring_cleanup(struct xhci_hcd *xhci)
{
	int size;
	unsigned int i;
	struct device	*dev = xhci_to_hcd(xhci)->self.sysdev;

	/* sec event ring clean up */
	for (i = 1; i < xhci->max_interrupters; i++)
		xhci_sec_event_ring_cleanup(xhci_to_hcd(xhci), i);

	kfree(xhci->sec_ir_set);
	xhci->sec_ir_set = NULL;
	kfree(xhci->sec_erst);
	xhci->sec_erst = NULL;
	kfree(xhci->sec_event_ring);
	xhci->sec_event_ring = NULL;

	/* primary event ring clean up */
	size = sizeof(struct xhci_erst_entry)*(xhci->erst.num_entries);
	if (xhci->erst.entries)
		dma_free_coherent(dev, size,
				xhci->erst.entries, xhci->erst.erst_dma_addr);
	xhci->erst.entries = NULL;
	xhci_dbg_trace(xhci, trace_xhci_dbg_init, "Freed primary ERST");
	if (xhci->event_ring)
		xhci_ring_free(xhci, xhci->event_ring);
	xhci->event_ring = NULL;
	xhci_dbg_trace(xhci, trace_xhci_dbg_init, "Freed priamry event ring");
}

void xhci_mem_cleanup(struct xhci_hcd *xhci)
{
	struct device	*dev = xhci_to_hcd(xhci)->self.sysdev;
	int i, j, num_ports;

	cancel_delayed_work_sync(&xhci->cmd_timer);

	xhci_event_ring_cleanup(xhci);

	if (xhci->lpm_command)
		xhci_free_command(xhci, xhci->lpm_command);
	xhci->lpm_command = NULL;
	if (xhci->cmd_ring)
		xhci_ring_free(xhci, xhci->cmd_ring);
	xhci->cmd_ring = NULL;
	xhci_dbg_trace(xhci, trace_xhci_dbg_init, "Freed command ring");
	xhci_cleanup_command_queue(xhci);

	num_ports = HCS_MAX_PORTS(xhci->hcs_params1);
	for (i = 0; i < num_ports && xhci->rh_bw; i++) {
		struct xhci_interval_bw_table *bwt = &xhci->rh_bw[i].bw_table;
		for (j = 0; j < XHCI_MAX_INTERVAL; j++) {
			struct list_head *ep = &bwt->interval_bw[j].endpoints;
			while (!list_empty(ep))
				list_del_init(ep->next);
		}
	}

	for (i = HCS_MAX_SLOTS(xhci->hcs_params1); i > 0; i--)
		xhci_free_virt_devices_depth_first(xhci, i);

	dma_pool_destroy(xhci->segment_pool);
	xhci->segment_pool = NULL;
	xhci_dbg_trace(xhci, trace_xhci_dbg_init, "Freed segment pool");

	dma_pool_destroy(xhci->device_pool);
	xhci->device_pool = NULL;
	xhci_dbg_trace(xhci, trace_xhci_dbg_init, "Freed device context pool");

	dma_pool_destroy(xhci->small_streams_pool);
	xhci->small_streams_pool = NULL;
	xhci_dbg_trace(xhci, trace_xhci_dbg_init,
			"Freed small stream array pool");

	dma_pool_destroy(xhci->medium_streams_pool);
	xhci->medium_streams_pool = NULL;
	xhci_dbg_trace(xhci, trace_xhci_dbg_init,
			"Freed medium stream array pool");

	if (xhci->dcbaa)
		dma_free_coherent(dev, sizeof(*xhci->dcbaa),
				xhci->dcbaa, xhci->dcbaa->dma);
	xhci->dcbaa = NULL;

	scratchpad_free(xhci);

	if (!xhci->rh_bw)
		goto no_bw;

	for (i = 0; i < num_ports; i++) {
		struct xhci_tt_bw_info *tt, *n;
		list_for_each_entry_safe(tt, n, &xhci->rh_bw[i].tts, tt_list) {
			list_del(&tt->tt_list);
			kfree(tt);
		}
	}

no_bw:
	xhci->cmd_ring_reserved_trbs = 0;
	xhci->num_usb2_ports = 0;
	xhci->num_usb3_ports = 0;
	xhci->num_active_eps = 0;
	kfree(xhci->usb2_ports);
	kfree(xhci->usb3_ports);
	kfree(xhci->port_array);
	kfree(xhci->rh_bw);
	kfree(xhci->ext_caps);
	kfree(xhci->usb2_rhub.psi);
	kfree(xhci->usb3_rhub.psi);

	xhci->usb2_ports = NULL;
	xhci->usb3_ports = NULL;
	xhci->port_array = NULL;
	xhci->usb2_rhub.psi = NULL;
	xhci->usb3_rhub.psi = NULL;
	xhci->rh_bw = NULL;
	xhci->ext_caps = NULL;

	xhci->page_size = 0;
	xhci->page_shift = 0;
	xhci->bus_state[0].bus_suspended = 0;
	xhci->bus_state[1].bus_suspended = 0;
}

static int xhci_test_trb_in_td(struct xhci_hcd *xhci,
		struct xhci_segment *input_seg,
		union xhci_trb *start_trb,
		union xhci_trb *end_trb,
		dma_addr_t input_dma,
		struct xhci_segment *result_seg,
		char *test_name, int test_number)
{
	unsigned long long start_dma;
	unsigned long long end_dma;
	struct xhci_segment *seg;

	start_dma = xhci_trb_virt_to_dma(input_seg, start_trb);
	end_dma = xhci_trb_virt_to_dma(input_seg, end_trb);

	seg = trb_in_td(xhci, input_seg, start_trb, end_trb, input_dma, false);
	if (seg != result_seg) {
		xhci_warn(xhci, "WARN: %s TRB math test %d failed!\n",
				test_name, test_number);
		xhci_warn(xhci, "Tested TRB math w/ seg %pK and "
				"input DMA 0x%llx\n",
				input_seg,
				(unsigned long long) input_dma);
		xhci_warn(xhci, "starting TRB %pK (0x%llx DMA), "
				"ending TRB %pK (0x%llx DMA)\n",
				start_trb, start_dma,
				end_trb, end_dma);
		xhci_warn(xhci, "Expected seg %pK, got seg %pK\n",
				result_seg, seg);
		trb_in_td(xhci, input_seg, start_trb, end_trb, input_dma,
			  true);
		return -1;
	}
	return 0;
}

/* TRB math checks for xhci_trb_in_td(), using the command and event rings. */
static int xhci_check_trb_in_td_math(struct xhci_hcd *xhci)
{
	struct {
		dma_addr_t		input_dma;
		struct xhci_segment	*result_seg;
	} simple_test_vector [] = {
		/* A zeroed DMA field should fail */
		{ 0, NULL },
		/* One TRB before the ring start should fail */
		{ xhci->event_ring->first_seg->dma - 16, NULL },
		/* One byte before the ring start should fail */
		{ xhci->event_ring->first_seg->dma - 1, NULL },
		/* Starting TRB should succeed */
		{ xhci->event_ring->first_seg->dma, xhci->event_ring->first_seg },
		/* Ending TRB should succeed */
		{ xhci->event_ring->first_seg->dma + (TRBS_PER_SEGMENT - 1)*16,
			xhci->event_ring->first_seg },
		/* One byte after the ring end should fail */
		{ xhci->event_ring->first_seg->dma + (TRBS_PER_SEGMENT - 1)*16 + 1, NULL },
		/* One TRB after the ring end should fail */
		{ xhci->event_ring->first_seg->dma + (TRBS_PER_SEGMENT)*16, NULL },
		/* An address of all ones should fail */
		{ (dma_addr_t) (~0), NULL },
	};
	struct {
		struct xhci_segment	*input_seg;
		union xhci_trb		*start_trb;
		union xhci_trb		*end_trb;
		dma_addr_t		input_dma;
		struct xhci_segment	*result_seg;
	} complex_test_vector [] = {
		/* Test feeding a valid DMA address from a different ring */
		{	.input_seg = xhci->event_ring->first_seg,
			.start_trb = xhci->event_ring->first_seg->trbs,
			.end_trb = &xhci->event_ring->first_seg->trbs[TRBS_PER_SEGMENT - 1],
			.input_dma = xhci->cmd_ring->first_seg->dma,
			.result_seg = NULL,
		},
		/* Test feeding a valid end TRB from a different ring */
		{	.input_seg = xhci->event_ring->first_seg,
			.start_trb = xhci->event_ring->first_seg->trbs,
			.end_trb = &xhci->cmd_ring->first_seg->trbs[TRBS_PER_SEGMENT - 1],
			.input_dma = xhci->cmd_ring->first_seg->dma,
			.result_seg = NULL,
		},
		/* Test feeding a valid start and end TRB from a different ring */
		{	.input_seg = xhci->event_ring->first_seg,
			.start_trb = xhci->cmd_ring->first_seg->trbs,
			.end_trb = &xhci->cmd_ring->first_seg->trbs[TRBS_PER_SEGMENT - 1],
			.input_dma = xhci->cmd_ring->first_seg->dma,
			.result_seg = NULL,
		},
		/* TRB in this ring, but after this TD */
		{	.input_seg = xhci->event_ring->first_seg,
			.start_trb = &xhci->event_ring->first_seg->trbs[0],
			.end_trb = &xhci->event_ring->first_seg->trbs[3],
			.input_dma = xhci->event_ring->first_seg->dma + 4*16,
			.result_seg = NULL,
		},
		/* TRB in this ring, but before this TD */
		{	.input_seg = xhci->event_ring->first_seg,
			.start_trb = &xhci->event_ring->first_seg->trbs[3],
			.end_trb = &xhci->event_ring->first_seg->trbs[6],
			.input_dma = xhci->event_ring->first_seg->dma + 2*16,
			.result_seg = NULL,
		},
		/* TRB in this ring, but after this wrapped TD */
		{	.input_seg = xhci->event_ring->first_seg,
			.start_trb = &xhci->event_ring->first_seg->trbs[TRBS_PER_SEGMENT - 3],
			.end_trb = &xhci->event_ring->first_seg->trbs[1],
			.input_dma = xhci->event_ring->first_seg->dma + 2*16,
			.result_seg = NULL,
		},
		/* TRB in this ring, but before this wrapped TD */
		{	.input_seg = xhci->event_ring->first_seg,
			.start_trb = &xhci->event_ring->first_seg->trbs[TRBS_PER_SEGMENT - 3],
			.end_trb = &xhci->event_ring->first_seg->trbs[1],
			.input_dma = xhci->event_ring->first_seg->dma + (TRBS_PER_SEGMENT - 4)*16,
			.result_seg = NULL,
		},
		/* TRB not in this ring, and we have a wrapped TD */
		{	.input_seg = xhci->event_ring->first_seg,
			.start_trb = &xhci->event_ring->first_seg->trbs[TRBS_PER_SEGMENT - 3],
			.end_trb = &xhci->event_ring->first_seg->trbs[1],
			.input_dma = xhci->cmd_ring->first_seg->dma + 2*16,
			.result_seg = NULL,
		},
	};

	unsigned int num_tests;
	int i, ret;

	num_tests = ARRAY_SIZE(simple_test_vector);
	for (i = 0; i < num_tests; i++) {
		ret = xhci_test_trb_in_td(xhci,
				xhci->event_ring->first_seg,
				xhci->event_ring->first_seg->trbs,
				&xhci->event_ring->first_seg->trbs[TRBS_PER_SEGMENT - 1],
				simple_test_vector[i].input_dma,
				simple_test_vector[i].result_seg,
				"Simple", i);
		if (ret < 0)
			return ret;
	}

	num_tests = ARRAY_SIZE(complex_test_vector);
	for (i = 0; i < num_tests; i++) {
		ret = xhci_test_trb_in_td(xhci,
				complex_test_vector[i].input_seg,
				complex_test_vector[i].start_trb,
				complex_test_vector[i].end_trb,
				complex_test_vector[i].input_dma,
				complex_test_vector[i].result_seg,
				"Complex", i);
		if (ret < 0)
			return ret;
	}
	xhci_dbg(xhci, "TRB math tests passed.\n");
	return 0;
}

static void xhci_add_in_port(struct xhci_hcd *xhci, unsigned int num_ports,
		__le32 __iomem *addr, int max_caps)
{
	u32 temp, port_offset, port_count;
	int i;
	u8 major_revision, minor_revision;
	struct xhci_hub *rhub;

	temp = readl(addr);
	major_revision = XHCI_EXT_PORT_MAJOR(temp);
	minor_revision = XHCI_EXT_PORT_MINOR(temp);

	if (major_revision == 0x03) {
		rhub = &xhci->usb3_rhub;
	} else if (major_revision <= 0x02) {
		rhub = &xhci->usb2_rhub;
	} else {
		xhci_warn(xhci, "Ignoring unknown port speed, "
				"Ext Cap %pK, revision = 0x%x\n",
				addr, major_revision);
		/* Ignoring port protocol we can't understand. FIXME */
		return;
	}
	rhub->maj_rev = XHCI_EXT_PORT_MAJOR(temp);

	if (rhub->min_rev < minor_revision)
		rhub->min_rev = minor_revision;

	/* Port offset and count in the third dword, see section 7.2 */
	temp = readl(addr + 2);
	port_offset = XHCI_EXT_PORT_OFF(temp);
	port_count = XHCI_EXT_PORT_COUNT(temp);
	xhci_dbg_trace(xhci, trace_xhci_dbg_init,
			"Ext Cap %pK, port offset = %u, "
			"count = %u, revision = 0x%x",
			addr, port_offset, port_count, major_revision);
	/* Port count includes the current port offset */
	if (port_offset == 0 || (port_offset + port_count - 1) > num_ports)
		/* WTF? "Valid values are ‘1’ to MaxPorts" */
		return;

	rhub->psi_count = XHCI_EXT_PORT_PSIC(temp);
	if (rhub->psi_count) {
		rhub->psi = kcalloc(rhub->psi_count, sizeof(*rhub->psi),
				    GFP_KERNEL);
		if (!rhub->psi)
			rhub->psi_count = 0;

		rhub->psi_uid_count++;
		for (i = 0; i < rhub->psi_count; i++) {
			rhub->psi[i] = readl(addr + 4 + i);

			/* count unique ID values, two consecutive entries can
			 * have the same ID if link is assymetric
			 */
			if (i && (XHCI_EXT_PORT_PSIV(rhub->psi[i]) !=
				  XHCI_EXT_PORT_PSIV(rhub->psi[i - 1])))
				rhub->psi_uid_count++;

			xhci_dbg(xhci, "PSIV:%d PSIE:%d PLT:%d PFD:%d LP:%d PSIM:%d\n",
				  XHCI_EXT_PORT_PSIV(rhub->psi[i]),
				  XHCI_EXT_PORT_PSIE(rhub->psi[i]),
				  XHCI_EXT_PORT_PLT(rhub->psi[i]),
				  XHCI_EXT_PORT_PFD(rhub->psi[i]),
				  XHCI_EXT_PORT_LP(rhub->psi[i]),
				  XHCI_EXT_PORT_PSIM(rhub->psi[i]));
		}
	}
	/* cache usb2 port capabilities */
	if (major_revision < 0x03 && xhci->num_ext_caps < max_caps)
		xhci->ext_caps[xhci->num_ext_caps++] = temp;

	/* Check the host's USB2 LPM capability */
	if ((xhci->hci_version == 0x96) && (major_revision != 0x03) &&
			(temp & XHCI_L1C)) {
		xhci_dbg_trace(xhci, trace_xhci_dbg_init,
				"xHCI 0.96: support USB2 software lpm");
		xhci->sw_lpm_support = 1;
	}

	if ((xhci->hci_version >= 0x100) && (major_revision != 0x03)) {
		xhci_dbg_trace(xhci, trace_xhci_dbg_init,
				"xHCI 1.0: support USB2 software lpm");
		xhci->sw_lpm_support = 1;
		if (temp & XHCI_HLC) {
			xhci_dbg_trace(xhci, trace_xhci_dbg_init,
					"xHCI 1.0: support USB2 hardware lpm");
			xhci->hw_lpm_support = 1;
		}
	}

	port_offset--;
	for (i = port_offset; i < (port_offset + port_count); i++) {
		/* Duplicate entry.  Ignore the port if the revisions differ. */
		if (xhci->port_array[i] != 0) {
			xhci_warn(xhci, "Duplicate port entry, Ext Cap %pK,"
					" port %u\n", addr, i);
			xhci_warn(xhci, "Port was marked as USB %u, "
					"duplicated as USB %u\n",
					xhci->port_array[i], major_revision);
			/* Only adjust the roothub port counts if we haven't
			 * found a similar duplicate.
			 */
			if (xhci->port_array[i] != major_revision &&
				xhci->port_array[i] != DUPLICATE_ENTRY) {
				if (xhci->port_array[i] == 0x03)
					xhci->num_usb3_ports--;
				else
					xhci->num_usb2_ports--;
				xhci->port_array[i] = DUPLICATE_ENTRY;
			}
			/* FIXME: Should we disable the port? */
			continue;
		}
		xhci->port_array[i] = major_revision;
		if (major_revision == 0x03)
			xhci->num_usb3_ports++;
		else
			xhci->num_usb2_ports++;
	}
	/* FIXME: Should we disable ports not in the Extended Capabilities? */
}

/*
 * Scan the Extended Capabilities for the "Supported Protocol Capabilities" that
 * specify what speeds each port is supposed to be.  We can't count on the port
 * speed bits in the PORTSC register being correct until a device is connected,
 * but we need to set up the two fake roothubs with the correct number of USB
 * 3.0 and USB 2.0 ports at host controller initialization time.
 */
static int xhci_setup_port_arrays(struct xhci_hcd *xhci, gfp_t flags)
{
	void __iomem *base;
	u32 offset;
	unsigned int num_ports;
	int i, j, port_index;
	int cap_count = 0;
	u32 cap_start;

	num_ports = HCS_MAX_PORTS(xhci->hcs_params1);
	xhci->port_array = kzalloc(sizeof(*xhci->port_array)*num_ports, flags);
	if (!xhci->port_array)
		return -ENOMEM;

	xhci->rh_bw = kzalloc(sizeof(*xhci->rh_bw)*num_ports, flags);
	if (!xhci->rh_bw)
		return -ENOMEM;
	for (i = 0; i < num_ports; i++) {
		struct xhci_interval_bw_table *bw_table;

		INIT_LIST_HEAD(&xhci->rh_bw[i].tts);
		bw_table = &xhci->rh_bw[i].bw_table;
		for (j = 0; j < XHCI_MAX_INTERVAL; j++)
			INIT_LIST_HEAD(&bw_table->interval_bw[j].endpoints);
	}
	base = &xhci->cap_regs->hc_capbase;

	cap_start = xhci_find_next_ext_cap(base, 0, XHCI_EXT_CAPS_PROTOCOL);
	if (!cap_start) {
		xhci_err(xhci, "No Extended Capability registers, unable to set up roothub\n");
		return -ENODEV;
	}

	offset = cap_start;
	/* count extended protocol capability entries for later caching */
	while (offset) {
		cap_count++;
		offset = xhci_find_next_ext_cap(base, offset,
						      XHCI_EXT_CAPS_PROTOCOL);
	}

	xhci->ext_caps = kzalloc(sizeof(*xhci->ext_caps) * cap_count, flags);
	if (!xhci->ext_caps)
		return -ENOMEM;

	offset = cap_start;

	while (offset) {
		xhci_add_in_port(xhci, num_ports, base + offset, cap_count);
		if (xhci->num_usb2_ports + xhci->num_usb3_ports == num_ports)
			break;
		offset = xhci_find_next_ext_cap(base, offset,
						XHCI_EXT_CAPS_PROTOCOL);
	}

	if (xhci->num_usb2_ports == 0 && xhci->num_usb3_ports == 0) {
		xhci_warn(xhci, "No ports on the roothubs?\n");
		return -ENODEV;
	}
	xhci_dbg_trace(xhci, trace_xhci_dbg_init,
			"Found %u USB 2.0 ports and %u USB 3.0 ports.",
			xhci->num_usb2_ports, xhci->num_usb3_ports);

	/* Place limits on the number of roothub ports so that the hub
	 * descriptors aren't longer than the USB core will allocate.
	 */
	if (xhci->num_usb3_ports > 15) {
		xhci_dbg_trace(xhci, trace_xhci_dbg_init,
				"Limiting USB 3.0 roothub ports to 15.");
		xhci->num_usb3_ports = 15;
	}
	if (xhci->num_usb2_ports > USB_MAXCHILDREN) {
		xhci_dbg_trace(xhci, trace_xhci_dbg_init,
				"Limiting USB 2.0 roothub ports to %u.",
				USB_MAXCHILDREN);
		xhci->num_usb2_ports = USB_MAXCHILDREN;
	}

	/*
	 * Note we could have all USB 3.0 ports, or all USB 2.0 ports.
	 * Not sure how the USB core will handle a hub with no ports...
	 */
	if (xhci->num_usb2_ports) {
		xhci->usb2_ports = kmalloc(sizeof(*xhci->usb2_ports)*
				xhci->num_usb2_ports, flags);
		if (!xhci->usb2_ports)
			return -ENOMEM;

		port_index = 0;
		for (i = 0; i < num_ports; i++) {
			if (xhci->port_array[i] == 0x03 ||
					xhci->port_array[i] == 0 ||
					xhci->port_array[i] == DUPLICATE_ENTRY)
				continue;

			xhci->usb2_ports[port_index] =
				&xhci->op_regs->port_status_base +
				NUM_PORT_REGS*i;
			xhci_dbg_trace(xhci, trace_xhci_dbg_init,
					"USB 2.0 port at index %u, "
					"addr = %pK", i,
					xhci->usb2_ports[port_index]);
			port_index++;
			if (port_index == xhci->num_usb2_ports)
				break;
		}
	}
	if (xhci->num_usb3_ports) {
		xhci->usb3_ports = kmalloc(sizeof(*xhci->usb3_ports)*
				xhci->num_usb3_ports, flags);
		if (!xhci->usb3_ports)
			return -ENOMEM;

		port_index = 0;
		for (i = 0; i < num_ports; i++)
			if (xhci->port_array[i] == 0x03) {
				xhci->usb3_ports[port_index] =
					&xhci->op_regs->port_status_base +
					NUM_PORT_REGS*i;
				xhci_dbg_trace(xhci, trace_xhci_dbg_init,
						"USB 3.0 port at index %u, "
						"addr = %pK", i,
						xhci->usb3_ports[port_index]);
				port_index++;
				if (port_index == xhci->num_usb3_ports)
					break;
			}
	}
	return 0;
}

int xhci_event_ring_setup(struct xhci_hcd *xhci, struct xhci_ring **er,
	struct xhci_intr_reg __iomem *ir_set, struct xhci_erst *erst,
	unsigned int intr_num, gfp_t flags)
{
	dma_addr_t dma, deq;
	u64 val_64;
	unsigned int val;
	struct xhci_segment *seg;
	struct device *dev = xhci_to_hcd(xhci)->self.sysdev;

	*er = xhci_ring_alloc(xhci, ERST_NUM_SEGS, 1, TYPE_EVENT, 0, flags);
	if (!*er)
		return -ENOMEM;

	erst->entries = dma_alloc_coherent(dev,
			sizeof(struct xhci_erst_entry) * ERST_NUM_SEGS, &dma,
			flags);
	if (!erst->entries) {
		xhci_ring_free(xhci, *er);
		return -ENOMEM;
	}

	xhci_dbg_trace(xhci, trace_xhci_dbg_init,
		"intr# %d: Allocated event ring segment table at 0x%llx",
		intr_num, (unsigned long long)dma);

	memset(erst->entries, 0, sizeof(struct xhci_erst_entry)*ERST_NUM_SEGS);
	erst->num_entries = ERST_NUM_SEGS;
	erst->erst_dma_addr = dma;
	xhci_dbg_trace(xhci, trace_xhci_dbg_init,
		"intr# %d: num segs = %i, virt addr = %pK, dma addr = 0x%llx",
			intr_num,
			erst->num_entries,
			erst->entries,
			(unsigned long long)erst->erst_dma_addr);

	/* set ring base address and size for each segment table entry */
	for (val = 0, seg = (*er)->first_seg; val < ERST_NUM_SEGS; val++) {
		struct xhci_erst_entry *entry = &erst->entries[val];

		entry->seg_addr = cpu_to_le64(seg->dma);
		entry->seg_size = cpu_to_le32(TRBS_PER_SEGMENT);
		entry->rsvd = 0;
		seg = seg->next;
	}

	/* set ERST count with the number of entries in the segment table */
	val = readl_relaxed(&ir_set->erst_size);
	val &= ERST_SIZE_MASK;
	val |= ERST_NUM_SEGS;
	xhci_dbg_trace(xhci, trace_xhci_dbg_init,
		"Write ERST size = %i to ir_set %d (some bits preserved)", val,
		intr_num);
	writel_relaxed(val, &ir_set->erst_size);

	xhci_dbg_trace(xhci, trace_xhci_dbg_init,
			"intr# %d: Set ERST entries to point to event ring.",
			intr_num);
	/* set the segment table base address */
	xhci_dbg_trace(xhci, trace_xhci_dbg_init,
			"Set ERST base address for ir_set %d = 0x%llx",
			intr_num,
			(unsigned long long)erst->erst_dma_addr);
	val_64 = xhci_read_64(xhci, &ir_set->erst_base);
	val_64 &= ERST_PTR_MASK;
	val_64 |= (erst->erst_dma_addr & (u64) ~ERST_PTR_MASK);
	xhci_write_64(xhci, val_64, &ir_set->erst_base);

	/* Set the event ring dequeue address */
	deq = xhci_trb_virt_to_dma((*er)->deq_seg, (*er)->dequeue);
	if (deq == 0 && !in_interrupt())
		xhci_warn(xhci,
		"intr# %d:WARN something wrong with SW event ring deq ptr.\n",
		intr_num);
	/* Update HC event ring dequeue pointer */
	val_64 = xhci_read_64(xhci, &ir_set->erst_dequeue);
	val_64 &= ERST_PTR_MASK;
	/* Don't clear the EHB bit (which is RW1C) because
	 * there might be more events to service.
	 */
	val_64 &= ~ERST_EHB;
	xhci_dbg_trace(xhci, trace_xhci_dbg_init,
		"intr# %d:Write event ring dequeue pointer, preserving EHB bit",
		intr_num);
	xhci_write_64(xhci, ((u64) deq & (u64) ~ERST_PTR_MASK) | val_64,
			&ir_set->erst_dequeue);
	xhci_dbg_trace(xhci, trace_xhci_dbg_init,
			"Wrote ERST address to ir_set %d.", intr_num);
	xhci_print_ir_set(xhci, intr_num);

	return 0;
}

int xhci_sec_event_ring_setup(struct usb_hcd *hcd, unsigned int intr_num)
{
	int ret;
	struct xhci_hcd *xhci = hcd_to_xhci(hcd);

	if ((xhci->xhc_state & XHCI_STATE_HALTED) || !xhci->sec_ir_set
		|| !xhci->sec_event_ring || !xhci->sec_erst ||
		intr_num >= xhci->max_interrupters) {
		xhci_err(xhci,
		"%s:state %x ir_set %pK evt_ring %pK erst %pK intr# %d\n",
		__func__, xhci->xhc_state, xhci->sec_ir_set,
		xhci->sec_event_ring, xhci->sec_erst, intr_num);
		return -EINVAL;
	}

	if (xhci->sec_event_ring && xhci->sec_event_ring[intr_num]
		&& xhci->sec_event_ring[intr_num]->first_seg)
		goto done;

	xhci->sec_ir_set[intr_num] = &xhci->run_regs->ir_set[intr_num];
	ret = xhci_event_ring_setup(xhci,
				&xhci->sec_event_ring[intr_num],
				xhci->sec_ir_set[intr_num],
				&xhci->sec_erst[intr_num],
				intr_num, GFP_KERNEL);
	if (ret) {
		xhci_err(xhci, "sec event ring setup failed inter#%d\n",
			intr_num);
		return ret;
	}
done:
	return 0;
}

int xhci_event_ring_init(struct xhci_hcd *xhci, gfp_t flags)
{
	int ret = 0;

	/* primary + secondary */
	xhci->max_interrupters = HCS_MAX_INTRS(xhci->hcs_params1);

	xhci_dbg_trace(xhci, trace_xhci_dbg_init,
		"// Allocating primary event ring");

	/* Set ir_set to interrupt register set 0 */
	xhci->ir_set = &xhci->run_regs->ir_set[0];
	ret = xhci_event_ring_setup(xhci, &xhci->event_ring, xhci->ir_set,
		&xhci->erst, 0, flags);
	if (ret) {
		xhci_err(xhci, "failed to setup primary event ring\n");
		goto fail;
	}

	xhci_dbg_trace(xhci, trace_xhci_dbg_init,
		"// Allocating sec event ring related pointers");

	xhci->sec_ir_set = kcalloc(xhci->max_interrupters,
				sizeof(*xhci->sec_ir_set), flags);
	if (!xhci->sec_ir_set) {
		ret = -ENOMEM;
		goto fail;
	}

	xhci->sec_event_ring = kcalloc(xhci->max_interrupters,
				sizeof(*xhci->sec_event_ring), flags);
	if (!xhci->sec_event_ring) {
		ret = -ENOMEM;
		goto fail;
	}

	xhci->sec_erst = kcalloc(xhci->max_interrupters,
				sizeof(*xhci->sec_erst), flags);
	if (!xhci->sec_erst)
		ret = -ENOMEM;
fail:
	return ret;
}

int xhci_mem_init(struct xhci_hcd *xhci, gfp_t flags)
{
	dma_addr_t	dma;
	struct device	*dev = xhci_to_hcd(xhci)->self.sysdev;
	unsigned int	val, val2;
	u64		val_64;
	u32 page_size, temp;
	int i;

	INIT_LIST_HEAD(&xhci->cmd_list);

	/* init command timeout work */
	INIT_DELAYED_WORK(&xhci->cmd_timer, xhci_handle_command_timeout);
	init_completion(&xhci->cmd_ring_stop_completion);

	page_size = readl(&xhci->op_regs->page_size);
	xhci_dbg_trace(xhci, trace_xhci_dbg_init,
			"Supported page size register = 0x%x", page_size);
	for (i = 0; i < 16; i++) {
		if ((0x1 & page_size) != 0)
			break;
		page_size = page_size >> 1;
	}
	if (i < 16)
		xhci_dbg_trace(xhci, trace_xhci_dbg_init,
			"Supported page size of %iK", (1 << (i+12)) / 1024);
	else
		xhci_warn(xhci, "WARN: no supported page size\n");
	/* Use 4K pages, since that's common and the minimum the HC supports */
	xhci->page_shift = 12;
	xhci->page_size = 1 << xhci->page_shift;
	xhci_dbg_trace(xhci, trace_xhci_dbg_init,
			"HCD page size set to %iK", xhci->page_size / 1024);

	/*
	 * Program the Number of Device Slots Enabled field in the CONFIG
	 * register with the max value of slots the HC can handle.
	 */
	val = HCS_MAX_SLOTS(readl(&xhci->cap_regs->hcs_params1));
	xhci_dbg_trace(xhci, trace_xhci_dbg_init,
			"// xHC can handle at most %d device slots.", val);
	val2 = readl(&xhci->op_regs->config_reg);
	val |= (val2 & ~HCS_SLOTS_MASK);
	xhci_dbg_trace(xhci, trace_xhci_dbg_init,
			"// Setting Max device slots reg = 0x%x.", val);
	writel(val, &xhci->op_regs->config_reg);

	/*
	 * Section 5.4.8 - doorbell array must be
	 * "physically contiguous and 64-byte (cache line) aligned".
	 */
	xhci->dcbaa = dma_alloc_coherent(dev, sizeof(*xhci->dcbaa), &dma,
			flags);
	if (!xhci->dcbaa)
		goto fail;
	memset(xhci->dcbaa, 0, sizeof *(xhci->dcbaa));
	xhci->dcbaa->dma = dma;
	xhci_dbg_trace(xhci, trace_xhci_dbg_init,
			"// Device context base array address = 0x%llx (DMA), %pK (virt)",
			(unsigned long long)xhci->dcbaa->dma, xhci->dcbaa);
	xhci_write_64(xhci, dma, &xhci->op_regs->dcbaa_ptr);

	/*
	 * Initialize the ring segment pool.  The ring must be a contiguous
	 * structure comprised of TRBs.  The TRBs must be 16 byte aligned,
	 * however, the command ring segment needs 64-byte aligned segments
	 * and our use of dma addresses in the trb_address_map radix tree needs
	 * TRB_SEGMENT_SIZE alignment, so we pick the greater alignment need.
	 */
	xhci->segment_pool = dma_pool_create("xHCI ring segments", dev,
			TRB_SEGMENT_SIZE, TRB_SEGMENT_SIZE, xhci->page_size);

	/* See Table 46 and Note on Figure 55 */
	xhci->device_pool = dma_pool_create("xHCI input/output contexts", dev,
			2112, 64, xhci->page_size);
	if (!xhci->segment_pool || !xhci->device_pool)
		goto fail;

	/* Linear stream context arrays don't have any boundary restrictions,
	 * and only need to be 16-byte aligned.
	 */
	xhci->small_streams_pool =
		dma_pool_create("xHCI 256 byte stream ctx arrays",
			dev, SMALL_STREAM_ARRAY_SIZE, 16, 0);
	xhci->medium_streams_pool =
		dma_pool_create("xHCI 1KB stream ctx arrays",
			dev, MEDIUM_STREAM_ARRAY_SIZE, 16, 0);
	/* Any stream context array bigger than MEDIUM_STREAM_ARRAY_SIZE
	 * will be allocated with dma_alloc_coherent()
	 */

	if (!xhci->small_streams_pool || !xhci->medium_streams_pool)
		goto fail;

	/* Set up the command ring to have one segments for now. */
	xhci->cmd_ring = xhci_ring_alloc(xhci, 1, 1, TYPE_COMMAND, 0, flags);
	if (!xhci->cmd_ring)
		goto fail;
	xhci_dbg_trace(xhci, trace_xhci_dbg_init,
			"Allocated command ring at %pK", xhci->cmd_ring);
	xhci_dbg_trace(xhci, trace_xhci_dbg_init, "First segment DMA is 0x%llx",
			(unsigned long long)xhci->cmd_ring->first_seg->dma);

	/* Set the address in the Command Ring Control register */
	val_64 = xhci_read_64(xhci, &xhci->op_regs->cmd_ring);
	val_64 = (val_64 & (u64) CMD_RING_RSVD_BITS) |
		(xhci->cmd_ring->first_seg->dma & (u64) ~CMD_RING_RSVD_BITS) |
		xhci->cmd_ring->cycle_state;
	xhci_dbg_trace(xhci, trace_xhci_dbg_init,
			"// Setting command ring address to 0x%016llx", val_64);
	xhci_write_64(xhci, val_64, &xhci->op_regs->cmd_ring);
	xhci_dbg_cmd_ptrs(xhci);

	xhci->lpm_command = xhci_alloc_command(xhci, true, true, flags);
	if (!xhci->lpm_command)
		goto fail;

	/* Reserve one command ring TRB for disabling LPM.
	 * Since the USB core grabs the shared usb_bus bandwidth mutex before
	 * disabling LPM, we only need to reserve one TRB for all devices.
	 */
	xhci->cmd_ring_reserved_trbs++;

	val = readl(&xhci->cap_regs->db_off);
	val &= DBOFF_MASK;
	xhci_dbg_trace(xhci, trace_xhci_dbg_init,
			"// Doorbell array is located at offset 0x%x"
			" from cap regs base addr", val);
	xhci->dba = (void __iomem *) xhci->cap_regs + val;
	xhci_dbg_regs(xhci);
	xhci_print_run_regs(xhci);

	/*
	 * Event ring setup: Allocate a normal ring, but also setup
	 * the event ring segment table (ERST).  Section 4.9.3.
	 */
	if (xhci_event_ring_init(xhci, GFP_KERNEL))
		goto fail;

	if (xhci_check_trb_in_td_math(xhci) < 0)
		goto fail;

	/*
	 * XXX: Might need to set the Interrupter Moderation Register to
	 * something other than the default (~1ms minimum between interrupts).
	 * See section 5.5.1.2.
	 */
	init_completion(&xhci->addr_dev);
	for (i = 0; i < MAX_HC_SLOTS; ++i)
		xhci->devs[i] = NULL;
	for (i = 0; i < USB_MAXCHILDREN; ++i) {
		xhci->bus_state[0].resume_done[i] = 0;
		xhci->bus_state[1].resume_done[i] = 0;
		/* Only the USB 2.0 completions will ever be used. */
		init_completion(&xhci->bus_state[1].rexit_done[i]);
	}

	if (scratchpad_alloc(xhci, flags))
		goto fail;
	if (xhci_setup_port_arrays(xhci, flags))
		goto fail;

	/* Enable USB 3.0 device notifications for function remote wake, which
	 * is necessary for allowing USB 3.0 devices to do remote wakeup from
	 * U3 (device suspend).
	 */
	temp = readl(&xhci->op_regs->dev_notification);
	temp &= ~DEV_NOTE_MASK;
	temp |= DEV_NOTE_FWAKE;
	writel(temp, &xhci->op_regs->dev_notification);

	return 0;

fail:
	xhci_warn(xhci, "Couldn't initialize memory\n");
	xhci_halt(xhci);
	xhci_reset(xhci);
	xhci_mem_cleanup(xhci);
	return -ENOMEM;
}<|MERGE_RESOLUTION|>--- conflicted
+++ resolved
@@ -1963,17 +1963,10 @@
 	xhci->sec_event_ring[intr_num] = NULL;
 	xhci_dbg_trace(xhci, trace_xhci_dbg_init,
 		"Freed sec event ring");
-<<<<<<< HEAD
 
 	return 0;
 }
 
-=======
-
-	return 0;
-}
-
->>>>>>> d6d7f6f8
 void xhci_event_ring_cleanup(struct xhci_hcd *xhci)
 {
 	int size;
