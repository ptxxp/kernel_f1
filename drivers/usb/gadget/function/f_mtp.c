--- conflicted
+++ resolved
@@ -971,18 +971,15 @@
 					usb_ep_dequeue(dev->ep_out, read_req);
 				break;
 			}
-<<<<<<< HEAD
-
+
+			if (read_req->status) {
+				r = read_req->status;
+				break;
+			}
 			/* Check if we aligned the size due to MTU constraint */
 			if (count < read_req->length)
 				read_req->actual = (read_req->actual > count ?
 						count : read_req->actual);
-=======
-			if (read_req->status) {
-				r = read_req->status;
-				break;
-			}
->>>>>>> 33c4c2a6
 			/* if xfer_file_length is 0xFFFFFFFF, then we read until
 			 * we get a zero length packet
 			 */
