--- conflicted
+++ resolved
@@ -2487,13 +2487,9 @@
 {
 	struct usb_composite_dev	*cdev = get_gadget_data(gadget);
 	struct usb_function		*f;
-<<<<<<< HEAD
-	u16				maxpower;
+	unsigned			maxpower;
 	int				ret;
 	unsigned long			flags;
-=======
-	unsigned			maxpower;
->>>>>>> 4ad9bb85
 
 	/* REVISIT:  should we have config level
 	 * suspend/resume callbacks?
