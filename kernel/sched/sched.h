--- conflicted
+++ resolved
@@ -2344,11 +2344,7 @@
 #else /* CONFIG_SCHED_WALT */
 static inline u64 sched_ktime_clock(void)
 {
-<<<<<<< HEAD
-	return 0;
-=======
 	return sched_clock();
->>>>>>> d6d7f6f8
 }
 static inline void note_task_waking(struct task_struct *p, u64 wallclock) { }
 #endif /* CONFIG_SCHED_WALT */
@@ -2386,22 +2382,15 @@
 #ifdef CONFIG_SCHED_WALT
 	if (!(flags & SCHED_CPUFREQ_WALT))
 		return;
-<<<<<<< HEAD
-=======
 	clock = sched_ktime_clock();
 #else
 	clock = rq_clock(rq);
->>>>>>> d6d7f6f8
 #endif
 
 	data = rcu_dereference_sched(*per_cpu_ptr(&cpufreq_update_util_data,
 					cpu_of(rq)));
 	if (data)
-<<<<<<< HEAD
-		data->func(data, sched_ktime_clock(), flags);
-=======
 		data->func(data, clock, flags);
->>>>>>> d6d7f6f8
 }
 
 static inline void cpufreq_update_this_cpu(struct rq *rq, unsigned int flags)
