--- conflicted
+++ resolved
@@ -844,7 +844,8 @@
 
 	base->cpu_base->active_bases |= 1 << base->index;
 
-	timer->state |= HRTIMER_STATE_ENQUEUED;
+	/* Pairs with the lockless read in hrtimer_is_queued() */
+	WRITE_ONCE(timer->state, HRTIMER_STATE_ENQUEUED);
 
 	return timerqueue_add(&base->active, &timer->node);
 }
@@ -864,18 +865,12 @@
 			     u8 newstate, int reprogram)
 {
 	struct hrtimer_cpu_base *cpu_base = base->cpu_base;
-<<<<<<< HEAD
-
-	if (!(timer->state & HRTIMER_STATE_ENQUEUED))
-		goto out;
-=======
 	unsigned int state = timer->state;
 
 	if (!(state & HRTIMER_STATE_ENQUEUED))
 		goto out;
 	/* Pairs with the lockless read in hrtimer_is_queued() */
 	WRITE_ONCE(timer->state, newstate);
->>>>>>> d6d7f6f8
 
 	if (!timerqueue_del(&base->active, &timer->node))
 		cpu_base->active_bases &= ~(1 << base->index);
@@ -907,8 +902,9 @@
 static inline int
 remove_hrtimer(struct hrtimer *timer, struct hrtimer_clock_base *base, bool restart)
 {
-	if (hrtimer_is_queued(timer)) {
-		u8 state = timer->state;
+	u8 state = timer->state;
+
+	if (state & HRTIMER_STATE_ENQUEUED) {
 		int reprogram;
 
 		/*
