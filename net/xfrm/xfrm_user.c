/* xfrm_user.c: User interface to configure xfrm engine.
 *
 * Copyright (C) 2002 David S. Miller (davem@redhat.com)
 *
 * Changes:
 *	Mitsuru KANDA @USAGI
 * 	Kazunori MIYAZAWA @USAGI
 * 	Kunihiro Ishiguro <kunihiro@ipinfusion.com>
 * 		IPv6 support
 *
 */

#include <linux/crypto.h>
#include <linux/module.h>
#include <linux/kernel.h>
#include <linux/types.h>
#include <linux/slab.h>
#include <linux/socket.h>
#include <linux/string.h>
#include <linux/net.h>
#include <linux/skbuff.h>
#include <linux/pfkeyv2.h>
#include <linux/ipsec.h>
#include <linux/init.h>
#include <linux/security.h>
#include <net/sock.h>
#include <net/xfrm.h>
#include <net/netlink.h>
#include <net/ah.h>
#include <asm/uaccess.h>
#if IS_ENABLED(CONFIG_IPV6)
#include <linux/in6.h>
#endif
#include <asm/unaligned.h>

static int verify_one_alg(struct nlattr **attrs, enum xfrm_attr_type_t type)
{
	struct nlattr *rt = attrs[type];
	struct xfrm_algo *algp;

	if (!rt)
		return 0;

	algp = nla_data(rt);
	if (nla_len(rt) < xfrm_alg_len(algp))
		return -EINVAL;

	switch (type) {
	case XFRMA_ALG_AUTH:
	case XFRMA_ALG_CRYPT:
	case XFRMA_ALG_COMP:
		break;

	default:
		return -EINVAL;
	}

	algp->alg_name[CRYPTO_MAX_ALG_NAME - 1] = '\0';
	return 0;
}

static int verify_auth_trunc(struct nlattr **attrs)
{
	struct nlattr *rt = attrs[XFRMA_ALG_AUTH_TRUNC];
	struct xfrm_algo_auth *algp;

	if (!rt)
		return 0;

	algp = nla_data(rt);
	if (nla_len(rt) < xfrm_alg_auth_len(algp))
		return -EINVAL;

	algp->alg_name[CRYPTO_MAX_ALG_NAME - 1] = '\0';
	return 0;
}

static int verify_aead(struct nlattr **attrs)
{
	struct nlattr *rt = attrs[XFRMA_ALG_AEAD];
	struct xfrm_algo_aead *algp;

	if (!rt)
		return 0;

	algp = nla_data(rt);
	if (nla_len(rt) < aead_len(algp))
		return -EINVAL;

	algp->alg_name[CRYPTO_MAX_ALG_NAME - 1] = '\0';
	return 0;
}

static void verify_one_addr(struct nlattr **attrs, enum xfrm_attr_type_t type,
			   xfrm_address_t **addrp)
{
	struct nlattr *rt = attrs[type];

	if (rt && addrp)
		*addrp = nla_data(rt);
}

static inline int verify_sec_ctx_len(struct nlattr **attrs)
{
	struct nlattr *rt = attrs[XFRMA_SEC_CTX];
	struct xfrm_user_sec_ctx *uctx;

	if (!rt)
		return 0;

	uctx = nla_data(rt);
	if (uctx->len != (sizeof(struct xfrm_user_sec_ctx) + uctx->ctx_len))
		return -EINVAL;

	return 0;
}

static inline int verify_replay(struct xfrm_usersa_info *p,
				struct nlattr **attrs)
{
	struct nlattr *rt = attrs[XFRMA_REPLAY_ESN_VAL];
	struct xfrm_replay_state_esn *rs;

	if (!rt)
		return (p->flags & XFRM_STATE_ESN) ? -EINVAL : 0;

	rs = nla_data(rt);

	if (rs->bmp_len > XFRMA_REPLAY_ESN_MAX / sizeof(rs->bmp[0]) / 8)
		return -EINVAL;

	if (nla_len(rt) < xfrm_replay_state_esn_len(rs) &&
	    nla_len(rt) != sizeof(*rs))
		return -EINVAL;

	/* As only ESP and AH support ESN feature. */
	if ((p->id.proto != IPPROTO_ESP) && (p->id.proto != IPPROTO_AH))
		return -EINVAL;

	if (p->replay_window != 0)
		return -EINVAL;

	return 0;
}

static int verify_newsa_info(struct xfrm_usersa_info *p,
			     struct nlattr **attrs)
{
	int err;

	err = -EINVAL;
	switch (p->family) {
	case AF_INET:
		if (p->sel.prefixlen_d > 32 || p->sel.prefixlen_s > 32)
			goto out;

		break;

	case AF_INET6:
#if IS_ENABLED(CONFIG_IPV6)
		if (p->sel.prefixlen_d > 128 || p->sel.prefixlen_s > 128)
			goto out;

		break;
#else
		err = -EAFNOSUPPORT;
		goto out;
#endif

	default:
		goto out;
	}

	err = -EINVAL;
	switch (p->id.proto) {
	case IPPROTO_AH:
		if ((!attrs[XFRMA_ALG_AUTH]	&&
		     !attrs[XFRMA_ALG_AUTH_TRUNC]) ||
		    attrs[XFRMA_ALG_AEAD]	||
		    attrs[XFRMA_ALG_CRYPT]	||
		    attrs[XFRMA_ALG_COMP]	||
		    attrs[XFRMA_TFCPAD])
			goto out;
		break;

	case IPPROTO_ESP:
		if (attrs[XFRMA_ALG_COMP])
			goto out;
		if (!attrs[XFRMA_ALG_AUTH] &&
		    !attrs[XFRMA_ALG_AUTH_TRUNC] &&
		    !attrs[XFRMA_ALG_CRYPT] &&
		    !attrs[XFRMA_ALG_AEAD])
			goto out;
		if ((attrs[XFRMA_ALG_AUTH] ||
		     attrs[XFRMA_ALG_AUTH_TRUNC] ||
		     attrs[XFRMA_ALG_CRYPT]) &&
		    attrs[XFRMA_ALG_AEAD])
			goto out;
		if (attrs[XFRMA_TFCPAD] &&
		    p->mode != XFRM_MODE_TUNNEL)
			goto out;
		break;

	case IPPROTO_COMP:
		if (!attrs[XFRMA_ALG_COMP]	||
		    attrs[XFRMA_ALG_AEAD]	||
		    attrs[XFRMA_ALG_AUTH]	||
		    attrs[XFRMA_ALG_AUTH_TRUNC]	||
		    attrs[XFRMA_ALG_CRYPT]	||
		    attrs[XFRMA_TFCPAD]		||
		    (ntohl(p->id.spi) >= 0x10000))
			goto out;
		break;

#if IS_ENABLED(CONFIG_IPV6)
	case IPPROTO_DSTOPTS:
	case IPPROTO_ROUTING:
		if (attrs[XFRMA_ALG_COMP]	||
		    attrs[XFRMA_ALG_AUTH]	||
		    attrs[XFRMA_ALG_AUTH_TRUNC]	||
		    attrs[XFRMA_ALG_AEAD]	||
		    attrs[XFRMA_ALG_CRYPT]	||
		    attrs[XFRMA_ENCAP]		||
		    attrs[XFRMA_SEC_CTX]	||
		    attrs[XFRMA_TFCPAD]		||
		    !attrs[XFRMA_COADDR])
			goto out;
		break;
#endif

	default:
		goto out;
	}

	if ((err = verify_aead(attrs)))
		goto out;
	if ((err = verify_auth_trunc(attrs)))
		goto out;
	if ((err = verify_one_alg(attrs, XFRMA_ALG_AUTH)))
		goto out;
	if ((err = verify_one_alg(attrs, XFRMA_ALG_CRYPT)))
		goto out;
	if ((err = verify_one_alg(attrs, XFRMA_ALG_COMP)))
		goto out;
	if ((err = verify_sec_ctx_len(attrs)))
		goto out;
	if ((err = verify_replay(p, attrs)))
		goto out;

	err = -EINVAL;
	switch (p->mode) {
	case XFRM_MODE_TRANSPORT:
	case XFRM_MODE_TUNNEL:
	case XFRM_MODE_ROUTEOPTIMIZATION:
	case XFRM_MODE_BEET:
		break;

	default:
		goto out;
	}

	err = 0;

out:
	return err;
}

static int attach_one_algo(struct xfrm_algo **algpp, u8 *props,
			   struct xfrm_algo_desc *(*get_byname)(const char *, int),
			   struct nlattr *rta)
{
	struct xfrm_algo *p, *ualg;
	struct xfrm_algo_desc *algo;

	if (!rta)
		return 0;

	ualg = nla_data(rta);

	algo = get_byname(ualg->alg_name, 1);
	if (!algo)
		return -ENOSYS;
	*props = algo->desc.sadb_alg_id;

	p = kmemdup(ualg, xfrm_alg_len(ualg), GFP_KERNEL);
	if (!p)
		return -ENOMEM;

	strcpy(p->alg_name, algo->name);
	*algpp = p;
	return 0;
}

static int attach_crypt(struct xfrm_state *x, struct nlattr *rta)
{
	struct xfrm_algo *p, *ualg;
	struct xfrm_algo_desc *algo;

	if (!rta)
		return 0;

	ualg = nla_data(rta);

	algo = xfrm_ealg_get_byname(ualg->alg_name, 1);
	if (!algo)
		return -ENOSYS;
	x->props.ealgo = algo->desc.sadb_alg_id;

	p = kmemdup(ualg, xfrm_alg_len(ualg), GFP_KERNEL);
	if (!p)
		return -ENOMEM;

	strcpy(p->alg_name, algo->name);
	x->ealg = p;
	x->geniv = algo->uinfo.encr.geniv;
	return 0;
}

static int attach_auth(struct xfrm_algo_auth **algpp, u8 *props,
		       struct nlattr *rta)
{
	struct xfrm_algo *ualg;
	struct xfrm_algo_auth *p;
	struct xfrm_algo_desc *algo;

	if (!rta)
		return 0;

	ualg = nla_data(rta);

	algo = xfrm_aalg_get_byname(ualg->alg_name, 1);
	if (!algo)
		return -ENOSYS;
	*props = algo->desc.sadb_alg_id;

	p = kmalloc(sizeof(*p) + (ualg->alg_key_len + 7) / 8, GFP_KERNEL);
	if (!p)
		return -ENOMEM;

	strcpy(p->alg_name, algo->name);
	p->alg_key_len = ualg->alg_key_len;
	p->alg_trunc_len = algo->uinfo.auth.icv_truncbits;
	memcpy(p->alg_key, ualg->alg_key, (ualg->alg_key_len + 7) / 8);

	*algpp = p;
	return 0;
}

static int attach_auth_trunc(struct xfrm_algo_auth **algpp, u8 *props,
			     struct nlattr *rta)
{
	struct xfrm_algo_auth *p, *ualg;
	struct xfrm_algo_desc *algo;

	if (!rta)
		return 0;

	ualg = nla_data(rta);

	algo = xfrm_aalg_get_byname(ualg->alg_name, 1);
	if (!algo)
		return -ENOSYS;
	if (ualg->alg_trunc_len > algo->uinfo.auth.icv_fullbits)
		return -EINVAL;
	*props = algo->desc.sadb_alg_id;

	p = kmemdup(ualg, xfrm_alg_auth_len(ualg), GFP_KERNEL);
	if (!p)
		return -ENOMEM;

	strcpy(p->alg_name, algo->name);
	if (!p->alg_trunc_len)
		p->alg_trunc_len = algo->uinfo.auth.icv_truncbits;

	*algpp = p;
	return 0;
}

static int attach_aead(struct xfrm_state *x, struct nlattr *rta)
{
	struct xfrm_algo_aead *p, *ualg;
	struct xfrm_algo_desc *algo;

	if (!rta)
		return 0;

	ualg = nla_data(rta);

	algo = xfrm_aead_get_byname(ualg->alg_name, ualg->alg_icv_len, 1);
	if (!algo)
		return -ENOSYS;
	x->props.ealgo = algo->desc.sadb_alg_id;

	p = kmemdup(ualg, aead_len(ualg), GFP_KERNEL);
	if (!p)
		return -ENOMEM;

	strcpy(p->alg_name, algo->name);
	x->aead = p;
	x->geniv = algo->uinfo.aead.geniv;
	return 0;
}

static inline int xfrm_replay_verify_len(struct xfrm_replay_state_esn *replay_esn,
					 struct nlattr *rp)
{
	struct xfrm_replay_state_esn *up;
	int ulen;

	if (!replay_esn || !rp)
		return 0;

	up = nla_data(rp);
	ulen = xfrm_replay_state_esn_len(up);

	/* Check the overall length and the internal bitmap length to avoid
	 * potential overflow. */
	if (nla_len(rp) < ulen ||
	    xfrm_replay_state_esn_len(replay_esn) != ulen ||
	    replay_esn->bmp_len != up->bmp_len)
		return -EINVAL;

	if (up->replay_window > up->bmp_len * sizeof(__u32) * 8)
		return -EINVAL;

	return 0;
}

static int xfrm_alloc_replay_state_esn(struct xfrm_replay_state_esn **replay_esn,
				       struct xfrm_replay_state_esn **preplay_esn,
				       struct nlattr *rta)
{
	struct xfrm_replay_state_esn *p, *pp, *up;
	int klen, ulen;

	if (!rta)
		return 0;

	up = nla_data(rta);
	klen = xfrm_replay_state_esn_len(up);
	ulen = nla_len(rta) >= klen ? klen : sizeof(*up);

	p = kzalloc(klen, GFP_KERNEL);
	if (!p)
		return -ENOMEM;

	pp = kzalloc(klen, GFP_KERNEL);
	if (!pp) {
		kfree(p);
		return -ENOMEM;
	}

	memcpy(p, up, ulen);
	memcpy(pp, up, ulen);

	*replay_esn = p;
	*preplay_esn = pp;

	return 0;
}

static inline int xfrm_user_sec_ctx_size(struct xfrm_sec_ctx *xfrm_ctx)
{
	int len = 0;

	if (xfrm_ctx) {
		len += sizeof(struct xfrm_user_sec_ctx);
		len += xfrm_ctx->ctx_len;
	}
	return len;
}

static void copy_from_user_state(struct xfrm_state *x, struct xfrm_usersa_info *p)
{
	memcpy(&x->id, &p->id, sizeof(x->id));
	memcpy(&x->sel, &p->sel, sizeof(x->sel));
	memcpy(&x->lft, &p->lft, sizeof(x->lft));
	x->props.mode = p->mode;
	x->props.replay_window = min_t(unsigned int, p->replay_window,
					sizeof(x->replay.bitmap) * 8);
	x->props.reqid = p->reqid;
	x->props.family = p->family;
	memcpy(&x->props.saddr, &p->saddr, sizeof(x->props.saddr));
	x->props.flags = p->flags;

	if (!x->sel.family && !(p->flags & XFRM_STATE_AF_UNSPEC))
		x->sel.family = p->family;
}

/*
 * someday when pfkey also has support, we could have the code
 * somehow made shareable and move it to xfrm_state.c - JHS
 *
*/
static void xfrm_update_ae_params(struct xfrm_state *x, struct nlattr **attrs,
				  int update_esn)
{
	struct nlattr *rp = attrs[XFRMA_REPLAY_VAL];
	struct nlattr *re = update_esn ? attrs[XFRMA_REPLAY_ESN_VAL] : NULL;
	struct nlattr *lt = attrs[XFRMA_LTIME_VAL];
	struct nlattr *et = attrs[XFRMA_ETIMER_THRESH];
	struct nlattr *rt = attrs[XFRMA_REPLAY_THRESH];

	if (re) {
		struct xfrm_replay_state_esn *replay_esn;
		replay_esn = nla_data(re);
		memcpy(x->replay_esn, replay_esn,
		       xfrm_replay_state_esn_len(replay_esn));
		memcpy(x->preplay_esn, replay_esn,
		       xfrm_replay_state_esn_len(replay_esn));
	}

	if (rp) {
		struct xfrm_replay_state *replay;
		replay = nla_data(rp);
		memcpy(&x->replay, replay, sizeof(*replay));
		memcpy(&x->preplay, replay, sizeof(*replay));
	}

	if (lt) {
		struct xfrm_lifetime_cur *ltime;
		ltime = nla_data(lt);
		x->curlft.bytes = ltime->bytes;
		x->curlft.packets = ltime->packets;
		x->curlft.add_time = ltime->add_time;
		x->curlft.use_time = ltime->use_time;
	}

	if (et)
		x->replay_maxage = nla_get_u32(et);

	if (rt)
		x->replay_maxdiff = nla_get_u32(rt);
}

static void xfrm_smark_init(struct nlattr **attrs, struct xfrm_mark *m)
{
	if (attrs[XFRMA_SET_MARK]) {
		m->v = nla_get_u32(attrs[XFRMA_SET_MARK]);
		if (attrs[XFRMA_SET_MARK_MASK])
			m->m = nla_get_u32(attrs[XFRMA_SET_MARK_MASK]);
		else
			m->m = 0xffffffff;
	} else {
		m->v = m->m = 0;
	}
}

static struct xfrm_state *xfrm_state_construct(struct net *net,
					       struct xfrm_usersa_info *p,
					       struct nlattr **attrs,
					       int *errp)
{
	struct xfrm_state *x = xfrm_state_alloc(net);
	int err = -ENOMEM;

	if (!x)
		goto error_no_put;

	copy_from_user_state(x, p);

	if (attrs[XFRMA_SA_EXTRA_FLAGS])
		x->props.extra_flags = nla_get_u32(attrs[XFRMA_SA_EXTRA_FLAGS]);

	if ((err = attach_aead(x, attrs[XFRMA_ALG_AEAD])))
		goto error;
	if ((err = attach_auth_trunc(&x->aalg, &x->props.aalgo,
				     attrs[XFRMA_ALG_AUTH_TRUNC])))
		goto error;
	if (!x->props.aalgo) {
		if ((err = attach_auth(&x->aalg, &x->props.aalgo,
				       attrs[XFRMA_ALG_AUTH])))
			goto error;
	}
	if ((err = attach_crypt(x, attrs[XFRMA_ALG_CRYPT])))
		goto error;
	if ((err = attach_one_algo(&x->calg, &x->props.calgo,
				   xfrm_calg_get_byname,
				   attrs[XFRMA_ALG_COMP])))
		goto error;

	if (attrs[XFRMA_ENCAP]) {
		x->encap = kmemdup(nla_data(attrs[XFRMA_ENCAP]),
				   sizeof(*x->encap), GFP_KERNEL);
		if (x->encap == NULL)
			goto error;
	}

	if (attrs[XFRMA_TFCPAD])
		x->tfcpad = nla_get_u32(attrs[XFRMA_TFCPAD]);

	if (attrs[XFRMA_COADDR]) {
		x->coaddr = kmemdup(nla_data(attrs[XFRMA_COADDR]),
				    sizeof(*x->coaddr), GFP_KERNEL);
		if (x->coaddr == NULL)
			goto error;
	}

	xfrm_mark_get(attrs, &x->mark);

	xfrm_smark_init(attrs, &x->props.smark);

	if (attrs[XFRMA_IF_ID])
		x->if_id = nla_get_u32(attrs[XFRMA_IF_ID]);

	err = __xfrm_init_state(x, false);
	if (err)
		goto error;

	if (attrs[XFRMA_SEC_CTX]) {
		err = security_xfrm_state_alloc(x,
						nla_data(attrs[XFRMA_SEC_CTX]));
		if (err)
			goto error;
	}

	if ((err = xfrm_alloc_replay_state_esn(&x->replay_esn, &x->preplay_esn,
					       attrs[XFRMA_REPLAY_ESN_VAL])))
		goto error;

	x->km.seq = p->seq;
	x->replay_maxdiff = net->xfrm.sysctl_aevent_rseqth;
	/* sysctl_xfrm_aevent_etime is in 100ms units */
	x->replay_maxage = (net->xfrm.sysctl_aevent_etime*HZ)/XFRM_AE_ETH_M;

	if ((err = xfrm_init_replay(x)))
		goto error;

	/* override default values from above */
	xfrm_update_ae_params(x, attrs, 0);

	return x;

error:
	x->km.state = XFRM_STATE_DEAD;
	xfrm_state_put(x);
error_no_put:
	*errp = err;
	return NULL;
}

static int xfrm_add_sa(struct sk_buff *skb, struct nlmsghdr *nlh,
		struct nlattr **attrs)
{
	struct net *net = sock_net(skb->sk);
	struct xfrm_usersa_info *p = nlmsg_data(nlh);
	struct xfrm_state *x;
	int err;
	struct km_event c;

	err = verify_newsa_info(p, attrs);
	if (err)
		return err;

	x = xfrm_state_construct(net, p, attrs, &err);
	if (!x)
		return err;

	xfrm_state_hold(x);
	if (nlh->nlmsg_type == XFRM_MSG_NEWSA)
		err = xfrm_state_add(x);
	else
		err = xfrm_state_update(x);

	xfrm_audit_state_add(x, err ? 0 : 1, true);

	if (err < 0) {
		x->km.state = XFRM_STATE_DEAD;
		__xfrm_state_put(x);
		goto out;
	}

	c.seq = nlh->nlmsg_seq;
	c.portid = nlh->nlmsg_pid;
	c.event = nlh->nlmsg_type;

	km_state_notify(x, &c);
out:
	xfrm_state_put(x);
	return err;
}

static struct xfrm_state *xfrm_user_state_lookup(struct net *net,
						 struct xfrm_usersa_id *p,
						 struct nlattr **attrs,
						 int *errp)
{
	struct xfrm_state *x = NULL;
	struct xfrm_mark m;
	int err;
	u32 mark = xfrm_mark_get(attrs, &m);

	if (xfrm_id_proto_match(p->proto, IPSEC_PROTO_ANY)) {
		err = -ESRCH;
		x = xfrm_state_lookup(net, mark, &p->daddr, p->spi, p->proto, p->family);
	} else {
		xfrm_address_t *saddr = NULL;

		verify_one_addr(attrs, XFRMA_SRCADDR, &saddr);
		if (!saddr) {
			err = -EINVAL;
			goto out;
		}

		err = -ESRCH;
		x = xfrm_state_lookup_byaddr(net, mark,
					     &p->daddr, saddr,
					     p->proto, p->family);
	}

 out:
	if (!x && errp)
		*errp = err;
	return x;
}

static int xfrm_del_sa(struct sk_buff *skb, struct nlmsghdr *nlh,
		struct nlattr **attrs)
{
	struct net *net = sock_net(skb->sk);
	struct xfrm_state *x;
	int err = -ESRCH;
	struct km_event c;
	struct xfrm_usersa_id *p = nlmsg_data(nlh);

	x = xfrm_user_state_lookup(net, p, attrs, &err);
	if (x == NULL)
		return err;

	if ((err = security_xfrm_state_delete(x)) != 0)
		goto out;

	if (xfrm_state_kern(x)) {
		err = -EPERM;
		goto out;
	}

	err = xfrm_state_delete(x);

	if (err < 0)
		goto out;

	c.seq = nlh->nlmsg_seq;
	c.portid = nlh->nlmsg_pid;
	c.event = nlh->nlmsg_type;
	km_state_notify(x, &c);

out:
	xfrm_audit_state_delete(x, err ? 0 : 1, true);
	xfrm_state_put(x);
	return err;
}

static void copy_to_user_state(struct xfrm_state *x, struct xfrm_usersa_info *p)
{
	memset(p, 0, sizeof(*p));
	memcpy(&p->id, &x->id, sizeof(p->id));
	memcpy(&p->sel, &x->sel, sizeof(p->sel));
	memcpy(&p->lft, &x->lft, sizeof(p->lft));
	memcpy(&p->curlft, &x->curlft, sizeof(p->curlft));
	put_unaligned(x->stats.replay_window, &p->stats.replay_window);
	put_unaligned(x->stats.replay, &p->stats.replay);
	put_unaligned(x->stats.integrity_failed, &p->stats.integrity_failed);
	memcpy(&p->saddr, &x->props.saddr, sizeof(p->saddr));
	p->mode = x->props.mode;
	p->replay_window = x->props.replay_window;
	p->reqid = x->props.reqid;
	p->family = x->props.family;
	p->flags = x->props.flags;
	p->seq = x->km.seq;
}

struct xfrm_dump_info {
	struct sk_buff *in_skb;
	struct sk_buff *out_skb;
	u32 nlmsg_seq;
	u16 nlmsg_flags;
};

static int copy_sec_ctx(struct xfrm_sec_ctx *s, struct sk_buff *skb)
{
	struct xfrm_user_sec_ctx *uctx;
	struct nlattr *attr;
	int ctx_size = sizeof(*uctx) + s->ctx_len;

	attr = nla_reserve(skb, XFRMA_SEC_CTX, ctx_size);
	if (attr == NULL)
		return -EMSGSIZE;

	uctx = nla_data(attr);
	uctx->exttype = XFRMA_SEC_CTX;
	uctx->len = ctx_size;
	uctx->ctx_doi = s->ctx_doi;
	uctx->ctx_alg = s->ctx_alg;
	uctx->ctx_len = s->ctx_len;
	memcpy(uctx + 1, s->ctx_str, s->ctx_len);

	return 0;
}

static int copy_to_user_auth(struct xfrm_algo_auth *auth, struct sk_buff *skb)
{
	struct xfrm_algo *algo;
	struct nlattr *nla;

	nla = nla_reserve(skb, XFRMA_ALG_AUTH,
			  sizeof(*algo) + (auth->alg_key_len + 7) / 8);
	if (!nla)
		return -EMSGSIZE;

	algo = nla_data(nla);
	strncpy(algo->alg_name, auth->alg_name, sizeof(algo->alg_name));
	memcpy(algo->alg_key, auth->alg_key, (auth->alg_key_len + 7) / 8);
	algo->alg_key_len = auth->alg_key_len;

	return 0;
}

static int xfrm_smark_put(struct sk_buff *skb, struct xfrm_mark *m)
{
	int ret = 0;

	if (m->v | m->m) {
		ret = nla_put_u32(skb, XFRMA_SET_MARK, m->v);
		if (!ret)
			ret = nla_put_u32(skb, XFRMA_SET_MARK_MASK, m->m);
	}
	return ret;
}

/* Don't change this without updating xfrm_sa_len! */
static int copy_to_user_state_extra(struct xfrm_state *x,
				    struct xfrm_usersa_info *p,
				    struct sk_buff *skb)
{
	int ret = 0;

	copy_to_user_state(x, p);

	if (x->props.extra_flags) {
		ret = nla_put_u32(skb, XFRMA_SA_EXTRA_FLAGS,
				  x->props.extra_flags);
		if (ret)
			goto out;
	}

	if (x->coaddr) {
		ret = nla_put(skb, XFRMA_COADDR, sizeof(*x->coaddr), x->coaddr);
		if (ret)
			goto out;
	}
	if (x->lastused) {
		ret = nla_put_u64_64bit(skb, XFRMA_LASTUSED, x->lastused,
					XFRMA_PAD);
		if (ret)
			goto out;
	}
	if (x->aead) {
		ret = nla_put(skb, XFRMA_ALG_AEAD, aead_len(x->aead), x->aead);
		if (ret)
			goto out;
	}
	if (x->aalg) {
		ret = copy_to_user_auth(x->aalg, skb);
		if (!ret)
			ret = nla_put(skb, XFRMA_ALG_AUTH_TRUNC,
				      xfrm_alg_auth_len(x->aalg), x->aalg);
		if (ret)
			goto out;
	}
	if (x->ealg) {
		ret = nla_put(skb, XFRMA_ALG_CRYPT, xfrm_alg_len(x->ealg), x->ealg);
		if (ret)
			goto out;
	}
	if (x->calg) {
		ret = nla_put(skb, XFRMA_ALG_COMP, sizeof(*(x->calg)), x->calg);
		if (ret)
			goto out;
	}
	if (x->encap) {
		ret = nla_put(skb, XFRMA_ENCAP, sizeof(*x->encap), x->encap);
		if (ret)
			goto out;
	}
	if (x->tfcpad) {
		ret = nla_put_u32(skb, XFRMA_TFCPAD, x->tfcpad);
		if (ret)
			goto out;
	}
	ret = xfrm_mark_put(skb, &x->mark);
	if (ret)
		goto out;

	ret = xfrm_smark_put(skb, &x->props.smark);
	if (ret)
		goto out;

	if (x->replay_esn)
		ret = nla_put(skb, XFRMA_REPLAY_ESN_VAL,
			      xfrm_replay_state_esn_len(x->replay_esn),
			      x->replay_esn);
	else
		ret = nla_put(skb, XFRMA_REPLAY_VAL, sizeof(x->replay),
			      &x->replay);
	if (ret)
		goto out;
<<<<<<< HEAD
	if (x->security)
		ret = copy_sec_ctx(x->security, skb);
	if (x->props.output_mark) {
		ret = nla_put_u32(skb, XFRMA_OUTPUT_MARK, x->props.output_mark);
		if (ret)
			goto out;
	}
=======

	if (x->if_id) {
		ret = nla_put_u32(skb, XFRMA_IF_ID, x->if_id);
		if (ret)
			goto out;
	}

	if (x->security)
		ret = copy_sec_ctx(x->security, skb);
>>>>>>> 8302b80f
out:
	return ret;
}

static int dump_one_state(struct xfrm_state *x, int count, void *ptr)
{
	struct xfrm_dump_info *sp = ptr;
	struct sk_buff *in_skb = sp->in_skb;
	struct sk_buff *skb = sp->out_skb;
	struct xfrm_usersa_info *p;
	struct nlmsghdr *nlh;
	int err;

	nlh = nlmsg_put(skb, NETLINK_CB(in_skb).portid, sp->nlmsg_seq,
			XFRM_MSG_NEWSA, sizeof(*p), sp->nlmsg_flags);
	if (nlh == NULL)
		return -EMSGSIZE;

	p = nlmsg_data(nlh);

	err = copy_to_user_state_extra(x, p, skb);
	if (err) {
		nlmsg_cancel(skb, nlh);
		return err;
	}
	nlmsg_end(skb, nlh);
	return 0;
}

static int xfrm_dump_sa_done(struct netlink_callback *cb)
{
	struct xfrm_state_walk *walk = (struct xfrm_state_walk *) &cb->args[1];
	struct sock *sk = cb->skb->sk;
	struct net *net = sock_net(sk);

	if (cb->args[0])
		xfrm_state_walk_done(walk, net);
	return 0;
}

static const struct nla_policy xfrma_policy[XFRMA_MAX+1];
static int xfrm_dump_sa(struct sk_buff *skb, struct netlink_callback *cb)
{
	struct net *net = sock_net(skb->sk);
	struct xfrm_state_walk *walk = (struct xfrm_state_walk *) &cb->args[1];
	struct xfrm_dump_info info;

	BUILD_BUG_ON(sizeof(struct xfrm_state_walk) >
		     sizeof(cb->args) - sizeof(cb->args[0]));

	info.in_skb = cb->skb;
	info.out_skb = skb;
	info.nlmsg_seq = cb->nlh->nlmsg_seq;
	info.nlmsg_flags = NLM_F_MULTI;

	if (!cb->args[0]) {
		struct nlattr *attrs[XFRMA_MAX+1];
		struct xfrm_address_filter *filter = NULL;
		u8 proto = 0;
		int err;

		err = nlmsg_parse(cb->nlh, 0, attrs, XFRMA_MAX,
				  xfrma_policy);
		if (err < 0)
			return err;

		if (attrs[XFRMA_ADDRESS_FILTER]) {
			filter = kmemdup(nla_data(attrs[XFRMA_ADDRESS_FILTER]),
					 sizeof(*filter), GFP_KERNEL);
			if (filter == NULL)
				return -ENOMEM;
		}

		if (attrs[XFRMA_PROTO])
			proto = nla_get_u8(attrs[XFRMA_PROTO]);

		xfrm_state_walk_init(walk, proto, filter);
		cb->args[0] = 1;
	}

	(void) xfrm_state_walk(net, walk, dump_one_state, &info);

	return skb->len;
}

static struct sk_buff *xfrm_state_netlink(struct sk_buff *in_skb,
					  struct xfrm_state *x, u32 seq)
{
	struct xfrm_dump_info info;
	struct sk_buff *skb;
	int err;

	skb = nlmsg_new(NLMSG_DEFAULT_SIZE, GFP_ATOMIC);
	if (!skb)
		return ERR_PTR(-ENOMEM);

	info.in_skb = in_skb;
	info.out_skb = skb;
	info.nlmsg_seq = seq;
	info.nlmsg_flags = 0;

	err = dump_one_state(x, 0, &info);
	if (err) {
		kfree_skb(skb);
		return ERR_PTR(err);
	}

	return skb;
}

/* A wrapper for nlmsg_multicast() checking that nlsk is still available.
 * Must be called with RCU read lock.
 */
static inline int xfrm_nlmsg_multicast(struct net *net, struct sk_buff *skb,
				       u32 pid, unsigned int group)
{
	struct sock *nlsk = rcu_dereference(net->xfrm.nlsk);

	if (!nlsk) {
		kfree_skb(skb);
		return -EPIPE;
	}

	return nlmsg_multicast(nlsk, skb, pid, group, GFP_ATOMIC);
}

static inline size_t xfrm_spdinfo_msgsize(void)
{
	return NLMSG_ALIGN(4)
	       + nla_total_size(sizeof(struct xfrmu_spdinfo))
	       + nla_total_size(sizeof(struct xfrmu_spdhinfo))
	       + nla_total_size(sizeof(struct xfrmu_spdhthresh))
	       + nla_total_size(sizeof(struct xfrmu_spdhthresh));
}

static int build_spdinfo(struct sk_buff *skb, struct net *net,
			 u32 portid, u32 seq, u32 flags)
{
	struct xfrmk_spdinfo si;
	struct xfrmu_spdinfo spc;
	struct xfrmu_spdhinfo sph;
	struct xfrmu_spdhthresh spt4, spt6;
	struct nlmsghdr *nlh;
	int err;
	u32 *f;
	unsigned lseq;

	nlh = nlmsg_put(skb, portid, seq, XFRM_MSG_NEWSPDINFO, sizeof(u32), 0);
	if (nlh == NULL) /* shouldn't really happen ... */
		return -EMSGSIZE;

	f = nlmsg_data(nlh);
	*f = flags;
	xfrm_spd_getinfo(net, &si);
	spc.incnt = si.incnt;
	spc.outcnt = si.outcnt;
	spc.fwdcnt = si.fwdcnt;
	spc.inscnt = si.inscnt;
	spc.outscnt = si.outscnt;
	spc.fwdscnt = si.fwdscnt;
	sph.spdhcnt = si.spdhcnt;
	sph.spdhmcnt = si.spdhmcnt;

	do {
		lseq = read_seqbegin(&net->xfrm.policy_hthresh.lock);

		spt4.lbits = net->xfrm.policy_hthresh.lbits4;
		spt4.rbits = net->xfrm.policy_hthresh.rbits4;
		spt6.lbits = net->xfrm.policy_hthresh.lbits6;
		spt6.rbits = net->xfrm.policy_hthresh.rbits6;
	} while (read_seqretry(&net->xfrm.policy_hthresh.lock, lseq));

	err = nla_put(skb, XFRMA_SPD_INFO, sizeof(spc), &spc);
	if (!err)
		err = nla_put(skb, XFRMA_SPD_HINFO, sizeof(sph), &sph);
	if (!err)
		err = nla_put(skb, XFRMA_SPD_IPV4_HTHRESH, sizeof(spt4), &spt4);
	if (!err)
		err = nla_put(skb, XFRMA_SPD_IPV6_HTHRESH, sizeof(spt6), &spt6);
	if (err) {
		nlmsg_cancel(skb, nlh);
		return err;
	}

	nlmsg_end(skb, nlh);
	return 0;
}

static int xfrm_set_spdinfo(struct sk_buff *skb, struct nlmsghdr *nlh,
			    struct nlattr **attrs)
{
	struct net *net = sock_net(skb->sk);
	struct xfrmu_spdhthresh *thresh4 = NULL;
	struct xfrmu_spdhthresh *thresh6 = NULL;

	/* selector prefixlen thresholds to hash policies */
	if (attrs[XFRMA_SPD_IPV4_HTHRESH]) {
		struct nlattr *rta = attrs[XFRMA_SPD_IPV4_HTHRESH];

		if (nla_len(rta) < sizeof(*thresh4))
			return -EINVAL;
		thresh4 = nla_data(rta);
		if (thresh4->lbits > 32 || thresh4->rbits > 32)
			return -EINVAL;
	}
	if (attrs[XFRMA_SPD_IPV6_HTHRESH]) {
		struct nlattr *rta = attrs[XFRMA_SPD_IPV6_HTHRESH];

		if (nla_len(rta) < sizeof(*thresh6))
			return -EINVAL;
		thresh6 = nla_data(rta);
		if (thresh6->lbits > 128 || thresh6->rbits > 128)
			return -EINVAL;
	}

	if (thresh4 || thresh6) {
		write_seqlock(&net->xfrm.policy_hthresh.lock);
		if (thresh4) {
			net->xfrm.policy_hthresh.lbits4 = thresh4->lbits;
			net->xfrm.policy_hthresh.rbits4 = thresh4->rbits;
		}
		if (thresh6) {
			net->xfrm.policy_hthresh.lbits6 = thresh6->lbits;
			net->xfrm.policy_hthresh.rbits6 = thresh6->rbits;
		}
		write_sequnlock(&net->xfrm.policy_hthresh.lock);

		xfrm_policy_hash_rebuild(net);
	}

	return 0;
}

static int xfrm_get_spdinfo(struct sk_buff *skb, struct nlmsghdr *nlh,
		struct nlattr **attrs)
{
	struct net *net = sock_net(skb->sk);
	struct sk_buff *r_skb;
	u32 *flags = nlmsg_data(nlh);
	u32 sportid = NETLINK_CB(skb).portid;
	u32 seq = nlh->nlmsg_seq;

	r_skb = nlmsg_new(xfrm_spdinfo_msgsize(), GFP_ATOMIC);
	if (r_skb == NULL)
		return -ENOMEM;

	if (build_spdinfo(r_skb, net, sportid, seq, *flags) < 0)
		BUG();

	return nlmsg_unicast(net->xfrm.nlsk, r_skb, sportid);
}

static inline size_t xfrm_sadinfo_msgsize(void)
{
	return NLMSG_ALIGN(4)
	       + nla_total_size(sizeof(struct xfrmu_sadhinfo))
	       + nla_total_size(4); /* XFRMA_SAD_CNT */
}

static int build_sadinfo(struct sk_buff *skb, struct net *net,
			 u32 portid, u32 seq, u32 flags)
{
	struct xfrmk_sadinfo si;
	struct xfrmu_sadhinfo sh;
	struct nlmsghdr *nlh;
	int err;
	u32 *f;

	nlh = nlmsg_put(skb, portid, seq, XFRM_MSG_NEWSADINFO, sizeof(u32), 0);
	if (nlh == NULL) /* shouldn't really happen ... */
		return -EMSGSIZE;

	f = nlmsg_data(nlh);
	*f = flags;
	xfrm_sad_getinfo(net, &si);

	sh.sadhmcnt = si.sadhmcnt;
	sh.sadhcnt = si.sadhcnt;

	err = nla_put_u32(skb, XFRMA_SAD_CNT, si.sadcnt);
	if (!err)
		err = nla_put(skb, XFRMA_SAD_HINFO, sizeof(sh), &sh);
	if (err) {
		nlmsg_cancel(skb, nlh);
		return err;
	}

	nlmsg_end(skb, nlh);
	return 0;
}

static int xfrm_get_sadinfo(struct sk_buff *skb, struct nlmsghdr *nlh,
		struct nlattr **attrs)
{
	struct net *net = sock_net(skb->sk);
	struct sk_buff *r_skb;
	u32 *flags = nlmsg_data(nlh);
	u32 sportid = NETLINK_CB(skb).portid;
	u32 seq = nlh->nlmsg_seq;

	r_skb = nlmsg_new(xfrm_sadinfo_msgsize(), GFP_ATOMIC);
	if (r_skb == NULL)
		return -ENOMEM;

	if (build_sadinfo(r_skb, net, sportid, seq, *flags) < 0)
		BUG();

	return nlmsg_unicast(net->xfrm.nlsk, r_skb, sportid);
}

static int xfrm_get_sa(struct sk_buff *skb, struct nlmsghdr *nlh,
		struct nlattr **attrs)
{
	struct net *net = sock_net(skb->sk);
	struct xfrm_usersa_id *p = nlmsg_data(nlh);
	struct xfrm_state *x;
	struct sk_buff *resp_skb;
	int err = -ESRCH;

	x = xfrm_user_state_lookup(net, p, attrs, &err);
	if (x == NULL)
		goto out_noput;

	resp_skb = xfrm_state_netlink(skb, x, nlh->nlmsg_seq);
	if (IS_ERR(resp_skb)) {
		err = PTR_ERR(resp_skb);
	} else {
		err = nlmsg_unicast(net->xfrm.nlsk, resp_skb, NETLINK_CB(skb).portid);
	}
	xfrm_state_put(x);
out_noput:
	return err;
}

static int xfrm_alloc_userspi(struct sk_buff *skb, struct nlmsghdr *nlh,
		struct nlattr **attrs)
{
	struct net *net = sock_net(skb->sk);
	struct xfrm_state *x;
	struct xfrm_userspi_info *p;
	struct sk_buff *resp_skb;
	xfrm_address_t *daddr;
	int family;
	int err;
	u32 mark;
	struct xfrm_mark m;
	u32 if_id = 0;

	p = nlmsg_data(nlh);
	err = verify_spi_info(p->info.id.proto, p->min, p->max);
	if (err)
		goto out_noput;

	family = p->info.family;
	daddr = &p->info.id.daddr;

	x = NULL;

	mark = xfrm_mark_get(attrs, &m);

	if (attrs[XFRMA_IF_ID])
		if_id = nla_get_u32(attrs[XFRMA_IF_ID]);

	if (p->info.seq) {
		x = xfrm_find_acq_byseq(net, mark, p->info.seq);
		if (x && !xfrm_addr_equal(&x->id.daddr, daddr, family)) {
			xfrm_state_put(x);
			x = NULL;
		}
	}

	if (!x)
		x = xfrm_find_acq(net, &m, p->info.mode, p->info.reqid,
				  if_id, p->info.id.proto, daddr,
				  &p->info.saddr, 1,
				  family);
	err = -ENOENT;
	if (x == NULL)
		goto out_noput;

	err = xfrm_alloc_spi(x, p->min, p->max);
	if (err)
		goto out;

	resp_skb = xfrm_state_netlink(skb, x, nlh->nlmsg_seq);
	if (IS_ERR(resp_skb)) {
		err = PTR_ERR(resp_skb);
		goto out;
	}

	err = nlmsg_unicast(net->xfrm.nlsk, resp_skb, NETLINK_CB(skb).portid);

out:
	xfrm_state_put(x);
out_noput:
	return err;
}

static int verify_policy_dir(u8 dir)
{
	switch (dir) {
	case XFRM_POLICY_IN:
	case XFRM_POLICY_OUT:
	case XFRM_POLICY_FWD:
		break;

	default:
		return -EINVAL;
	}

	return 0;
}

static int verify_policy_type(u8 type)
{
	switch (type) {
	case XFRM_POLICY_TYPE_MAIN:
#ifdef CONFIG_XFRM_SUB_POLICY
	case XFRM_POLICY_TYPE_SUB:
#endif
		break;

	default:
		return -EINVAL;
	}

	return 0;
}

static int verify_newpolicy_info(struct xfrm_userpolicy_info *p)
{
	int ret;

	switch (p->share) {
	case XFRM_SHARE_ANY:
	case XFRM_SHARE_SESSION:
	case XFRM_SHARE_USER:
	case XFRM_SHARE_UNIQUE:
		break;

	default:
		return -EINVAL;
	}

	switch (p->action) {
	case XFRM_POLICY_ALLOW:
	case XFRM_POLICY_BLOCK:
		break;

	default:
		return -EINVAL;
	}

	switch (p->sel.family) {
	case AF_INET:
		if (p->sel.prefixlen_d > 32 || p->sel.prefixlen_s > 32)
			return -EINVAL;

		break;

	case AF_INET6:
#if IS_ENABLED(CONFIG_IPV6)
		if (p->sel.prefixlen_d > 128 || p->sel.prefixlen_s > 128)
			return -EINVAL;

		break;
#else
		return  -EAFNOSUPPORT;
#endif

	default:
		return -EINVAL;
	}

	ret = verify_policy_dir(p->dir);
	if (ret)
		return ret;
	if (p->index && ((p->index & XFRM_POLICY_MAX) != p->dir))
		return -EINVAL;

	return 0;
}

static int copy_from_user_sec_ctx(struct xfrm_policy *pol, struct nlattr **attrs)
{
	struct nlattr *rt = attrs[XFRMA_SEC_CTX];
	struct xfrm_user_sec_ctx *uctx;

	if (!rt)
		return 0;

	uctx = nla_data(rt);
	return security_xfrm_policy_alloc(&pol->security, uctx, GFP_KERNEL);
}

static void copy_templates(struct xfrm_policy *xp, struct xfrm_user_tmpl *ut,
			   int nr)
{
	int i;

	xp->xfrm_nr = nr;
	for (i = 0; i < nr; i++, ut++) {
		struct xfrm_tmpl *t = &xp->xfrm_vec[i];

		memcpy(&t->id, &ut->id, sizeof(struct xfrm_id));
		memcpy(&t->saddr, &ut->saddr,
		       sizeof(xfrm_address_t));
		t->reqid = ut->reqid;
		t->mode = ut->mode;
		t->share = ut->share;
		t->optional = ut->optional;
		t->aalgos = ut->aalgos;
		t->ealgos = ut->ealgos;
		t->calgos = ut->calgos;
		/* If all masks are ~0, then we allow all algorithms. */
		t->allalgs = !~(t->aalgos & t->ealgos & t->calgos);
		t->encap_family = ut->family;
	}
}

static int validate_tmpl(int nr, struct xfrm_user_tmpl *ut, u16 family)
{
	u16 prev_family;
	int i;

	if (nr > XFRM_MAX_DEPTH)
		return -EINVAL;

	prev_family = family;

	for (i = 0; i < nr; i++) {
		/* We never validated the ut->family value, so many
		 * applications simply leave it at zero.  The check was
		 * never made and ut->family was ignored because all
		 * templates could be assumed to have the same family as
		 * the policy itself.  Now that we will have ipv4-in-ipv6
		 * and ipv6-in-ipv4 tunnels, this is no longer true.
		 */
		if (!ut[i].family)
			ut[i].family = family;

		if ((ut[i].mode == XFRM_MODE_TRANSPORT) &&
		    (ut[i].family != prev_family))
			return -EINVAL;

		if (ut[i].mode >= XFRM_MODE_MAX)
			return -EINVAL;

		prev_family = ut[i].family;

		switch (ut[i].family) {
		case AF_INET:
			break;
#if IS_ENABLED(CONFIG_IPV6)
		case AF_INET6:
			break;
#endif
		default:
			return -EINVAL;
		}

		switch (ut[i].id.proto) {
		case IPPROTO_AH:
		case IPPROTO_ESP:
		case IPPROTO_COMP:
#if IS_ENABLED(CONFIG_IPV6)
		case IPPROTO_ROUTING:
		case IPPROTO_DSTOPTS:
#endif
		case IPSEC_PROTO_ANY:
			break;
		default:
			return -EINVAL;
		}

	}

	return 0;
}

static int copy_from_user_tmpl(struct xfrm_policy *pol, struct nlattr **attrs)
{
	struct nlattr *rt = attrs[XFRMA_TMPL];

	if (!rt) {
		pol->xfrm_nr = 0;
	} else {
		struct xfrm_user_tmpl *utmpl = nla_data(rt);
		int nr = nla_len(rt) / sizeof(*utmpl);
		int err;

		err = validate_tmpl(nr, utmpl, pol->family);
		if (err)
			return err;

		copy_templates(pol, utmpl, nr);
	}
	return 0;
}

static int copy_from_user_policy_type(u8 *tp, struct nlattr **attrs)
{
	struct nlattr *rt = attrs[XFRMA_POLICY_TYPE];
	struct xfrm_userpolicy_type *upt;
	u8 type = XFRM_POLICY_TYPE_MAIN;
	int err;

	if (rt) {
		upt = nla_data(rt);
		type = upt->type;
	}

	err = verify_policy_type(type);
	if (err)
		return err;

	*tp = type;
	return 0;
}

static void copy_from_user_policy(struct xfrm_policy *xp, struct xfrm_userpolicy_info *p)
{
	xp->priority = p->priority;
	xp->index = p->index;
	memcpy(&xp->selector, &p->sel, sizeof(xp->selector));
	memcpy(&xp->lft, &p->lft, sizeof(xp->lft));
	xp->action = p->action;
	xp->flags = p->flags;
	xp->family = p->sel.family;
	/* XXX xp->share = p->share; */
}

static void copy_to_user_policy(struct xfrm_policy *xp, struct xfrm_userpolicy_info *p, int dir)
{
	memset(p, 0, sizeof(*p));
	memcpy(&p->sel, &xp->selector, sizeof(p->sel));
	memcpy(&p->lft, &xp->lft, sizeof(p->lft));
	memcpy(&p->curlft, &xp->curlft, sizeof(p->curlft));
	p->priority = xp->priority;
	p->index = xp->index;
	p->sel.family = xp->family;
	p->dir = dir;
	p->action = xp->action;
	p->flags = xp->flags;
	p->share = XFRM_SHARE_ANY; /* XXX xp->share */
}

static struct xfrm_policy *xfrm_policy_construct(struct net *net, struct xfrm_userpolicy_info *p, struct nlattr **attrs, int *errp)
{
	struct xfrm_policy *xp = xfrm_policy_alloc(net, GFP_KERNEL);
	int err;

	if (!xp) {
		*errp = -ENOMEM;
		return NULL;
	}

	copy_from_user_policy(xp, p);

	err = copy_from_user_policy_type(&xp->type, attrs);
	if (err)
		goto error;

	if (!(err = copy_from_user_tmpl(xp, attrs)))
		err = copy_from_user_sec_ctx(xp, attrs);
	if (err)
		goto error;

	xfrm_mark_get(attrs, &xp->mark);

	if (attrs[XFRMA_IF_ID])
		xp->if_id = nla_get_u32(attrs[XFRMA_IF_ID]);

	return xp;
 error:
	*errp = err;
	xp->walk.dead = 1;
	xfrm_policy_destroy(xp);
	return NULL;
}

static int xfrm_add_policy(struct sk_buff *skb, struct nlmsghdr *nlh,
		struct nlattr **attrs)
{
	struct net *net = sock_net(skb->sk);
	struct xfrm_userpolicy_info *p = nlmsg_data(nlh);
	struct xfrm_policy *xp;
	struct km_event c;
	int err;
	int excl;

	err = verify_newpolicy_info(p);
	if (err)
		return err;
	err = verify_sec_ctx_len(attrs);
	if (err)
		return err;

	xp = xfrm_policy_construct(net, p, attrs, &err);
	if (!xp)
		return err;

	/* shouldn't excl be based on nlh flags??
	 * Aha! this is anti-netlink really i.e  more pfkey derived
	 * in netlink excl is a flag and you wouldnt need
	 * a type XFRM_MSG_UPDPOLICY - JHS */
	excl = nlh->nlmsg_type == XFRM_MSG_NEWPOLICY;
	err = xfrm_policy_insert(p->dir, xp, excl);
	xfrm_audit_policy_add(xp, err ? 0 : 1, true);

	if (err) {
		security_xfrm_policy_free(xp->security);
		kfree(xp);
		return err;
	}

	c.event = nlh->nlmsg_type;
	c.seq = nlh->nlmsg_seq;
	c.portid = nlh->nlmsg_pid;
	km_policy_notify(xp, p->dir, &c);

	xfrm_pol_put(xp);

	return 0;
}

static int copy_to_user_tmpl(struct xfrm_policy *xp, struct sk_buff *skb)
{
	struct xfrm_user_tmpl vec[XFRM_MAX_DEPTH];
	int i;

	if (xp->xfrm_nr == 0)
		return 0;

	for (i = 0; i < xp->xfrm_nr; i++) {
		struct xfrm_user_tmpl *up = &vec[i];
		struct xfrm_tmpl *kp = &xp->xfrm_vec[i];

		memset(up, 0, sizeof(*up));
		memcpy(&up->id, &kp->id, sizeof(up->id));
		up->family = kp->encap_family;
		memcpy(&up->saddr, &kp->saddr, sizeof(up->saddr));
		up->reqid = kp->reqid;
		up->mode = kp->mode;
		up->share = kp->share;
		up->optional = kp->optional;
		up->aalgos = kp->aalgos;
		up->ealgos = kp->ealgos;
		up->calgos = kp->calgos;
	}

	return nla_put(skb, XFRMA_TMPL,
		       sizeof(struct xfrm_user_tmpl) * xp->xfrm_nr, vec);
}

static inline int copy_to_user_state_sec_ctx(struct xfrm_state *x, struct sk_buff *skb)
{
	if (x->security) {
		return copy_sec_ctx(x->security, skb);
	}
	return 0;
}

static inline int copy_to_user_sec_ctx(struct xfrm_policy *xp, struct sk_buff *skb)
{
	if (xp->security)
		return copy_sec_ctx(xp->security, skb);
	return 0;
}
static inline size_t userpolicy_type_attrsize(void)
{
#ifdef CONFIG_XFRM_SUB_POLICY
	return nla_total_size(sizeof(struct xfrm_userpolicy_type));
#else
	return 0;
#endif
}

#ifdef CONFIG_XFRM_SUB_POLICY
static int copy_to_user_policy_type(u8 type, struct sk_buff *skb)
{
	struct xfrm_userpolicy_type upt;

	/* Sadly there are two holes in struct xfrm_userpolicy_type */
	memset(&upt, 0, sizeof(upt));
	upt.type = type;

	return nla_put(skb, XFRMA_POLICY_TYPE, sizeof(upt), &upt);
}

#else
static inline int copy_to_user_policy_type(u8 type, struct sk_buff *skb)
{
	return 0;
}
#endif

static int dump_one_policy(struct xfrm_policy *xp, int dir, int count, void *ptr)
{
	struct xfrm_dump_info *sp = ptr;
	struct xfrm_userpolicy_info *p;
	struct sk_buff *in_skb = sp->in_skb;
	struct sk_buff *skb = sp->out_skb;
	struct nlmsghdr *nlh;
	int err;

	nlh = nlmsg_put(skb, NETLINK_CB(in_skb).portid, sp->nlmsg_seq,
			XFRM_MSG_NEWPOLICY, sizeof(*p), sp->nlmsg_flags);
	if (nlh == NULL)
		return -EMSGSIZE;

	p = nlmsg_data(nlh);
	copy_to_user_policy(xp, p, dir);
	err = copy_to_user_tmpl(xp, skb);
	if (!err)
		err = copy_to_user_sec_ctx(xp, skb);
	if (!err)
		err = copy_to_user_policy_type(xp->type, skb);
	if (!err)
		err = xfrm_mark_put(skb, &xp->mark);
	if (!err)
		err = xfrm_if_id_put(skb, xp->if_id);
	if (err) {
		nlmsg_cancel(skb, nlh);
		return err;
	}
	nlmsg_end(skb, nlh);
	return 0;
}

static int xfrm_dump_policy_done(struct netlink_callback *cb)
{
	struct xfrm_policy_walk *walk = (struct xfrm_policy_walk *)cb->args;
	struct net *net = sock_net(cb->skb->sk);

	xfrm_policy_walk_done(walk, net);
	return 0;
}

static int xfrm_dump_policy_start(struct netlink_callback *cb)
{
	struct xfrm_policy_walk *walk = (struct xfrm_policy_walk *)cb->args;

	BUILD_BUG_ON(sizeof(*walk) > sizeof(cb->args));

	xfrm_policy_walk_init(walk, XFRM_POLICY_TYPE_ANY);
	return 0;
}

static int xfrm_dump_policy(struct sk_buff *skb, struct netlink_callback *cb)
{
	struct net *net = sock_net(skb->sk);
	struct xfrm_policy_walk *walk = (struct xfrm_policy_walk *)cb->args;
	struct xfrm_dump_info info;

	info.in_skb = cb->skb;
	info.out_skb = skb;
	info.nlmsg_seq = cb->nlh->nlmsg_seq;
	info.nlmsg_flags = NLM_F_MULTI;

	(void) xfrm_policy_walk(net, walk, dump_one_policy, &info);

	return skb->len;
}

static struct sk_buff *xfrm_policy_netlink(struct sk_buff *in_skb,
					  struct xfrm_policy *xp,
					  int dir, u32 seq)
{
	struct xfrm_dump_info info;
	struct sk_buff *skb;
	int err;

	skb = nlmsg_new(NLMSG_DEFAULT_SIZE, GFP_KERNEL);
	if (!skb)
		return ERR_PTR(-ENOMEM);

	info.in_skb = in_skb;
	info.out_skb = skb;
	info.nlmsg_seq = seq;
	info.nlmsg_flags = 0;

	err = dump_one_policy(xp, dir, 0, &info);
	if (err) {
		kfree_skb(skb);
		return ERR_PTR(err);
	}

	return skb;
}

static int xfrm_get_policy(struct sk_buff *skb, struct nlmsghdr *nlh,
		struct nlattr **attrs)
{
	struct net *net = sock_net(skb->sk);
	struct xfrm_policy *xp;
	struct xfrm_userpolicy_id *p;
	u8 type = XFRM_POLICY_TYPE_MAIN;
	int err;
	struct km_event c;
	int delete;
	struct xfrm_mark m;
	u32 mark = xfrm_mark_get(attrs, &m);
	u32 if_id = 0;

	p = nlmsg_data(nlh);
	delete = nlh->nlmsg_type == XFRM_MSG_DELPOLICY;

	err = copy_from_user_policy_type(&type, attrs);
	if (err)
		return err;

	err = verify_policy_dir(p->dir);
	if (err)
		return err;

	if (attrs[XFRMA_IF_ID])
		if_id = nla_get_u32(attrs[XFRMA_IF_ID]);

	if (p->index)
		xp = xfrm_policy_byid(net, mark, if_id, type, p->dir, p->index, delete, &err);
	else {
		struct nlattr *rt = attrs[XFRMA_SEC_CTX];
		struct xfrm_sec_ctx *ctx;

		err = verify_sec_ctx_len(attrs);
		if (err)
			return err;

		ctx = NULL;
		if (rt) {
			struct xfrm_user_sec_ctx *uctx = nla_data(rt);

			err = security_xfrm_policy_alloc(&ctx, uctx, GFP_KERNEL);
			if (err)
				return err;
		}
		xp = xfrm_policy_bysel_ctx(net, mark, if_id, type, p->dir, &p->sel,
					   ctx, delete, &err);
		security_xfrm_policy_free(ctx);
	}
	if (xp == NULL)
		return -ENOENT;

	if (!delete) {
		struct sk_buff *resp_skb;

		resp_skb = xfrm_policy_netlink(skb, xp, p->dir, nlh->nlmsg_seq);
		if (IS_ERR(resp_skb)) {
			err = PTR_ERR(resp_skb);
		} else {
			err = nlmsg_unicast(net->xfrm.nlsk, resp_skb,
					    NETLINK_CB(skb).portid);
		}
	} else {
		xfrm_audit_policy_delete(xp, err ? 0 : 1, true);

		if (err != 0)
			goto out;

		c.data.byid = p->index;
		c.event = nlh->nlmsg_type;
		c.seq = nlh->nlmsg_seq;
		c.portid = nlh->nlmsg_pid;
		km_policy_notify(xp, p->dir, &c);
	}

out:
	xfrm_pol_put(xp);
	if (delete && err == 0)
		xfrm_garbage_collect(net);
	return err;
}

static int xfrm_flush_sa(struct sk_buff *skb, struct nlmsghdr *nlh,
		struct nlattr **attrs)
{
	struct net *net = sock_net(skb->sk);
	struct km_event c;
	struct xfrm_usersa_flush *p = nlmsg_data(nlh);
	int err;

	err = xfrm_state_flush(net, p->proto, true);
	if (err) {
		if (err == -ESRCH) /* empty table */
			return 0;
		return err;
	}
	c.data.proto = p->proto;
	c.event = nlh->nlmsg_type;
	c.seq = nlh->nlmsg_seq;
	c.portid = nlh->nlmsg_pid;
	c.net = net;
	km_state_notify(NULL, &c);

	return 0;
}

static inline size_t xfrm_aevent_msgsize(struct xfrm_state *x)
{
	size_t replay_size = x->replay_esn ?
			      xfrm_replay_state_esn_len(x->replay_esn) :
			      sizeof(struct xfrm_replay_state);

	return NLMSG_ALIGN(sizeof(struct xfrm_aevent_id))
	       + nla_total_size(replay_size)
	       + nla_total_size_64bit(sizeof(struct xfrm_lifetime_cur))
	       + nla_total_size(sizeof(struct xfrm_mark))
	       + nla_total_size(4) /* XFRM_AE_RTHR */
	       + nla_total_size(4); /* XFRM_AE_ETHR */
}

static int build_aevent(struct sk_buff *skb, struct xfrm_state *x, const struct km_event *c)
{
	struct xfrm_aevent_id *id;
	struct nlmsghdr *nlh;
	int err;

	nlh = nlmsg_put(skb, c->portid, c->seq, XFRM_MSG_NEWAE, sizeof(*id), 0);
	if (nlh == NULL)
		return -EMSGSIZE;

	id = nlmsg_data(nlh);
	memcpy(&id->sa_id.daddr, &x->id.daddr, sizeof(x->id.daddr));
	id->sa_id.spi = x->id.spi;
	id->sa_id.family = x->props.family;
	id->sa_id.proto = x->id.proto;
	memcpy(&id->saddr, &x->props.saddr, sizeof(x->props.saddr));
	id->reqid = x->props.reqid;
	id->flags = c->data.aevent;

	if (x->replay_esn) {
		err = nla_put(skb, XFRMA_REPLAY_ESN_VAL,
			      xfrm_replay_state_esn_len(x->replay_esn),
			      x->replay_esn);
	} else {
		err = nla_put(skb, XFRMA_REPLAY_VAL, sizeof(x->replay),
			      &x->replay);
	}
	if (err)
		goto out_cancel;
	err = nla_put_64bit(skb, XFRMA_LTIME_VAL, sizeof(x->curlft), &x->curlft,
			    XFRMA_PAD);
	if (err)
		goto out_cancel;

	if (id->flags & XFRM_AE_RTHR) {
		err = nla_put_u32(skb, XFRMA_REPLAY_THRESH, x->replay_maxdiff);
		if (err)
			goto out_cancel;
	}
	if (id->flags & XFRM_AE_ETHR) {
		err = nla_put_u32(skb, XFRMA_ETIMER_THRESH,
				  x->replay_maxage * 10 / HZ);
		if (err)
			goto out_cancel;
	}
	err = xfrm_mark_put(skb, &x->mark);
	if (err)
		goto out_cancel;

	err = xfrm_if_id_put(skb, x->if_id);
	if (err)
		goto out_cancel;

	nlmsg_end(skb, nlh);
	return 0;

out_cancel:
	nlmsg_cancel(skb, nlh);
	return err;
}

static int xfrm_get_ae(struct sk_buff *skb, struct nlmsghdr *nlh,
		struct nlattr **attrs)
{
	struct net *net = sock_net(skb->sk);
	struct xfrm_state *x;
	struct sk_buff *r_skb;
	int err;
	struct km_event c;
	u32 mark;
	struct xfrm_mark m;
	struct xfrm_aevent_id *p = nlmsg_data(nlh);
	struct xfrm_usersa_id *id = &p->sa_id;

	mark = xfrm_mark_get(attrs, &m);

	x = xfrm_state_lookup(net, mark, &id->daddr, id->spi, id->proto, id->family);
	if (x == NULL)
		return -ESRCH;

	r_skb = nlmsg_new(xfrm_aevent_msgsize(x), GFP_ATOMIC);
	if (r_skb == NULL) {
		xfrm_state_put(x);
		return -ENOMEM;
	}

	/*
	 * XXX: is this lock really needed - none of the other
	 * gets lock (the concern is things getting updated
	 * while we are still reading) - jhs
	*/
	spin_lock_bh(&x->lock);
	c.data.aevent = p->flags;
	c.seq = nlh->nlmsg_seq;
	c.portid = nlh->nlmsg_pid;

	if (build_aevent(r_skb, x, &c) < 0)
		BUG();
	err = nlmsg_unicast(net->xfrm.nlsk, r_skb, NETLINK_CB(skb).portid);
	spin_unlock_bh(&x->lock);
	xfrm_state_put(x);
	return err;
}

static int xfrm_new_ae(struct sk_buff *skb, struct nlmsghdr *nlh,
		struct nlattr **attrs)
{
	struct net *net = sock_net(skb->sk);
	struct xfrm_state *x;
	struct km_event c;
	int err = -EINVAL;
	u32 mark = 0;
	struct xfrm_mark m;
	struct xfrm_aevent_id *p = nlmsg_data(nlh);
	struct nlattr *rp = attrs[XFRMA_REPLAY_VAL];
	struct nlattr *re = attrs[XFRMA_REPLAY_ESN_VAL];
	struct nlattr *lt = attrs[XFRMA_LTIME_VAL];
	struct nlattr *et = attrs[XFRMA_ETIMER_THRESH];
	struct nlattr *rt = attrs[XFRMA_REPLAY_THRESH];

	if (!lt && !rp && !re && !et && !rt)
		return err;

	/* pedantic mode - thou shalt sayeth replaceth */
	if (!(nlh->nlmsg_flags&NLM_F_REPLACE))
		return err;

	mark = xfrm_mark_get(attrs, &m);

	x = xfrm_state_lookup(net, mark, &p->sa_id.daddr, p->sa_id.spi, p->sa_id.proto, p->sa_id.family);
	if (x == NULL)
		return -ESRCH;

	if (x->km.state != XFRM_STATE_VALID)
		goto out;

	err = xfrm_replay_verify_len(x->replay_esn, re);
	if (err)
		goto out;

	spin_lock_bh(&x->lock);
	xfrm_update_ae_params(x, attrs, 1);
	spin_unlock_bh(&x->lock);

	c.event = nlh->nlmsg_type;
	c.seq = nlh->nlmsg_seq;
	c.portid = nlh->nlmsg_pid;
	c.data.aevent = XFRM_AE_CU;
	km_state_notify(x, &c);
	err = 0;
out:
	xfrm_state_put(x);
	return err;
}

static int xfrm_flush_policy(struct sk_buff *skb, struct nlmsghdr *nlh,
		struct nlattr **attrs)
{
	struct net *net = sock_net(skb->sk);
	struct km_event c;
	u8 type = XFRM_POLICY_TYPE_MAIN;
	int err;

	err = copy_from_user_policy_type(&type, attrs);
	if (err)
		return err;

	err = xfrm_policy_flush(net, type, true);
	if (err) {
		if (err == -ESRCH) /* empty table */
			return 0;
		return err;
	}

	c.data.type = type;
	c.event = nlh->nlmsg_type;
	c.seq = nlh->nlmsg_seq;
	c.portid = nlh->nlmsg_pid;
	c.net = net;
	km_policy_notify(NULL, 0, &c);
	return 0;
}

static int xfrm_add_pol_expire(struct sk_buff *skb, struct nlmsghdr *nlh,
		struct nlattr **attrs)
{
	struct net *net = sock_net(skb->sk);
	struct xfrm_policy *xp;
	struct xfrm_user_polexpire *up = nlmsg_data(nlh);
	struct xfrm_userpolicy_info *p = &up->pol;
	u8 type = XFRM_POLICY_TYPE_MAIN;
	int err = -ENOENT;
	struct xfrm_mark m;
	u32 mark = xfrm_mark_get(attrs, &m);
	u32 if_id = 0;

	err = copy_from_user_policy_type(&type, attrs);
	if (err)
		return err;

	err = verify_policy_dir(p->dir);
	if (err)
		return err;

	if (attrs[XFRMA_IF_ID])
		if_id = nla_get_u32(attrs[XFRMA_IF_ID]);

	if (p->index)
		xp = xfrm_policy_byid(net, mark, if_id, type, p->dir, p->index, 0, &err);
	else {
		struct nlattr *rt = attrs[XFRMA_SEC_CTX];
		struct xfrm_sec_ctx *ctx;

		err = verify_sec_ctx_len(attrs);
		if (err)
			return err;

		ctx = NULL;
		if (rt) {
			struct xfrm_user_sec_ctx *uctx = nla_data(rt);

			err = security_xfrm_policy_alloc(&ctx, uctx, GFP_KERNEL);
			if (err)
				return err;
		}
		xp = xfrm_policy_bysel_ctx(net, mark, if_id, type, p->dir,
					   &p->sel, ctx, 0, &err);
		security_xfrm_policy_free(ctx);
	}
	if (xp == NULL)
		return -ENOENT;

	if (unlikely(xp->walk.dead))
		goto out;

	err = 0;
	if (up->hard) {
		xfrm_policy_delete(xp, p->dir);
		xfrm_audit_policy_delete(xp, 1, true);
	}
	km_policy_expired(xp, p->dir, up->hard, nlh->nlmsg_pid);

out:
	xfrm_pol_put(xp);
	return err;
}

static int xfrm_add_sa_expire(struct sk_buff *skb, struct nlmsghdr *nlh,
		struct nlattr **attrs)
{
	struct net *net = sock_net(skb->sk);
	struct xfrm_state *x;
	int err;
	struct xfrm_user_expire *ue = nlmsg_data(nlh);
	struct xfrm_usersa_info *p = &ue->state;
	struct xfrm_mark m;
	u32 mark = xfrm_mark_get(attrs, &m);

	x = xfrm_state_lookup(net, mark, &p->id.daddr, p->id.spi, p->id.proto, p->family);

	err = -ENOENT;
	if (x == NULL)
		return err;

	spin_lock_bh(&x->lock);
	err = -EINVAL;
	if (x->km.state != XFRM_STATE_VALID)
		goto out;
	km_state_expired(x, ue->hard, nlh->nlmsg_pid);

	if (ue->hard) {
		__xfrm_state_delete(x);
		xfrm_audit_state_delete(x, 1, true);
	}
	err = 0;
out:
	spin_unlock_bh(&x->lock);
	xfrm_state_put(x);
	return err;
}

static int xfrm_add_acquire(struct sk_buff *skb, struct nlmsghdr *nlh,
		struct nlattr **attrs)
{
	struct net *net = sock_net(skb->sk);
	struct xfrm_policy *xp;
	struct xfrm_user_tmpl *ut;
	int i;
	struct nlattr *rt = attrs[XFRMA_TMPL];
	struct xfrm_mark mark;

	struct xfrm_user_acquire *ua = nlmsg_data(nlh);
	struct xfrm_state *x = xfrm_state_alloc(net);
	int err = -ENOMEM;

	if (!x)
		goto nomem;

	xfrm_mark_get(attrs, &mark);

	err = verify_newpolicy_info(&ua->policy);
	if (err)
		goto free_state;

	/*   build an XP */
	xp = xfrm_policy_construct(net, &ua->policy, attrs, &err);
	if (!xp)
		goto free_state;

	memcpy(&x->id, &ua->id, sizeof(ua->id));
	memcpy(&x->props.saddr, &ua->saddr, sizeof(ua->saddr));
	memcpy(&x->sel, &ua->sel, sizeof(ua->sel));
	xp->mark.m = x->mark.m = mark.m;
	xp->mark.v = x->mark.v = mark.v;
	ut = nla_data(rt);
	/* extract the templates and for each call km_key */
	for (i = 0; i < xp->xfrm_nr; i++, ut++) {
		struct xfrm_tmpl *t = &xp->xfrm_vec[i];
		memcpy(&x->id, &t->id, sizeof(x->id));
		x->props.mode = t->mode;
		x->props.reqid = t->reqid;
		x->props.family = ut->family;
		t->aalgos = ua->aalgos;
		t->ealgos = ua->ealgos;
		t->calgos = ua->calgos;
		err = km_query(x, t, xp);

	}

	kfree(x);
	kfree(xp);

	return 0;

free_state:
	kfree(x);
nomem:
	return err;
}

#ifdef CONFIG_XFRM_MIGRATE
static int copy_from_user_migrate(struct xfrm_migrate *ma,
				  struct xfrm_kmaddress *k,
				  struct nlattr **attrs, int *num)
{
	struct nlattr *rt = attrs[XFRMA_MIGRATE];
	struct xfrm_user_migrate *um;
	int i, num_migrate;

	if (k != NULL) {
		struct xfrm_user_kmaddress *uk;

		uk = nla_data(attrs[XFRMA_KMADDRESS]);
		memcpy(&k->local, &uk->local, sizeof(k->local));
		memcpy(&k->remote, &uk->remote, sizeof(k->remote));
		k->family = uk->family;
		k->reserved = uk->reserved;
	}

	um = nla_data(rt);
	num_migrate = nla_len(rt) / sizeof(*um);

	if (num_migrate <= 0 || num_migrate > XFRM_MAX_DEPTH)
		return -EINVAL;

	for (i = 0; i < num_migrate; i++, um++, ma++) {
		memcpy(&ma->old_daddr, &um->old_daddr, sizeof(ma->old_daddr));
		memcpy(&ma->old_saddr, &um->old_saddr, sizeof(ma->old_saddr));
		memcpy(&ma->new_daddr, &um->new_daddr, sizeof(ma->new_daddr));
		memcpy(&ma->new_saddr, &um->new_saddr, sizeof(ma->new_saddr));

		ma->proto = um->proto;
		ma->mode = um->mode;
		ma->reqid = um->reqid;

		ma->old_family = um->old_family;
		ma->new_family = um->new_family;
	}

	*num = i;
	return 0;
}

static int xfrm_do_migrate(struct sk_buff *skb, struct nlmsghdr *nlh,
			   struct nlattr **attrs)
{
	struct xfrm_userpolicy_id *pi = nlmsg_data(nlh);
	struct xfrm_migrate m[XFRM_MAX_DEPTH];
	struct xfrm_kmaddress km, *kmp;
	u8 type;
	int err;
	int n = 0;
	struct net *net = sock_net(skb->sk);

	if (attrs[XFRMA_MIGRATE] == NULL)
		return -EINVAL;

	kmp = attrs[XFRMA_KMADDRESS] ? &km : NULL;

	err = copy_from_user_policy_type(&type, attrs);
	if (err)
		return err;

	err = copy_from_user_migrate((struct xfrm_migrate *)m, kmp, attrs, &n);
	if (err)
		return err;

	if (!n)
		return 0;

	xfrm_migrate(&pi->sel, pi->dir, type, m, n, kmp, net);

	return 0;
}
#else
static int xfrm_do_migrate(struct sk_buff *skb, struct nlmsghdr *nlh,
			   struct nlattr **attrs)
{
	return -ENOPROTOOPT;
}
#endif

#ifdef CONFIG_XFRM_MIGRATE
static int copy_to_user_migrate(const struct xfrm_migrate *m, struct sk_buff *skb)
{
	struct xfrm_user_migrate um;

	memset(&um, 0, sizeof(um));
	um.proto = m->proto;
	um.mode = m->mode;
	um.reqid = m->reqid;
	um.old_family = m->old_family;
	memcpy(&um.old_daddr, &m->old_daddr, sizeof(um.old_daddr));
	memcpy(&um.old_saddr, &m->old_saddr, sizeof(um.old_saddr));
	um.new_family = m->new_family;
	memcpy(&um.new_daddr, &m->new_daddr, sizeof(um.new_daddr));
	memcpy(&um.new_saddr, &m->new_saddr, sizeof(um.new_saddr));

	return nla_put(skb, XFRMA_MIGRATE, sizeof(um), &um);
}

static int copy_to_user_kmaddress(const struct xfrm_kmaddress *k, struct sk_buff *skb)
{
	struct xfrm_user_kmaddress uk;

	memset(&uk, 0, sizeof(uk));
	uk.family = k->family;
	uk.reserved = k->reserved;
	memcpy(&uk.local, &k->local, sizeof(uk.local));
	memcpy(&uk.remote, &k->remote, sizeof(uk.remote));

	return nla_put(skb, XFRMA_KMADDRESS, sizeof(uk), &uk);
}

static inline size_t xfrm_migrate_msgsize(int num_migrate, int with_kma)
{
	return NLMSG_ALIGN(sizeof(struct xfrm_userpolicy_id))
	      + (with_kma ? nla_total_size(sizeof(struct xfrm_kmaddress)) : 0)
	      + nla_total_size(sizeof(struct xfrm_user_migrate) * num_migrate)
	      + userpolicy_type_attrsize();
}

static int build_migrate(struct sk_buff *skb, const struct xfrm_migrate *m,
			 int num_migrate, const struct xfrm_kmaddress *k,
			 const struct xfrm_selector *sel, u8 dir, u8 type)
{
	const struct xfrm_migrate *mp;
	struct xfrm_userpolicy_id *pol_id;
	struct nlmsghdr *nlh;
	int i, err;

	nlh = nlmsg_put(skb, 0, 0, XFRM_MSG_MIGRATE, sizeof(*pol_id), 0);
	if (nlh == NULL)
		return -EMSGSIZE;

	pol_id = nlmsg_data(nlh);
	/* copy data from selector, dir, and type to the pol_id */
	memset(pol_id, 0, sizeof(*pol_id));
	memcpy(&pol_id->sel, sel, sizeof(pol_id->sel));
	pol_id->dir = dir;

	if (k != NULL) {
		err = copy_to_user_kmaddress(k, skb);
		if (err)
			goto out_cancel;
	}
	err = copy_to_user_policy_type(type, skb);
	if (err)
		goto out_cancel;
	for (i = 0, mp = m ; i < num_migrate; i++, mp++) {
		err = copy_to_user_migrate(mp, skb);
		if (err)
			goto out_cancel;
	}

	nlmsg_end(skb, nlh);
	return 0;

out_cancel:
	nlmsg_cancel(skb, nlh);
	return err;
}

static int xfrm_send_migrate(const struct xfrm_selector *sel, u8 dir, u8 type,
			     const struct xfrm_migrate *m, int num_migrate,
			     const struct xfrm_kmaddress *k)
{
	struct net *net = &init_net;
	struct sk_buff *skb;

	skb = nlmsg_new(xfrm_migrate_msgsize(num_migrate, !!k), GFP_ATOMIC);
	if (skb == NULL)
		return -ENOMEM;

	/* build migrate */
	if (build_migrate(skb, m, num_migrate, k, sel, dir, type) < 0)
		BUG();

	return xfrm_nlmsg_multicast(net, skb, 0, XFRMNLGRP_MIGRATE);
}
#else
static int xfrm_send_migrate(const struct xfrm_selector *sel, u8 dir, u8 type,
			     const struct xfrm_migrate *m, int num_migrate,
			     const struct xfrm_kmaddress *k)
{
	return -ENOPROTOOPT;
}
#endif

#define XMSGSIZE(type) sizeof(struct type)

static const int xfrm_msg_min[XFRM_NR_MSGTYPES] = {
	[XFRM_MSG_NEWSA       - XFRM_MSG_BASE] = XMSGSIZE(xfrm_usersa_info),
	[XFRM_MSG_DELSA       - XFRM_MSG_BASE] = XMSGSIZE(xfrm_usersa_id),
	[XFRM_MSG_GETSA       - XFRM_MSG_BASE] = XMSGSIZE(xfrm_usersa_id),
	[XFRM_MSG_NEWPOLICY   - XFRM_MSG_BASE] = XMSGSIZE(xfrm_userpolicy_info),
	[XFRM_MSG_DELPOLICY   - XFRM_MSG_BASE] = XMSGSIZE(xfrm_userpolicy_id),
	[XFRM_MSG_GETPOLICY   - XFRM_MSG_BASE] = XMSGSIZE(xfrm_userpolicy_id),
	[XFRM_MSG_ALLOCSPI    - XFRM_MSG_BASE] = XMSGSIZE(xfrm_userspi_info),
	[XFRM_MSG_ACQUIRE     - XFRM_MSG_BASE] = XMSGSIZE(xfrm_user_acquire),
	[XFRM_MSG_EXPIRE      - XFRM_MSG_BASE] = XMSGSIZE(xfrm_user_expire),
	[XFRM_MSG_UPDPOLICY   - XFRM_MSG_BASE] = XMSGSIZE(xfrm_userpolicy_info),
	[XFRM_MSG_UPDSA       - XFRM_MSG_BASE] = XMSGSIZE(xfrm_usersa_info),
	[XFRM_MSG_POLEXPIRE   - XFRM_MSG_BASE] = XMSGSIZE(xfrm_user_polexpire),
	[XFRM_MSG_FLUSHSA     - XFRM_MSG_BASE] = XMSGSIZE(xfrm_usersa_flush),
	[XFRM_MSG_FLUSHPOLICY - XFRM_MSG_BASE] = 0,
	[XFRM_MSG_NEWAE       - XFRM_MSG_BASE] = XMSGSIZE(xfrm_aevent_id),
	[XFRM_MSG_GETAE       - XFRM_MSG_BASE] = XMSGSIZE(xfrm_aevent_id),
	[XFRM_MSG_REPORT      - XFRM_MSG_BASE] = XMSGSIZE(xfrm_user_report),
	[XFRM_MSG_MIGRATE     - XFRM_MSG_BASE] = XMSGSIZE(xfrm_userpolicy_id),
	[XFRM_MSG_GETSADINFO  - XFRM_MSG_BASE] = sizeof(u32),
	[XFRM_MSG_NEWSPDINFO  - XFRM_MSG_BASE] = sizeof(u32),
	[XFRM_MSG_GETSPDINFO  - XFRM_MSG_BASE] = sizeof(u32),
};

#undef XMSGSIZE

static const struct nla_policy xfrma_policy[XFRMA_MAX+1] = {
	[XFRMA_SA]		= { .len = sizeof(struct xfrm_usersa_info)},
	[XFRMA_POLICY]		= { .len = sizeof(struct xfrm_userpolicy_info)},
	[XFRMA_LASTUSED]	= { .type = NLA_U64},
	[XFRMA_ALG_AUTH_TRUNC]	= { .len = sizeof(struct xfrm_algo_auth)},
	[XFRMA_ALG_AEAD]	= { .len = sizeof(struct xfrm_algo_aead) },
	[XFRMA_ALG_AUTH]	= { .len = sizeof(struct xfrm_algo) },
	[XFRMA_ALG_CRYPT]	= { .len = sizeof(struct xfrm_algo) },
	[XFRMA_ALG_COMP]	= { .len = sizeof(struct xfrm_algo) },
	[XFRMA_ENCAP]		= { .len = sizeof(struct xfrm_encap_tmpl) },
	[XFRMA_TMPL]		= { .len = sizeof(struct xfrm_user_tmpl) },
	[XFRMA_SEC_CTX]		= { .len = sizeof(struct xfrm_sec_ctx) },
	[XFRMA_LTIME_VAL]	= { .len = sizeof(struct xfrm_lifetime_cur) },
	[XFRMA_REPLAY_VAL]	= { .len = sizeof(struct xfrm_replay_state) },
	[XFRMA_REPLAY_THRESH]	= { .type = NLA_U32 },
	[XFRMA_ETIMER_THRESH]	= { .type = NLA_U32 },
	[XFRMA_SRCADDR]		= { .len = sizeof(xfrm_address_t) },
	[XFRMA_COADDR]		= { .len = sizeof(xfrm_address_t) },
	[XFRMA_POLICY_TYPE]	= { .len = sizeof(struct xfrm_userpolicy_type)},
	[XFRMA_MIGRATE]		= { .len = sizeof(struct xfrm_user_migrate) },
	[XFRMA_KMADDRESS]	= { .len = sizeof(struct xfrm_user_kmaddress) },
	[XFRMA_MARK]		= { .len = sizeof(struct xfrm_mark) },
	[XFRMA_TFCPAD]		= { .type = NLA_U32 },
	[XFRMA_REPLAY_ESN_VAL]	= { .len = sizeof(struct xfrm_replay_state_esn) },
	[XFRMA_SA_EXTRA_FLAGS]	= { .type = NLA_U32 },
	[XFRMA_PROTO]		= { .type = NLA_U8 },
	[XFRMA_ADDRESS_FILTER]	= { .len = sizeof(struct xfrm_address_filter) },
	[XFRMA_SET_MARK]	= { .type = NLA_U32 },
	[XFRMA_SET_MARK_MASK]	= { .type = NLA_U32 },
	[XFRMA_IF_ID]		= { .type = NLA_U32 },
};

static const struct nla_policy xfrma_spd_policy[XFRMA_SPD_MAX+1] = {
	[XFRMA_SPD_IPV4_HTHRESH] = { .len = sizeof(struct xfrmu_spdhthresh) },
	[XFRMA_SPD_IPV6_HTHRESH] = { .len = sizeof(struct xfrmu_spdhthresh) },
};

static const struct xfrm_link {
	int (*doit)(struct sk_buff *, struct nlmsghdr *, struct nlattr **);
	int (*start)(struct netlink_callback *);
	int (*dump)(struct sk_buff *, struct netlink_callback *);
	int (*done)(struct netlink_callback *);
	const struct nla_policy *nla_pol;
	int nla_max;
} xfrm_dispatch[XFRM_NR_MSGTYPES] = {
	[XFRM_MSG_NEWSA       - XFRM_MSG_BASE] = { .doit = xfrm_add_sa        },
	[XFRM_MSG_DELSA       - XFRM_MSG_BASE] = { .doit = xfrm_del_sa        },
	[XFRM_MSG_GETSA       - XFRM_MSG_BASE] = { .doit = xfrm_get_sa,
						   .dump = xfrm_dump_sa,
						   .done = xfrm_dump_sa_done  },
	[XFRM_MSG_NEWPOLICY   - XFRM_MSG_BASE] = { .doit = xfrm_add_policy    },
	[XFRM_MSG_DELPOLICY   - XFRM_MSG_BASE] = { .doit = xfrm_get_policy    },
	[XFRM_MSG_GETPOLICY   - XFRM_MSG_BASE] = { .doit = xfrm_get_policy,
						   .start = xfrm_dump_policy_start,
						   .dump = xfrm_dump_policy,
						   .done = xfrm_dump_policy_done },
	[XFRM_MSG_ALLOCSPI    - XFRM_MSG_BASE] = { .doit = xfrm_alloc_userspi },
	[XFRM_MSG_ACQUIRE     - XFRM_MSG_BASE] = { .doit = xfrm_add_acquire   },
	[XFRM_MSG_EXPIRE      - XFRM_MSG_BASE] = { .doit = xfrm_add_sa_expire },
	[XFRM_MSG_UPDPOLICY   - XFRM_MSG_BASE] = { .doit = xfrm_add_policy    },
	[XFRM_MSG_UPDSA       - XFRM_MSG_BASE] = { .doit = xfrm_add_sa        },
	[XFRM_MSG_POLEXPIRE   - XFRM_MSG_BASE] = { .doit = xfrm_add_pol_expire},
	[XFRM_MSG_FLUSHSA     - XFRM_MSG_BASE] = { .doit = xfrm_flush_sa      },
	[XFRM_MSG_FLUSHPOLICY - XFRM_MSG_BASE] = { .doit = xfrm_flush_policy  },
	[XFRM_MSG_NEWAE       - XFRM_MSG_BASE] = { .doit = xfrm_new_ae  },
	[XFRM_MSG_GETAE       - XFRM_MSG_BASE] = { .doit = xfrm_get_ae  },
	[XFRM_MSG_MIGRATE     - XFRM_MSG_BASE] = { .doit = xfrm_do_migrate    },
	[XFRM_MSG_GETSADINFO  - XFRM_MSG_BASE] = { .doit = xfrm_get_sadinfo   },
	[XFRM_MSG_NEWSPDINFO  - XFRM_MSG_BASE] = { .doit = xfrm_set_spdinfo,
						   .nla_pol = xfrma_spd_policy,
						   .nla_max = XFRMA_SPD_MAX },
	[XFRM_MSG_GETSPDINFO  - XFRM_MSG_BASE] = { .doit = xfrm_get_spdinfo   },
};

static int xfrm_user_rcv_msg(struct sk_buff *skb, struct nlmsghdr *nlh)
{
	struct net *net = sock_net(skb->sk);
	struct nlattr *attrs[XFRMA_MAX+1];
	const struct xfrm_link *link;
	int type, err;

#ifdef CONFIG_COMPAT
	if (in_compat_syscall())
		return -EOPNOTSUPP;
#endif

	type = nlh->nlmsg_type;
	if (type > XFRM_MSG_MAX)
		return -EINVAL;

	type -= XFRM_MSG_BASE;
	link = &xfrm_dispatch[type];

	/* All operations require privileges, even GET */
	if (!netlink_net_capable(skb, CAP_NET_ADMIN))
		return -EPERM;

	if ((type == (XFRM_MSG_GETSA - XFRM_MSG_BASE) ||
	     type == (XFRM_MSG_GETPOLICY - XFRM_MSG_BASE)) &&
	    (nlh->nlmsg_flags & NLM_F_DUMP)) {
		if (link->dump == NULL)
			return -EINVAL;

		{
			struct netlink_dump_control c = {
				.start = link->start,
				.dump = link->dump,
				.done = link->done,
			};
			return netlink_dump_start(net->xfrm.nlsk, skb, nlh, &c);
		}
	}

	err = nlmsg_parse(nlh, xfrm_msg_min[type], attrs,
			  link->nla_max ? : XFRMA_MAX,
			  link->nla_pol ? : xfrma_policy);
	if (err < 0)
		return err;

	if (link->doit == NULL)
		return -EINVAL;

	return link->doit(skb, nlh, attrs);
}

static void xfrm_netlink_rcv(struct sk_buff *skb)
{
	struct net *net = sock_net(skb->sk);

	mutex_lock(&net->xfrm.xfrm_cfg_mutex);
	netlink_rcv_skb(skb, &xfrm_user_rcv_msg);
	mutex_unlock(&net->xfrm.xfrm_cfg_mutex);
}

static inline size_t xfrm_expire_msgsize(void)
{
	return NLMSG_ALIGN(sizeof(struct xfrm_user_expire))
	       + nla_total_size(sizeof(struct xfrm_mark));
}

static int build_expire(struct sk_buff *skb, struct xfrm_state *x, const struct km_event *c)
{
	struct xfrm_user_expire *ue;
	struct nlmsghdr *nlh;
	int err;

	nlh = nlmsg_put(skb, c->portid, 0, XFRM_MSG_EXPIRE, sizeof(*ue), 0);
	if (nlh == NULL)
		return -EMSGSIZE;

	ue = nlmsg_data(nlh);
	copy_to_user_state(x, &ue->state);
	ue->hard = (c->data.hard != 0) ? 1 : 0;

	err = xfrm_mark_put(skb, &x->mark);
	if (err)
		return err;

	err = xfrm_if_id_put(skb, x->if_id);
	if (err)
		return err;

	nlmsg_end(skb, nlh);
	return 0;
}

static int xfrm_exp_state_notify(struct xfrm_state *x, const struct km_event *c)
{
	struct net *net = xs_net(x);
	struct sk_buff *skb;

	skb = nlmsg_new(xfrm_expire_msgsize(), GFP_ATOMIC);
	if (skb == NULL)
		return -ENOMEM;

	if (build_expire(skb, x, c) < 0) {
		kfree_skb(skb);
		return -EMSGSIZE;
	}

	return xfrm_nlmsg_multicast(net, skb, 0, XFRMNLGRP_EXPIRE);
}

static int xfrm_aevent_state_notify(struct xfrm_state *x, const struct km_event *c)
{
	struct net *net = xs_net(x);
	struct sk_buff *skb;

	skb = nlmsg_new(xfrm_aevent_msgsize(x), GFP_ATOMIC);
	if (skb == NULL)
		return -ENOMEM;

	if (build_aevent(skb, x, c) < 0)
		BUG();

	return xfrm_nlmsg_multicast(net, skb, 0, XFRMNLGRP_AEVENTS);
}

static int xfrm_notify_sa_flush(const struct km_event *c)
{
	struct net *net = c->net;
	struct xfrm_usersa_flush *p;
	struct nlmsghdr *nlh;
	struct sk_buff *skb;
	int len = NLMSG_ALIGN(sizeof(struct xfrm_usersa_flush));

	skb = nlmsg_new(len, GFP_ATOMIC);
	if (skb == NULL)
		return -ENOMEM;

	nlh = nlmsg_put(skb, c->portid, c->seq, XFRM_MSG_FLUSHSA, sizeof(*p), 0);
	if (nlh == NULL) {
		kfree_skb(skb);
		return -EMSGSIZE;
	}

	p = nlmsg_data(nlh);
	p->proto = c->data.proto;

	nlmsg_end(skb, nlh);

	return xfrm_nlmsg_multicast(net, skb, 0, XFRMNLGRP_SA);
}

static inline size_t xfrm_sa_len(struct xfrm_state *x)
{
	size_t l = 0;
	if (x->aead)
		l += nla_total_size(aead_len(x->aead));
	if (x->aalg) {
		l += nla_total_size(sizeof(struct xfrm_algo) +
				    (x->aalg->alg_key_len + 7) / 8);
		l += nla_total_size(xfrm_alg_auth_len(x->aalg));
	}
	if (x->ealg)
		l += nla_total_size(xfrm_alg_len(x->ealg));
	if (x->calg)
		l += nla_total_size(sizeof(*x->calg));
	if (x->encap)
		l += nla_total_size(sizeof(*x->encap));
	if (x->tfcpad)
		l += nla_total_size(sizeof(x->tfcpad));
	if (x->replay_esn)
		l += nla_total_size(xfrm_replay_state_esn_len(x->replay_esn));
	else
		l += nla_total_size(sizeof(struct xfrm_replay_state));
	if (x->security)
		l += nla_total_size(sizeof(struct xfrm_user_sec_ctx) +
				    x->security->ctx_len);
	if (x->coaddr)
		l += nla_total_size(sizeof(*x->coaddr));
	if (x->props.extra_flags)
		l += nla_total_size(sizeof(x->props.extra_flags));
	if (x->props.smark.v | x->props.smark.m) {
		l += nla_total_size(sizeof(x->props.smark.v));
		l += nla_total_size(sizeof(x->props.smark.m));
	}
	if (x->if_id)
		l += nla_total_size(sizeof(x->if_id));

	/* Must count x->lastused as it may become non-zero behind our back. */
	l += nla_total_size_64bit(sizeof(u64));

	return l;
}

static int xfrm_notify_sa(struct xfrm_state *x, const struct km_event *c)
{
	struct net *net = xs_net(x);
	struct xfrm_usersa_info *p;
	struct xfrm_usersa_id *id;
	struct nlmsghdr *nlh;
	struct sk_buff *skb;
	int len = xfrm_sa_len(x);
	int headlen, err;

	headlen = sizeof(*p);
	if (c->event == XFRM_MSG_DELSA) {
		len += nla_total_size(headlen);
		headlen = sizeof(*id);
		len += nla_total_size(sizeof(struct xfrm_mark));
	}
	len += NLMSG_ALIGN(headlen);

	skb = nlmsg_new(len, GFP_ATOMIC);
	if (skb == NULL)
		return -ENOMEM;

	nlh = nlmsg_put(skb, c->portid, c->seq, c->event, headlen, 0);
	err = -EMSGSIZE;
	if (nlh == NULL)
		goto out_free_skb;

	p = nlmsg_data(nlh);
	if (c->event == XFRM_MSG_DELSA) {
		struct nlattr *attr;

		id = nlmsg_data(nlh);
		memcpy(&id->daddr, &x->id.daddr, sizeof(id->daddr));
		id->spi = x->id.spi;
		id->family = x->props.family;
		id->proto = x->id.proto;

		attr = nla_reserve(skb, XFRMA_SA, sizeof(*p));
		err = -EMSGSIZE;
		if (attr == NULL)
			goto out_free_skb;

		p = nla_data(attr);
	}
	err = copy_to_user_state_extra(x, p, skb);
	if (err)
		goto out_free_skb;

	nlmsg_end(skb, nlh);

	return xfrm_nlmsg_multicast(net, skb, 0, XFRMNLGRP_SA);

out_free_skb:
	kfree_skb(skb);
	return err;
}

static int xfrm_send_state_notify(struct xfrm_state *x, const struct km_event *c)
{

	switch (c->event) {
	case XFRM_MSG_EXPIRE:
		return xfrm_exp_state_notify(x, c);
	case XFRM_MSG_NEWAE:
		return xfrm_aevent_state_notify(x, c);
	case XFRM_MSG_DELSA:
	case XFRM_MSG_UPDSA:
	case XFRM_MSG_NEWSA:
		return xfrm_notify_sa(x, c);
	case XFRM_MSG_FLUSHSA:
		return xfrm_notify_sa_flush(c);
	default:
		printk(KERN_NOTICE "xfrm_user: Unknown SA event %d\n",
		       c->event);
		break;
	}

	return 0;

}

static inline size_t xfrm_acquire_msgsize(struct xfrm_state *x,
					  struct xfrm_policy *xp)
{
	return NLMSG_ALIGN(sizeof(struct xfrm_user_acquire))
	       + nla_total_size(sizeof(struct xfrm_user_tmpl) * xp->xfrm_nr)
	       + nla_total_size(sizeof(struct xfrm_mark))
	       + nla_total_size(xfrm_user_sec_ctx_size(x->security))
	       + userpolicy_type_attrsize();
}

static int build_acquire(struct sk_buff *skb, struct xfrm_state *x,
			 struct xfrm_tmpl *xt, struct xfrm_policy *xp)
{
	__u32 seq = xfrm_get_acqseq();
	struct xfrm_user_acquire *ua;
	struct nlmsghdr *nlh;
	int err;

	nlh = nlmsg_put(skb, 0, 0, XFRM_MSG_ACQUIRE, sizeof(*ua), 0);
	if (nlh == NULL)
		return -EMSGSIZE;

	ua = nlmsg_data(nlh);
	memcpy(&ua->id, &x->id, sizeof(ua->id));
	memcpy(&ua->saddr, &x->props.saddr, sizeof(ua->saddr));
	memcpy(&ua->sel, &x->sel, sizeof(ua->sel));
	copy_to_user_policy(xp, &ua->policy, XFRM_POLICY_OUT);
	ua->aalgos = xt->aalgos;
	ua->ealgos = xt->ealgos;
	ua->calgos = xt->calgos;
	ua->seq = x->km.seq = seq;

	err = copy_to_user_tmpl(xp, skb);
	if (!err)
		err = copy_to_user_state_sec_ctx(x, skb);
	if (!err)
		err = copy_to_user_policy_type(xp->type, skb);
	if (!err)
		err = xfrm_mark_put(skb, &xp->mark);
	if (!err)
		err = xfrm_if_id_put(skb, xp->if_id);
	if (err) {
		nlmsg_cancel(skb, nlh);
		return err;
	}

	nlmsg_end(skb, nlh);
	return 0;
}

static int xfrm_send_acquire(struct xfrm_state *x, struct xfrm_tmpl *xt,
			     struct xfrm_policy *xp)
{
	struct net *net = xs_net(x);
	struct sk_buff *skb;

	skb = nlmsg_new(xfrm_acquire_msgsize(x, xp), GFP_ATOMIC);
	if (skb == NULL)
		return -ENOMEM;

	if (build_acquire(skb, x, xt, xp) < 0)
		BUG();

	return xfrm_nlmsg_multicast(net, skb, 0, XFRMNLGRP_ACQUIRE);
}

/* User gives us xfrm_user_policy_info followed by an array of 0
 * or more templates.
 */
static struct xfrm_policy *xfrm_compile_policy(struct sock *sk, int opt,
					       u8 *data, int len, int *dir)
{
	struct net *net = sock_net(sk);
	struct xfrm_userpolicy_info *p = (struct xfrm_userpolicy_info *)data;
	struct xfrm_user_tmpl *ut = (struct xfrm_user_tmpl *) (p + 1);
	struct xfrm_policy *xp;
	int nr;

	switch (sk->sk_family) {
	case AF_INET:
		if (opt != IP_XFRM_POLICY) {
			*dir = -EOPNOTSUPP;
			return NULL;
		}
		break;
#if IS_ENABLED(CONFIG_IPV6)
	case AF_INET6:
		if (opt != IPV6_XFRM_POLICY) {
			*dir = -EOPNOTSUPP;
			return NULL;
		}
		break;
#endif
	default:
		*dir = -EINVAL;
		return NULL;
	}

	*dir = -EINVAL;

	if (len < sizeof(*p) ||
	    verify_newpolicy_info(p))
		return NULL;

	nr = ((len - sizeof(*p)) / sizeof(*ut));
	if (validate_tmpl(nr, ut, p->sel.family))
		return NULL;

	if (p->dir > XFRM_POLICY_OUT)
		return NULL;

	xp = xfrm_policy_alloc(net, GFP_ATOMIC);
	if (xp == NULL) {
		*dir = -ENOBUFS;
		return NULL;
	}

	copy_from_user_policy(xp, p);
	xp->type = XFRM_POLICY_TYPE_MAIN;
	copy_templates(xp, ut, nr);

	*dir = p->dir;

	return xp;
}

static inline size_t xfrm_polexpire_msgsize(struct xfrm_policy *xp)
{
	return NLMSG_ALIGN(sizeof(struct xfrm_user_polexpire))
	       + nla_total_size(sizeof(struct xfrm_user_tmpl) * xp->xfrm_nr)
	       + nla_total_size(xfrm_user_sec_ctx_size(xp->security))
	       + nla_total_size(sizeof(struct xfrm_mark))
	       + userpolicy_type_attrsize();
}

static int build_polexpire(struct sk_buff *skb, struct xfrm_policy *xp,
			   int dir, const struct km_event *c)
{
	struct xfrm_user_polexpire *upe;
	int hard = c->data.hard;
	struct nlmsghdr *nlh;
	int err;

	nlh = nlmsg_put(skb, c->portid, 0, XFRM_MSG_POLEXPIRE, sizeof(*upe), 0);
	if (nlh == NULL)
		return -EMSGSIZE;

	upe = nlmsg_data(nlh);
	copy_to_user_policy(xp, &upe->pol, dir);
	err = copy_to_user_tmpl(xp, skb);
	if (!err)
		err = copy_to_user_sec_ctx(xp, skb);
	if (!err)
		err = copy_to_user_policy_type(xp->type, skb);
	if (!err)
		err = xfrm_mark_put(skb, &xp->mark);
	if (!err)
		err = xfrm_if_id_put(skb, xp->if_id);
	if (err) {
		nlmsg_cancel(skb, nlh);
		return err;
	}
	upe->hard = !!hard;

	nlmsg_end(skb, nlh);
	return 0;
}

static int xfrm_exp_policy_notify(struct xfrm_policy *xp, int dir, const struct km_event *c)
{
	struct net *net = xp_net(xp);
	struct sk_buff *skb;

	skb = nlmsg_new(xfrm_polexpire_msgsize(xp), GFP_ATOMIC);
	if (skb == NULL)
		return -ENOMEM;

	if (build_polexpire(skb, xp, dir, c) < 0)
		BUG();

	return xfrm_nlmsg_multicast(net, skb, 0, XFRMNLGRP_EXPIRE);
}

static int xfrm_notify_policy(struct xfrm_policy *xp, int dir, const struct km_event *c)
{
	int len = nla_total_size(sizeof(struct xfrm_user_tmpl) * xp->xfrm_nr);
	struct net *net = xp_net(xp);
	struct xfrm_userpolicy_info *p;
	struct xfrm_userpolicy_id *id;
	struct nlmsghdr *nlh;
	struct sk_buff *skb;
	int headlen, err;

	headlen = sizeof(*p);
	if (c->event == XFRM_MSG_DELPOLICY) {
		len += nla_total_size(headlen);
		headlen = sizeof(*id);
	}
	len += userpolicy_type_attrsize();
	len += nla_total_size(sizeof(struct xfrm_mark));
	len += NLMSG_ALIGN(headlen);

	skb = nlmsg_new(len, GFP_ATOMIC);
	if (skb == NULL)
		return -ENOMEM;

	nlh = nlmsg_put(skb, c->portid, c->seq, c->event, headlen, 0);
	err = -EMSGSIZE;
	if (nlh == NULL)
		goto out_free_skb;

	p = nlmsg_data(nlh);
	if (c->event == XFRM_MSG_DELPOLICY) {
		struct nlattr *attr;

		id = nlmsg_data(nlh);
		memset(id, 0, sizeof(*id));
		id->dir = dir;
		if (c->data.byid)
			id->index = xp->index;
		else
			memcpy(&id->sel, &xp->selector, sizeof(id->sel));

		attr = nla_reserve(skb, XFRMA_POLICY, sizeof(*p));
		err = -EMSGSIZE;
		if (attr == NULL)
			goto out_free_skb;

		p = nla_data(attr);
	}

	copy_to_user_policy(xp, p, dir);
	err = copy_to_user_tmpl(xp, skb);
	if (!err)
		err = copy_to_user_policy_type(xp->type, skb);
	if (!err)
		err = xfrm_mark_put(skb, &xp->mark);
	if (!err)
		err = xfrm_if_id_put(skb, xp->if_id);
	if (err)
		goto out_free_skb;

	nlmsg_end(skb, nlh);

	return xfrm_nlmsg_multicast(net, skb, 0, XFRMNLGRP_POLICY);

out_free_skb:
	kfree_skb(skb);
	return err;
}

static int xfrm_notify_policy_flush(const struct km_event *c)
{
	struct net *net = c->net;
	struct nlmsghdr *nlh;
	struct sk_buff *skb;
	int err;

	skb = nlmsg_new(userpolicy_type_attrsize(), GFP_ATOMIC);
	if (skb == NULL)
		return -ENOMEM;

	nlh = nlmsg_put(skb, c->portid, c->seq, XFRM_MSG_FLUSHPOLICY, 0, 0);
	err = -EMSGSIZE;
	if (nlh == NULL)
		goto out_free_skb;
	err = copy_to_user_policy_type(c->data.type, skb);
	if (err)
		goto out_free_skb;

	nlmsg_end(skb, nlh);

	return xfrm_nlmsg_multicast(net, skb, 0, XFRMNLGRP_POLICY);

out_free_skb:
	kfree_skb(skb);
	return err;
}

static int xfrm_send_policy_notify(struct xfrm_policy *xp, int dir, const struct km_event *c)
{

	switch (c->event) {
	case XFRM_MSG_NEWPOLICY:
	case XFRM_MSG_UPDPOLICY:
	case XFRM_MSG_DELPOLICY:
		return xfrm_notify_policy(xp, dir, c);
	case XFRM_MSG_FLUSHPOLICY:
		return xfrm_notify_policy_flush(c);
	case XFRM_MSG_POLEXPIRE:
		return xfrm_exp_policy_notify(xp, dir, c);
	default:
		printk(KERN_NOTICE "xfrm_user: Unknown Policy event %d\n",
		       c->event);
	}

	return 0;

}

static inline size_t xfrm_report_msgsize(void)
{
	return NLMSG_ALIGN(sizeof(struct xfrm_user_report));
}

static int build_report(struct sk_buff *skb, u8 proto,
			struct xfrm_selector *sel, xfrm_address_t *addr)
{
	struct xfrm_user_report *ur;
	struct nlmsghdr *nlh;

	nlh = nlmsg_put(skb, 0, 0, XFRM_MSG_REPORT, sizeof(*ur), 0);
	if (nlh == NULL)
		return -EMSGSIZE;

	ur = nlmsg_data(nlh);
	ur->proto = proto;
	memcpy(&ur->sel, sel, sizeof(ur->sel));

	if (addr) {
		int err = nla_put(skb, XFRMA_COADDR, sizeof(*addr), addr);
		if (err) {
			nlmsg_cancel(skb, nlh);
			return err;
		}
	}
	nlmsg_end(skb, nlh);
	return 0;
}

static int xfrm_send_report(struct net *net, u8 proto,
			    struct xfrm_selector *sel, xfrm_address_t *addr)
{
	struct sk_buff *skb;

	skb = nlmsg_new(xfrm_report_msgsize(), GFP_ATOMIC);
	if (skb == NULL)
		return -ENOMEM;

	if (build_report(skb, proto, sel, addr) < 0)
		BUG();

	return xfrm_nlmsg_multicast(net, skb, 0, XFRMNLGRP_REPORT);
}

static inline size_t xfrm_mapping_msgsize(void)
{
	return NLMSG_ALIGN(sizeof(struct xfrm_user_mapping));
}

static int build_mapping(struct sk_buff *skb, struct xfrm_state *x,
			 xfrm_address_t *new_saddr, __be16 new_sport)
{
	struct xfrm_user_mapping *um;
	struct nlmsghdr *nlh;

	nlh = nlmsg_put(skb, 0, 0, XFRM_MSG_MAPPING, sizeof(*um), 0);
	if (nlh == NULL)
		return -EMSGSIZE;

	um = nlmsg_data(nlh);

	memcpy(&um->id.daddr, &x->id.daddr, sizeof(um->id.daddr));
	um->id.spi = x->id.spi;
	um->id.family = x->props.family;
	um->id.proto = x->id.proto;
	memcpy(&um->new_saddr, new_saddr, sizeof(um->new_saddr));
	memcpy(&um->old_saddr, &x->props.saddr, sizeof(um->old_saddr));
	um->new_sport = new_sport;
	um->old_sport = x->encap->encap_sport;
	um->reqid = x->props.reqid;

	nlmsg_end(skb, nlh);
	return 0;
}

static int xfrm_send_mapping(struct xfrm_state *x, xfrm_address_t *ipaddr,
			     __be16 sport)
{
	struct net *net = xs_net(x);
	struct sk_buff *skb;

	if (x->id.proto != IPPROTO_ESP)
		return -EINVAL;

	if (!x->encap)
		return -EINVAL;

	skb = nlmsg_new(xfrm_mapping_msgsize(), GFP_ATOMIC);
	if (skb == NULL)
		return -ENOMEM;

	if (build_mapping(skb, x, ipaddr, sport) < 0)
		BUG();

	return xfrm_nlmsg_multicast(net, skb, 0, XFRMNLGRP_MAPPING);
}

static bool xfrm_is_alive(const struct km_event *c)
{
	return (bool)xfrm_acquire_is_on(c->net);
}

static struct xfrm_mgr netlink_mgr = {
	.id		= "netlink",
	.notify		= xfrm_send_state_notify,
	.acquire	= xfrm_send_acquire,
	.compile_policy	= xfrm_compile_policy,
	.notify_policy	= xfrm_send_policy_notify,
	.report		= xfrm_send_report,
	.migrate	= xfrm_send_migrate,
	.new_mapping	= xfrm_send_mapping,
	.is_alive	= xfrm_is_alive,
};

static int __net_init xfrm_user_net_init(struct net *net)
{
	struct sock *nlsk;
	struct netlink_kernel_cfg cfg = {
		.groups	= XFRMNLGRP_MAX,
		.input	= xfrm_netlink_rcv,
	};

	nlsk = netlink_kernel_create(net, NETLINK_XFRM, &cfg);
	if (nlsk == NULL)
		return -ENOMEM;
	net->xfrm.nlsk_stash = nlsk; /* Don't set to NULL */
	rcu_assign_pointer(net->xfrm.nlsk, nlsk);
	return 0;
}

static void __net_exit xfrm_user_net_exit(struct list_head *net_exit_list)
{
	struct net *net;
	list_for_each_entry(net, net_exit_list, exit_list)
		RCU_INIT_POINTER(net->xfrm.nlsk, NULL);
	synchronize_net();
	list_for_each_entry(net, net_exit_list, exit_list)
		netlink_kernel_release(net->xfrm.nlsk_stash);
}

static struct pernet_operations xfrm_user_net_ops = {
	.init	    = xfrm_user_net_init,
	.exit_batch = xfrm_user_net_exit,
};

static int __init xfrm_user_init(void)
{
	int rv;

	printk(KERN_INFO "Initializing XFRM netlink socket\n");

	rv = register_pernet_subsys(&xfrm_user_net_ops);
	if (rv < 0)
		return rv;
	rv = xfrm_register_km(&netlink_mgr);
	if (rv < 0)
		unregister_pernet_subsys(&xfrm_user_net_ops);
	return rv;
}

static void __exit xfrm_user_exit(void)
{
	xfrm_unregister_km(&netlink_mgr);
	unregister_pernet_subsys(&xfrm_user_net_ops);
}

module_init(xfrm_user_init);
module_exit(xfrm_user_exit);
MODULE_LICENSE("GPL");
MODULE_ALIAS_NET_PF_PROTO(PF_NETLINK, NETLINK_XFRM);
<|MERGE_RESOLUTION|>--- conflicted
+++ resolved
@@ -905,7 +905,13 @@
 			      &x->replay);
 	if (ret)
 		goto out;
-<<<<<<< HEAD
+
+	if (x->if_id) {
+		ret = nla_put_u32(skb, XFRMA_IF_ID, x->if_id);
+		if (ret)
+			goto out;
+	}
+
 	if (x->security)
 		ret = copy_sec_ctx(x->security, skb);
 	if (x->props.output_mark) {
@@ -913,17 +919,7 @@
 		if (ret)
 			goto out;
 	}
-=======
-
-	if (x->if_id) {
-		ret = nla_put_u32(skb, XFRMA_IF_ID, x->if_id);
-		if (ret)
-			goto out;
-	}
-
-	if (x->security)
-		ret = copy_sec_ctx(x->security, skb);
->>>>>>> 8302b80f
+
 out:
 	return ret;
 }
